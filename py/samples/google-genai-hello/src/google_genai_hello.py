--- conflicted
+++ resolved
@@ -72,7 +72,6 @@
 add_gcp_telemetry()
 
 ai = Genkit(
-<<<<<<< HEAD
     plugins=[
         GoogleAI(),
         GenkitEvaluators(
@@ -83,11 +82,7 @@
             ])
         ),
     ],
-    model='googleai/gemini-2.0-flash',
-=======
-    plugins=[GoogleAI()],
     model='googleai/gemini-2.5-flash-preview-04-17',
->>>>>>> f30a2e6e
 )
 
 
