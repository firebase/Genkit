version = 1
requires-python = ">=3.12"
resolution-markers = [
    "python_full_version >= '3.13'",
    "python_full_version < '3.13'",
]

[manifest]
members = [
    "basic-gemini",
    "coffee-shop",
    "context-caching",
    "firestore-retreiver",
    "flow-sample1",
    "genkit",
    "genkit-plugin-chroma",
    "genkit-plugin-compat-oai",
    "genkit-plugin-dev-local-vectorstore",
    "genkit-plugin-firebase",
    "genkit-plugin-flask",
    "genkit-plugin-google-ai",
    "genkit-plugin-google-cloud",
    "genkit-plugin-google-genai",
    "genkit-plugin-ollama",
    "genkit-plugin-pinecone",
    "genkit-plugin-vertex-ai",
    "genkit-workspace",
    "google-genai-image",
    "google-genai-imagen",
    "hello",
    "hello-flask",
    "hello-genai",
    "hello-google-genai",
    "hello-google-genai-vertexai",
    "imagen",
    "menu",
    "multi-server",
    "ollama-example",
    "ollama-simple-embed",
    "openai-sample",
    "prompt-file",
    "rag",
    "tool-interrupt",
    "vertex-ai-model-garden",
    "vertex-ai-reranker",
    "vertex-ai-vector-search",
]

[[package]]
name = "aiofiles"
version = "24.1.0"
source = { registry = "https://pypi.org/simple" }
sdist = { url = "https://files.pythonhosted.org/packages/0b/03/a88171e277e8caa88a4c77808c20ebb04ba74cc4681bf1e9416c862de237/aiofiles-24.1.0.tar.gz", hash = "sha256:22a075c9e5a3810f0c2e48f3008c94d68c65d763b9b03857924c99e57355166c", size = 30247 }
wheels = [
    { url = "https://files.pythonhosted.org/packages/a5/45/30bb92d442636f570cb5651bc661f52b610e2eec3f891a5dc3a4c3667db0/aiofiles-24.1.0-py3-none-any.whl", hash = "sha256:b4ec55f4195e3eb5d7abd1bf7e061763e864dd4954231fb8539a0ef8bb8260e5", size = 15896 },
]

[[package]]
name = "annotated-types"
version = "0.7.0"
source = { registry = "https://pypi.org/simple" }
sdist = { url = "https://files.pythonhosted.org/packages/ee/67/531ea369ba64dcff5ec9c3402f9f51bf748cec26dde048a2f973a4eea7f5/annotated_types-0.7.0.tar.gz", hash = "sha256:aff07c09a53a08bc8cfccb9c85b05f1aa9a2a6f23728d790723543408344ce89", size = 16081 }
wheels = [
    { url = "https://files.pythonhosted.org/packages/78/b6/6307fbef88d9b5ee7421e68d78a9f162e0da4900bc5f5793f6d3d0e34fb8/annotated_types-0.7.0-py3-none-any.whl", hash = "sha256:1f02e8b43a8fbbc3f3e0d4f0f4bfc8131bcb4eebe8849b8e5c773f3a1c582a53", size = 13643 },
]

[[package]]
name = "ansicon"
version = "1.89.0"
source = { registry = "https://pypi.org/simple" }
sdist = { url = "https://files.pythonhosted.org/packages/b6/e2/1c866404ddbd280efedff4a9f15abfe943cb83cde6e895022370f3a61f85/ansicon-1.89.0.tar.gz", hash = "sha256:e4d039def5768a47e4afec8e89e83ec3ae5a26bf00ad851f914d1240b444d2b1", size = 67312 }
wheels = [
    { url = "https://files.pythonhosted.org/packages/75/f9/f1c10e223c7b56a38109a3f2eb4e7fe9a757ea3ed3a166754fb30f65e466/ansicon-1.89.0-py2.py3-none-any.whl", hash = "sha256:f1def52d17f65c2c9682cf8370c03f541f410c1752d6a14029f97318e4b9dfec", size = 63675 },
]

[[package]]
name = "anyio"
version = "4.9.0"
source = { registry = "https://pypi.org/simple" }
dependencies = [
    { name = "idna" },
    { name = "sniffio" },
    { name = "typing-extensions", marker = "python_full_version < '3.13'" },
]
sdist = { url = "https://files.pythonhosted.org/packages/95/7d/4c1bd541d4dffa1b52bd83fb8527089e097a106fc90b467a7313b105f840/anyio-4.9.0.tar.gz", hash = "sha256:673c0c244e15788651a4ff38710fea9675823028a6f08a5eda409e0c9840a028", size = 190949 }
wheels = [
    { url = "https://files.pythonhosted.org/packages/a1/ee/48ca1a7c89ffec8b6a0c5d02b89c305671d5ffd8d3c94acf8b8c408575bb/anyio-4.9.0-py3-none-any.whl", hash = "sha256:9f76d541cad6e36af7beb62e978876f3b41e3e04f2c1fbf0884604c0a9c4d93c", size = 100916 },
]

[[package]]
name = "appnope"
version = "0.1.4"
source = { registry = "https://pypi.org/simple" }
sdist = { url = "https://files.pythonhosted.org/packages/35/5d/752690df9ef5b76e169e68d6a129fa6d08a7100ca7f754c89495db3c6019/appnope-0.1.4.tar.gz", hash = "sha256:1de3860566df9caf38f01f86f65e0e13e379af54f9e4bee1e66b48f2efffd1ee", size = 4170 }
wheels = [
    { url = "https://files.pythonhosted.org/packages/81/29/5ecc3a15d5a33e31b26c11426c45c501e439cb865d0bff96315d86443b78/appnope-0.1.4-py2.py3-none-any.whl", hash = "sha256:502575ee11cd7a28c0205f379b525beefebab9d161b7c964670864014ed7213c", size = 4321 },
]

[[package]]
name = "argcomplete"
version = "3.6.1"
source = { registry = "https://pypi.org/simple" }
sdist = { url = "https://files.pythonhosted.org/packages/0a/35/aacd2207c79d95e4ace44292feedff8fccfd8b48135f42d84893c24cc39b/argcomplete-3.6.1.tar.gz", hash = "sha256:927531c2fbaa004979f18c2316f6ffadcfc5cc2de15ae2624dfe65deaf60e14f", size = 73474 }
wheels = [
    { url = "https://files.pythonhosted.org/packages/f5/c8/9fa0e6fa97c328d44e089278399b0a1a08268b06a4a71f7448c6b6effb9f/argcomplete-3.6.1-py3-none-any.whl", hash = "sha256:cef54d7f752560570291214f0f1c48c3b8ef09aca63d65de7747612666725dbc", size = 43984 },
]

[[package]]
name = "argon2-cffi"
version = "23.1.0"
source = { registry = "https://pypi.org/simple" }
dependencies = [
    { name = "argon2-cffi-bindings" },
]
sdist = { url = "https://files.pythonhosted.org/packages/31/fa/57ec2c6d16ecd2ba0cf15f3c7d1c3c2e7b5fcb83555ff56d7ab10888ec8f/argon2_cffi-23.1.0.tar.gz", hash = "sha256:879c3e79a2729ce768ebb7d36d4609e3a78a4ca2ec3a9f12286ca057e3d0db08", size = 42798 }
wheels = [
    { url = "https://files.pythonhosted.org/packages/a4/6a/e8a041599e78b6b3752da48000b14c8d1e8a04ded09c88c714ba047f34f5/argon2_cffi-23.1.0-py3-none-any.whl", hash = "sha256:c670642b78ba29641818ab2e68bd4e6a78ba53b7eff7b4c3815ae16abf91c7ea", size = 15124 },
]

[[package]]
name = "argon2-cffi-bindings"
version = "21.2.0"
source = { registry = "https://pypi.org/simple" }
dependencies = [
    { name = "cffi" },
]
sdist = { url = "https://files.pythonhosted.org/packages/b9/e9/184b8ccce6683b0aa2fbb7ba5683ea4b9c5763f1356347f1312c32e3c66e/argon2-cffi-bindings-21.2.0.tar.gz", hash = "sha256:bb89ceffa6c791807d1305ceb77dbfacc5aa499891d2c55661c6459651fc39e3", size = 1779911 }
wheels = [
    { url = "https://files.pythonhosted.org/packages/d4/13/838ce2620025e9666aa8f686431f67a29052241692a3dd1ae9d3692a89d3/argon2_cffi_bindings-21.2.0-cp36-abi3-macosx_10_9_x86_64.whl", hash = "sha256:ccb949252cb2ab3a08c02024acb77cfb179492d5701c7cbdbfd776124d4d2367", size = 29658 },
    { url = "https://files.pythonhosted.org/packages/b3/02/f7f7bb6b6af6031edb11037639c697b912e1dea2db94d436e681aea2f495/argon2_cffi_bindings-21.2.0-cp36-abi3-manylinux_2_17_aarch64.manylinux2014_aarch64.whl", hash = "sha256:9524464572e12979364b7d600abf96181d3541da11e23ddf565a32e70bd4dc0d", size = 80583 },
    { url = "https://files.pythonhosted.org/packages/ec/f7/378254e6dd7ae6f31fe40c8649eea7d4832a42243acaf0f1fff9083b2bed/argon2_cffi_bindings-21.2.0-cp36-abi3-manylinux_2_17_x86_64.manylinux2014_x86_64.whl", hash = "sha256:b746dba803a79238e925d9046a63aa26bf86ab2a2fe74ce6b009a1c3f5c8f2ae", size = 86168 },
    { url = "https://files.pythonhosted.org/packages/74/f6/4a34a37a98311ed73bb80efe422fed95f2ac25a4cacc5ae1d7ae6a144505/argon2_cffi_bindings-21.2.0-cp36-abi3-manylinux_2_5_i686.manylinux1_i686.manylinux_2_17_i686.manylinux2014_i686.whl", hash = "sha256:58ed19212051f49a523abb1dbe954337dc82d947fb6e5a0da60f7c8471a8476c", size = 82709 },
    { url = "https://files.pythonhosted.org/packages/74/2b/73d767bfdaab25484f7e7901379d5f8793cccbb86c6e0cbc4c1b96f63896/argon2_cffi_bindings-21.2.0-cp36-abi3-musllinux_1_1_aarch64.whl", hash = "sha256:bd46088725ef7f58b5a1ef7ca06647ebaf0eb4baff7d1d0d177c6cc8744abd86", size = 83613 },
    { url = "https://files.pythonhosted.org/packages/4f/fd/37f86deef67ff57c76f137a67181949c2d408077e2e3dd70c6c42912c9bf/argon2_cffi_bindings-21.2.0-cp36-abi3-musllinux_1_1_i686.whl", hash = "sha256:8cd69c07dd875537a824deec19f978e0f2078fdda07fd5c42ac29668dda5f40f", size = 84583 },
    { url = "https://files.pythonhosted.org/packages/6f/52/5a60085a3dae8fded8327a4f564223029f5f54b0cb0455a31131b5363a01/argon2_cffi_bindings-21.2.0-cp36-abi3-musllinux_1_1_x86_64.whl", hash = "sha256:f1152ac548bd5b8bcecfb0b0371f082037e47128653df2e8ba6e914d384f3c3e", size = 88475 },
    { url = "https://files.pythonhosted.org/packages/8b/95/143cd64feb24a15fa4b189a3e1e7efbaeeb00f39a51e99b26fc62fbacabd/argon2_cffi_bindings-21.2.0-cp36-abi3-win32.whl", hash = "sha256:603ca0aba86b1349b147cab91ae970c63118a0f30444d4bc80355937c950c082", size = 27698 },
    { url = "https://files.pythonhosted.org/packages/37/2c/e34e47c7dee97ba6f01a6203e0383e15b60fb85d78ac9a15cd066f6fe28b/argon2_cffi_bindings-21.2.0-cp36-abi3-win_amd64.whl", hash = "sha256:b2ef1c30440dbbcba7a5dc3e319408b59676e2e039e2ae11a8775ecf482b192f", size = 30817 },
    { url = "https://files.pythonhosted.org/packages/5a/e4/bf8034d25edaa495da3c8a3405627d2e35758e44ff6eaa7948092646fdcc/argon2_cffi_bindings-21.2.0-cp38-abi3-macosx_10_9_universal2.whl", hash = "sha256:e415e3f62c8d124ee16018e491a009937f8cf7ebf5eb430ffc5de21b900dad93", size = 53104 },
]

[[package]]
name = "arrow"
version = "1.3.0"
source = { registry = "https://pypi.org/simple" }
dependencies = [
    { name = "python-dateutil" },
    { name = "types-python-dateutil" },
]
sdist = { url = "https://files.pythonhosted.org/packages/2e/00/0f6e8fcdb23ea632c866620cc872729ff43ed91d284c866b515c6342b173/arrow-1.3.0.tar.gz", hash = "sha256:d4540617648cb5f895730f1ad8c82a65f2dad0166f57b75f3ca54759c4d67a85", size = 131960 }
wheels = [
    { url = "https://files.pythonhosted.org/packages/f8/ed/e97229a566617f2ae958a6b13e7cc0f585470eac730a73e9e82c32a3cdd2/arrow-1.3.0-py3-none-any.whl", hash = "sha256:c728b120ebc00eb84e01882a6f5e7927a53960aa990ce7dd2b10f39005a67f80", size = 66419 },
]

[[package]]
name = "asgiref"
version = "3.8.1"
source = { registry = "https://pypi.org/simple" }
sdist = { url = "https://files.pythonhosted.org/packages/29/38/b3395cc9ad1b56d2ddac9970bc8f4141312dbaec28bc7c218b0dfafd0f42/asgiref-3.8.1.tar.gz", hash = "sha256:c343bd80a0bec947a9860adb4c432ffa7db769836c64238fc34bdc3fec84d590", size = 35186 }
wheels = [
    { url = "https://files.pythonhosted.org/packages/39/e3/893e8757be2612e6c266d9bb58ad2e3651524b5b40cf56761e985a28b13e/asgiref-3.8.1-py3-none-any.whl", hash = "sha256:3e1e3ecc849832fe52ccf2cb6686b7a55f82bb1d6aee72a58826471390335e47", size = 23828 },
]

[[package]]
name = "asttokens"
version = "3.0.0"
source = { registry = "https://pypi.org/simple" }
sdist = { url = "https://files.pythonhosted.org/packages/4a/e7/82da0a03e7ba5141f05cce0d302e6eed121ae055e0456ca228bf693984bc/asttokens-3.0.0.tar.gz", hash = "sha256:0dcd8baa8d62b0c1d118b399b2ddba3c4aff271d0d7a9e0d4c1681c79035bbc7", size = 61978 }
wheels = [
    { url = "https://files.pythonhosted.org/packages/25/8a/c46dcc25341b5bce5472c718902eb3d38600a903b14fa6aeecef3f21a46f/asttokens-3.0.0-py3-none-any.whl", hash = "sha256:e3078351a059199dd5138cb1c706e6430c05eff2ff136af5eb4790f9d28932e2", size = 26918 },
]

[[package]]
name = "async-lru"
version = "2.0.5"
source = { registry = "https://pypi.org/simple" }
sdist = { url = "https://files.pythonhosted.org/packages/b2/4d/71ec4d3939dc755264f680f6c2b4906423a304c3d18e96853f0a595dfe97/async_lru-2.0.5.tar.gz", hash = "sha256:481d52ccdd27275f42c43a928b4a50c3bfb2d67af4e78b170e3e0bb39c66e5bb", size = 10380 }
wheels = [
    { url = "https://files.pythonhosted.org/packages/03/49/d10027df9fce941cb8184e78a02857af36360d33e1721df81c5ed2179a1a/async_lru-2.0.5-py3-none-any.whl", hash = "sha256:ab95404d8d2605310d345932697371a5f40def0487c03d6d0ad9138de52c9943", size = 6069 },
]

[[package]]
name = "attrs"
version = "25.3.0"
source = { registry = "https://pypi.org/simple" }
sdist = { url = "https://files.pythonhosted.org/packages/5a/b0/1367933a8532ee6ff8d63537de4f1177af4bff9f3e829baf7331f595bb24/attrs-25.3.0.tar.gz", hash = "sha256:75d7cefc7fb576747b2c81b4442d4d4a1ce0900973527c011d1030fd3bf4af1b", size = 812032 }
wheels = [
    { url = "https://files.pythonhosted.org/packages/77/06/bb80f5f86020c4551da315d78b3ab75e8228f89f0162f2c3a819e407941a/attrs-25.3.0-py3-none-any.whl", hash = "sha256:427318ce031701fea540783410126f03899a97ffc6f61596ad581ac2e40e3bc3", size = 63815 },
]

[[package]]
name = "babel"
version = "2.17.0"
source = { registry = "https://pypi.org/simple" }
sdist = { url = "https://files.pythonhosted.org/packages/7d/6b/d52e42361e1aa00709585ecc30b3f9684b3ab62530771402248b1b1d6240/babel-2.17.0.tar.gz", hash = "sha256:0c54cffb19f690cdcc52a3b50bcbf71e07a808d1c80d549f2459b9d2cf0afb9d", size = 9951852 }
wheels = [
    { url = "https://files.pythonhosted.org/packages/b7/b8/3fe70c75fe32afc4bb507f75563d39bc5642255d1d94f1f23604725780bf/babel-2.17.0-py3-none-any.whl", hash = "sha256:4d0b53093fdfb4b21c92b5213dba5a1b23885afa8383709427046b21c366e5f2", size = 10182537 },
]

[[package]]
name = "basic-gemini"
version = "0.1.0"
source = { editable = "samples/basic-gemini" }
dependencies = [
    { name = "genkit" },
    { name = "pydantic" },
]

[package.metadata]
requires-dist = [
    { name = "genkit", editable = "packages/genkit" },
    { name = "pydantic", specifier = ">=2.10.5" },
]

[[package]]
name = "beautifulsoup4"
version = "4.13.3"
source = { registry = "https://pypi.org/simple" }
dependencies = [
    { name = "soupsieve" },
    { name = "typing-extensions" },
]
sdist = { url = "https://files.pythonhosted.org/packages/f0/3c/adaf39ce1fb4afdd21b611e3d530b183bb7759c9b673d60db0e347fd4439/beautifulsoup4-4.13.3.tar.gz", hash = "sha256:1bd32405dacc920b42b83ba01644747ed77456a65760e285fbc47633ceddaf8b", size = 619516 }
wheels = [
    { url = "https://files.pythonhosted.org/packages/f9/49/6abb616eb3cbab6a7cca303dc02fdf3836de2e0b834bf966a7f5271a34d8/beautifulsoup4-4.13.3-py3-none-any.whl", hash = "sha256:99045d7d3f08f91f0d656bc9b7efbae189426cd913d830294a15eefa0ea4df16", size = 186015 },
]

[[package]]
name = "black"
version = "25.1.0"
source = { registry = "https://pypi.org/simple" }
dependencies = [
    { name = "click" },
    { name = "mypy-extensions" },
    { name = "packaging" },
    { name = "pathspec" },
    { name = "platformdirs" },
]
sdist = { url = "https://files.pythonhosted.org/packages/94/49/26a7b0f3f35da4b5a65f081943b7bcd22d7002f5f0fb8098ec1ff21cb6ef/black-25.1.0.tar.gz", hash = "sha256:33496d5cd1222ad73391352b4ae8da15253c5de89b93a80b3e2c8d9a19ec2666", size = 649449 }
wheels = [
    { url = "https://files.pythonhosted.org/packages/83/71/3fe4741df7adf015ad8dfa082dd36c94ca86bb21f25608eb247b4afb15b2/black-25.1.0-cp312-cp312-macosx_10_13_x86_64.whl", hash = "sha256:4b60580e829091e6f9238c848ea6750efed72140b91b048770b64e74fe04908b", size = 1650988 },
    { url = "https://files.pythonhosted.org/packages/13/f3/89aac8a83d73937ccd39bbe8fc6ac8860c11cfa0af5b1c96d081facac844/black-25.1.0-cp312-cp312-macosx_11_0_arm64.whl", hash = "sha256:1e2978f6df243b155ef5fa7e558a43037c3079093ed5d10fd84c43900f2d8ecc", size = 1453985 },
    { url = "https://files.pythonhosted.org/packages/6f/22/b99efca33f1f3a1d2552c714b1e1b5ae92efac6c43e790ad539a163d1754/black-25.1.0-cp312-cp312-manylinux_2_17_x86_64.manylinux2014_x86_64.manylinux_2_28_x86_64.whl", hash = "sha256:3b48735872ec535027d979e8dcb20bf4f70b5ac75a8ea99f127c106a7d7aba9f", size = 1783816 },
    { url = "https://files.pythonhosted.org/packages/18/7e/a27c3ad3822b6f2e0e00d63d58ff6299a99a5b3aee69fa77cd4b0076b261/black-25.1.0-cp312-cp312-win_amd64.whl", hash = "sha256:ea0213189960bda9cf99be5b8c8ce66bb054af5e9e861249cd23471bd7b0b3ba", size = 1440860 },
    { url = "https://files.pythonhosted.org/packages/98/87/0edf98916640efa5d0696e1abb0a8357b52e69e82322628f25bf14d263d1/black-25.1.0-cp313-cp313-macosx_10_13_x86_64.whl", hash = "sha256:8f0b18a02996a836cc9c9c78e5babec10930862827b1b724ddfe98ccf2f2fe4f", size = 1650673 },
    { url = "https://files.pythonhosted.org/packages/52/e5/f7bf17207cf87fa6e9b676576749c6b6ed0d70f179a3d812c997870291c3/black-25.1.0-cp313-cp313-macosx_11_0_arm64.whl", hash = "sha256:afebb7098bfbc70037a053b91ae8437c3857482d3a690fefc03e9ff7aa9a5fd3", size = 1453190 },
    { url = "https://files.pythonhosted.org/packages/e3/ee/adda3d46d4a9120772fae6de454c8495603c37c4c3b9c60f25b1ab6401fe/black-25.1.0-cp313-cp313-manylinux_2_17_x86_64.manylinux2014_x86_64.manylinux_2_28_x86_64.whl", hash = "sha256:030b9759066a4ee5e5aca28c3c77f9c64789cdd4de8ac1df642c40b708be6171", size = 1782926 },
    { url = "https://files.pythonhosted.org/packages/cc/64/94eb5f45dcb997d2082f097a3944cfc7fe87e071907f677e80788a2d7b7a/black-25.1.0-cp313-cp313-win_amd64.whl", hash = "sha256:a22f402b410566e2d1c950708c77ebf5ebd5d0d88a6a2e87c86d9fb48afa0d18", size = 1442613 },
    { url = "https://files.pythonhosted.org/packages/09/71/54e999902aed72baf26bca0d50781b01838251a462612966e9fc4891eadd/black-25.1.0-py3-none-any.whl", hash = "sha256:95e8176dae143ba9097f351d174fdaf0ccd29efb414b362ae3fd72bf0f710717", size = 207646 },
]

[[package]]
name = "bleach"
version = "6.2.0"
source = { registry = "https://pypi.org/simple" }
dependencies = [
    { name = "webencodings" },
]
sdist = { url = "https://files.pythonhosted.org/packages/76/9a/0e33f5054c54d349ea62c277191c020c2d6ef1d65ab2cb1993f91ec846d1/bleach-6.2.0.tar.gz", hash = "sha256:123e894118b8a599fd80d3ec1a6d4cc7ce4e5882b1317a7e1ba69b56e95f991f", size = 203083 }
wheels = [
    { url = "https://files.pythonhosted.org/packages/fc/55/96142937f66150805c25c4d0f31ee4132fd33497753400734f9dfdcbdc66/bleach-6.2.0-py3-none-any.whl", hash = "sha256:117d9c6097a7c3d22fd578fcd8d35ff1e125df6736f554da4e432fdd63f31e5e", size = 163406 },
]

[package.optional-dependencies]
css = [
    { name = "tinycss2" },
]

[[package]]
name = "blessed"
version = "1.20.0"
source = { registry = "https://pypi.org/simple" }
dependencies = [
    { name = "jinxed", marker = "sys_platform == 'win32'" },
    { name = "six" },
    { name = "wcwidth" },
]
sdist = { url = "https://files.pythonhosted.org/packages/25/ae/92e9968ad23205389ec6bd82e2d4fca3817f1cdef34e10aa8d529ef8b1d7/blessed-1.20.0.tar.gz", hash = "sha256:2cdd67f8746e048f00df47a2880f4d6acbcdb399031b604e34ba8f71d5787680", size = 6655612 }
wheels = [
    { url = "https://files.pythonhosted.org/packages/76/98/584f211c3a4bb38f2871fa937ee0cc83c130de50c955d6c7e2334dbf4acb/blessed-1.20.0-py2.py3-none-any.whl", hash = "sha256:0c542922586a265e699188e52d5f5ac5ec0dd517e5a1041d90d2bbf23f906058", size = 58372 },
]

[[package]]
name = "blinker"
version = "1.9.0"
source = { registry = "https://pypi.org/simple" }
sdist = { url = "https://files.pythonhosted.org/packages/21/28/9b3f50ce0e048515135495f198351908d99540d69bfdc8c1d15b73dc55ce/blinker-1.9.0.tar.gz", hash = "sha256:b4ce2265a7abece45e7cc896e98dbebe6cead56bcf805a3d23136d145f5445bf", size = 22460 }
wheels = [
    { url = "https://files.pythonhosted.org/packages/10/cb/f2ad4230dc2eb1a74edf38f1a38b9b52277f75bef262d8908e60d957e13c/blinker-1.9.0-py3-none-any.whl", hash = "sha256:ba0efaa9080b619ff2f3459d1d500c57bddea4a6b424b60a91141db6fd2f08bc", size = 8458 },
]

[[package]]
name = "bpython"
version = "0.25"
source = { registry = "https://pypi.org/simple" }
dependencies = [
    { name = "curtsies" },
    { name = "cwcwidth" },
    { name = "greenlet" },
    { name = "pygments" },
    { name = "pyxdg" },
    { name = "requests" },
]
sdist = { url = "https://files.pythonhosted.org/packages/ba/dd/cc02bf66f342a4673867fdf6c1f9fce90ec1e91e651b21bc4af4890101da/bpython-0.25.tar.gz", hash = "sha256:c246fc909ef6dcc26e9d8cb4615b0e6b1613f3543d12269b19ffd0782166c65b", size = 207610 }
wheels = [
    { url = "https://files.pythonhosted.org/packages/ba/74/5470df025854d5e213793b62cbea032fd66919562662955789fcc5dc17d6/bpython-0.25-py3-none-any.whl", hash = "sha256:28fd86008ca5ef6100ead407c9743aa60c51293a18ba5b18fcacea7f5b7f2257", size = 176131 },
]

[[package]]
name = "cachetools"
version = "5.5.2"
source = { registry = "https://pypi.org/simple" }
sdist = { url = "https://files.pythonhosted.org/packages/6c/81/3747dad6b14fa2cf53fcf10548cf5aea6913e96fab41a3c198676f8948a5/cachetools-5.5.2.tar.gz", hash = "sha256:1a661caa9175d26759571b2e19580f9d6393969e5dfca11fdb1f947a23e640d4", size = 28380 }
wheels = [
    { url = "https://files.pythonhosted.org/packages/72/76/20fa66124dbe6be5cafeb312ece67de6b61dd91a0247d1ea13db4ebb33c2/cachetools-5.5.2-py3-none-any.whl", hash = "sha256:d26a22bcc62eb95c3beabd9f1ee5e820d3d2704fe2967cbe350e20c8ffcd3f0a", size = 10080 },
]

[[package]]
name = "certifi"
version = "2025.1.31"
source = { registry = "https://pypi.org/simple" }
sdist = { url = "https://files.pythonhosted.org/packages/1c/ab/c9f1e32b7b1bf505bf26f0ef697775960db7932abeb7b516de930ba2705f/certifi-2025.1.31.tar.gz", hash = "sha256:3d5da6925056f6f18f119200434a4780a94263f10d1c21d032a6f6b2baa20651", size = 167577 }
wheels = [
    { url = "https://files.pythonhosted.org/packages/38/fc/bce832fd4fd99766c04d1ee0eead6b0ec6486fb100ae5e74c1d91292b982/certifi-2025.1.31-py3-none-any.whl", hash = "sha256:ca78db4565a652026a4db2bcdf68f2fb589ea80d0be70e03929ed730746b84fe", size = 166393 },
]

[[package]]
name = "cffi"
version = "1.17.1"
source = { registry = "https://pypi.org/simple" }
dependencies = [
    { name = "pycparser" },
]
sdist = { url = "https://files.pythonhosted.org/packages/fc/97/c783634659c2920c3fc70419e3af40972dbaf758daa229a7d6ea6135c90d/cffi-1.17.1.tar.gz", hash = "sha256:1c39c6016c32bc48dd54561950ebd6836e1670f2ae46128f67cf49e789c52824", size = 516621 }
wheels = [
    { url = "https://files.pythonhosted.org/packages/5a/84/e94227139ee5fb4d600a7a4927f322e1d4aea6fdc50bd3fca8493caba23f/cffi-1.17.1-cp312-cp312-macosx_10_9_x86_64.whl", hash = "sha256:805b4371bf7197c329fcb3ead37e710d1bca9da5d583f5073b799d5c5bd1eee4", size = 183178 },
    { url = "https://files.pythonhosted.org/packages/da/ee/fb72c2b48656111c4ef27f0f91da355e130a923473bf5ee75c5643d00cca/cffi-1.17.1-cp312-cp312-macosx_11_0_arm64.whl", hash = "sha256:733e99bc2df47476e3848417c5a4540522f234dfd4ef3ab7fafdf555b082ec0c", size = 178840 },
    { url = "https://files.pythonhosted.org/packages/cc/b6/db007700f67d151abadf508cbfd6a1884f57eab90b1bb985c4c8c02b0f28/cffi-1.17.1-cp312-cp312-manylinux_2_12_i686.manylinux2010_i686.manylinux_2_17_i686.manylinux2014_i686.whl", hash = "sha256:1257bdabf294dceb59f5e70c64a3e2f462c30c7ad68092d01bbbfb1c16b1ba36", size = 454803 },
    { url = "https://files.pythonhosted.org/packages/1a/df/f8d151540d8c200eb1c6fba8cd0dfd40904f1b0682ea705c36e6c2e97ab3/cffi-1.17.1-cp312-cp312-manylinux_2_17_aarch64.manylinux2014_aarch64.whl", hash = "sha256:da95af8214998d77a98cc14e3a3bd00aa191526343078b530ceb0bd710fb48a5", size = 478850 },
    { url = "https://files.pythonhosted.org/packages/28/c0/b31116332a547fd2677ae5b78a2ef662dfc8023d67f41b2a83f7c2aa78b1/cffi-1.17.1-cp312-cp312-manylinux_2_17_ppc64le.manylinux2014_ppc64le.whl", hash = "sha256:d63afe322132c194cf832bfec0dc69a99fb9bb6bbd550f161a49e9e855cc78ff", size = 485729 },
    { url = "https://files.pythonhosted.org/packages/91/2b/9a1ddfa5c7f13cab007a2c9cc295b70fbbda7cb10a286aa6810338e60ea1/cffi-1.17.1-cp312-cp312-manylinux_2_17_s390x.manylinux2014_s390x.whl", hash = "sha256:f79fc4fc25f1c8698ff97788206bb3c2598949bfe0fef03d299eb1b5356ada99", size = 471256 },
    { url = "https://files.pythonhosted.org/packages/b2/d5/da47df7004cb17e4955df6a43d14b3b4ae77737dff8bf7f8f333196717bf/cffi-1.17.1-cp312-cp312-manylinux_2_17_x86_64.manylinux2014_x86_64.whl", hash = "sha256:b62ce867176a75d03a665bad002af8e6d54644fad99a3c70905c543130e39d93", size = 479424 },
    { url = "https://files.pythonhosted.org/packages/0b/ac/2a28bcf513e93a219c8a4e8e125534f4f6db03e3179ba1c45e949b76212c/cffi-1.17.1-cp312-cp312-musllinux_1_1_aarch64.whl", hash = "sha256:386c8bf53c502fff58903061338ce4f4950cbdcb23e2902d86c0f722b786bbe3", size = 484568 },
    { url = "https://files.pythonhosted.org/packages/d4/38/ca8a4f639065f14ae0f1d9751e70447a261f1a30fa7547a828ae08142465/cffi-1.17.1-cp312-cp312-musllinux_1_1_x86_64.whl", hash = "sha256:4ceb10419a9adf4460ea14cfd6bc43d08701f0835e979bf821052f1805850fe8", size = 488736 },
    { url = "https://files.pythonhosted.org/packages/86/c5/28b2d6f799ec0bdecf44dced2ec5ed43e0eb63097b0f58c293583b406582/cffi-1.17.1-cp312-cp312-win32.whl", hash = "sha256:a08d7e755f8ed21095a310a693525137cfe756ce62d066e53f502a83dc550f65", size = 172448 },
    { url = "https://files.pythonhosted.org/packages/50/b9/db34c4755a7bd1cb2d1603ac3863f22bcecbd1ba29e5ee841a4bc510b294/cffi-1.17.1-cp312-cp312-win_amd64.whl", hash = "sha256:51392eae71afec0d0c8fb1a53b204dbb3bcabcb3c9b807eedf3e1e6ccf2de903", size = 181976 },
    { url = "https://files.pythonhosted.org/packages/8d/f8/dd6c246b148639254dad4d6803eb6a54e8c85c6e11ec9df2cffa87571dbe/cffi-1.17.1-cp313-cp313-macosx_10_13_x86_64.whl", hash = "sha256:f3a2b4222ce6b60e2e8b337bb9596923045681d71e5a082783484d845390938e", size = 182989 },
    { url = "https://files.pythonhosted.org/packages/8b/f1/672d303ddf17c24fc83afd712316fda78dc6fce1cd53011b839483e1ecc8/cffi-1.17.1-cp313-cp313-macosx_11_0_arm64.whl", hash = "sha256:0984a4925a435b1da406122d4d7968dd861c1385afe3b45ba82b750f229811e2", size = 178802 },
    { url = "https://files.pythonhosted.org/packages/0e/2d/eab2e858a91fdff70533cab61dcff4a1f55ec60425832ddfdc9cd36bc8af/cffi-1.17.1-cp313-cp313-manylinux_2_12_i686.manylinux2010_i686.manylinux_2_17_i686.manylinux2014_i686.whl", hash = "sha256:d01b12eeeb4427d3110de311e1774046ad344f5b1a7403101878976ecd7a10f3", size = 454792 },
    { url = "https://files.pythonhosted.org/packages/75/b2/fbaec7c4455c604e29388d55599b99ebcc250a60050610fadde58932b7ee/cffi-1.17.1-cp313-cp313-manylinux_2_17_aarch64.manylinux2014_aarch64.whl", hash = "sha256:706510fe141c86a69c8ddc029c7910003a17353970cff3b904ff0686a5927683", size = 478893 },
    { url = "https://files.pythonhosted.org/packages/4f/b7/6e4a2162178bf1935c336d4da8a9352cccab4d3a5d7914065490f08c0690/cffi-1.17.1-cp313-cp313-manylinux_2_17_ppc64le.manylinux2014_ppc64le.whl", hash = "sha256:de55b766c7aa2e2a3092c51e0483d700341182f08e67c63630d5b6f200bb28e5", size = 485810 },
    { url = "https://files.pythonhosted.org/packages/c7/8a/1d0e4a9c26e54746dc08c2c6c037889124d4f59dffd853a659fa545f1b40/cffi-1.17.1-cp313-cp313-manylinux_2_17_s390x.manylinux2014_s390x.whl", hash = "sha256:c59d6e989d07460165cc5ad3c61f9fd8f1b4796eacbd81cee78957842b834af4", size = 471200 },
    { url = "https://files.pythonhosted.org/packages/26/9f/1aab65a6c0db35f43c4d1b4f580e8df53914310afc10ae0397d29d697af4/cffi-1.17.1-cp313-cp313-manylinux_2_17_x86_64.manylinux2014_x86_64.whl", hash = "sha256:dd398dbc6773384a17fe0d3e7eeb8d1a21c2200473ee6806bb5e6a8e62bb73dd", size = 479447 },
    { url = "https://files.pythonhosted.org/packages/5f/e4/fb8b3dd8dc0e98edf1135ff067ae070bb32ef9d509d6cb0f538cd6f7483f/cffi-1.17.1-cp313-cp313-musllinux_1_1_aarch64.whl", hash = "sha256:3edc8d958eb099c634dace3c7e16560ae474aa3803a5df240542b305d14e14ed", size = 484358 },
    { url = "https://files.pythonhosted.org/packages/f1/47/d7145bf2dc04684935d57d67dff9d6d795b2ba2796806bb109864be3a151/cffi-1.17.1-cp313-cp313-musllinux_1_1_x86_64.whl", hash = "sha256:72e72408cad3d5419375fc87d289076ee319835bdfa2caad331e377589aebba9", size = 488469 },
    { url = "https://files.pythonhosted.org/packages/bf/ee/f94057fa6426481d663b88637a9a10e859e492c73d0384514a17d78ee205/cffi-1.17.1-cp313-cp313-win32.whl", hash = "sha256:e03eab0a8677fa80d646b5ddece1cbeaf556c313dcfac435ba11f107ba117b5d", size = 172475 },
    { url = "https://files.pythonhosted.org/packages/7c/fc/6a8cb64e5f0324877d503c854da15d76c1e50eb722e320b15345c4d0c6de/cffi-1.17.1-cp313-cp313-win_amd64.whl", hash = "sha256:f6a16c31041f09ead72d69f583767292f750d24913dadacf5756b966aacb3f1a", size = 182009 },
]

[[package]]
name = "charset-normalizer"
version = "3.4.1"
source = { registry = "https://pypi.org/simple" }
sdist = { url = "https://files.pythonhosted.org/packages/16/b0/572805e227f01586461c80e0fd25d65a2115599cc9dad142fee4b747c357/charset_normalizer-3.4.1.tar.gz", hash = "sha256:44251f18cd68a75b56585dd00dae26183e102cd5e0f9f1466e6df5da2ed64ea3", size = 123188 }
wheels = [
    { url = "https://files.pythonhosted.org/packages/0a/9a/dd1e1cdceb841925b7798369a09279bd1cf183cef0f9ddf15a3a6502ee45/charset_normalizer-3.4.1-cp312-cp312-macosx_10_13_universal2.whl", hash = "sha256:73d94b58ec7fecbc7366247d3b0b10a21681004153238750bb67bd9012414545", size = 196105 },
    { url = "https://files.pythonhosted.org/packages/d3/8c/90bfabf8c4809ecb648f39794cf2a84ff2e7d2a6cf159fe68d9a26160467/charset_normalizer-3.4.1-cp312-cp312-manylinux_2_17_aarch64.manylinux2014_aarch64.whl", hash = "sha256:dad3e487649f498dd991eeb901125411559b22e8d7ab25d3aeb1af367df5efd7", size = 140404 },
    { url = "https://files.pythonhosted.org/packages/ad/8f/e410d57c721945ea3b4f1a04b74f70ce8fa800d393d72899f0a40526401f/charset_normalizer-3.4.1-cp312-cp312-manylinux_2_17_ppc64le.manylinux2014_ppc64le.whl", hash = "sha256:c30197aa96e8eed02200a83fba2657b4c3acd0f0aa4bdc9f6c1af8e8962e0757", size = 150423 },
    { url = "https://files.pythonhosted.org/packages/f0/b8/e6825e25deb691ff98cf5c9072ee0605dc2acfca98af70c2d1b1bc75190d/charset_normalizer-3.4.1-cp312-cp312-manylinux_2_17_s390x.manylinux2014_s390x.whl", hash = "sha256:2369eea1ee4a7610a860d88f268eb39b95cb588acd7235e02fd5a5601773d4fa", size = 143184 },
    { url = "https://files.pythonhosted.org/packages/3e/a2/513f6cbe752421f16d969e32f3583762bfd583848b763913ddab8d9bfd4f/charset_normalizer-3.4.1-cp312-cp312-manylinux_2_17_x86_64.manylinux2014_x86_64.whl", hash = "sha256:bc2722592d8998c870fa4e290c2eec2c1569b87fe58618e67d38b4665dfa680d", size = 145268 },
    { url = "https://files.pythonhosted.org/packages/74/94/8a5277664f27c3c438546f3eb53b33f5b19568eb7424736bdc440a88a31f/charset_normalizer-3.4.1-cp312-cp312-manylinux_2_5_i686.manylinux1_i686.manylinux_2_17_i686.manylinux2014_i686.whl", hash = "sha256:ffc9202a29ab3920fa812879e95a9e78b2465fd10be7fcbd042899695d75e616", size = 147601 },
    { url = "https://files.pythonhosted.org/packages/7c/5f/6d352c51ee763623a98e31194823518e09bfa48be2a7e8383cf691bbb3d0/charset_normalizer-3.4.1-cp312-cp312-musllinux_1_2_aarch64.whl", hash = "sha256:804a4d582ba6e5b747c625bf1255e6b1507465494a40a2130978bda7b932c90b", size = 141098 },
    { url = "https://files.pythonhosted.org/packages/78/d4/f5704cb629ba5ab16d1d3d741396aec6dc3ca2b67757c45b0599bb010478/charset_normalizer-3.4.1-cp312-cp312-musllinux_1_2_i686.whl", hash = "sha256:0f55e69f030f7163dffe9fd0752b32f070566451afe180f99dbeeb81f511ad8d", size = 149520 },
    { url = "https://files.pythonhosted.org/packages/c5/96/64120b1d02b81785f222b976c0fb79a35875457fa9bb40827678e54d1bc8/charset_normalizer-3.4.1-cp312-cp312-musllinux_1_2_ppc64le.whl", hash = "sha256:c4c3e6da02df6fa1410a7680bd3f63d4f710232d3139089536310d027950696a", size = 152852 },
    { url = "https://files.pythonhosted.org/packages/84/c9/98e3732278a99f47d487fd3468bc60b882920cef29d1fa6ca460a1fdf4e6/charset_normalizer-3.4.1-cp312-cp312-musllinux_1_2_s390x.whl", hash = "sha256:5df196eb874dae23dcfb968c83d4f8fdccb333330fe1fc278ac5ceeb101003a9", size = 150488 },
    { url = "https://files.pythonhosted.org/packages/13/0e/9c8d4cb99c98c1007cc11eda969ebfe837bbbd0acdb4736d228ccaabcd22/charset_normalizer-3.4.1-cp312-cp312-musllinux_1_2_x86_64.whl", hash = "sha256:e358e64305fe12299a08e08978f51fc21fac060dcfcddd95453eabe5b93ed0e1", size = 146192 },
    { url = "https://files.pythonhosted.org/packages/b2/21/2b6b5b860781a0b49427309cb8670785aa543fb2178de875b87b9cc97746/charset_normalizer-3.4.1-cp312-cp312-win32.whl", hash = "sha256:9b23ca7ef998bc739bf6ffc077c2116917eabcc901f88da1b9856b210ef63f35", size = 95550 },
    { url = "https://files.pythonhosted.org/packages/21/5b/1b390b03b1d16c7e382b561c5329f83cc06623916aab983e8ab9239c7d5c/charset_normalizer-3.4.1-cp312-cp312-win_amd64.whl", hash = "sha256:6ff8a4a60c227ad87030d76e99cd1698345d4491638dfa6673027c48b3cd395f", size = 102785 },
    { url = "https://files.pythonhosted.org/packages/38/94/ce8e6f63d18049672c76d07d119304e1e2d7c6098f0841b51c666e9f44a0/charset_normalizer-3.4.1-cp313-cp313-macosx_10_13_universal2.whl", hash = "sha256:aabfa34badd18f1da5ec1bc2715cadc8dca465868a4e73a0173466b688f29dda", size = 195698 },
    { url = "https://files.pythonhosted.org/packages/24/2e/dfdd9770664aae179a96561cc6952ff08f9a8cd09a908f259a9dfa063568/charset_normalizer-3.4.1-cp313-cp313-manylinux_2_17_aarch64.manylinux2014_aarch64.whl", hash = "sha256:22e14b5d70560b8dd51ec22863f370d1e595ac3d024cb8ad7d308b4cd95f8313", size = 140162 },
    { url = "https://files.pythonhosted.org/packages/24/4e/f646b9093cff8fc86f2d60af2de4dc17c759de9d554f130b140ea4738ca6/charset_normalizer-3.4.1-cp313-cp313-manylinux_2_17_ppc64le.manylinux2014_ppc64le.whl", hash = "sha256:8436c508b408b82d87dc5f62496973a1805cd46727c34440b0d29d8a2f50a6c9", size = 150263 },
    { url = "https://files.pythonhosted.org/packages/5e/67/2937f8d548c3ef6e2f9aab0f6e21001056f692d43282b165e7c56023e6dd/charset_normalizer-3.4.1-cp313-cp313-manylinux_2_17_s390x.manylinux2014_s390x.whl", hash = "sha256:2d074908e1aecee37a7635990b2c6d504cd4766c7bc9fc86d63f9c09af3fa11b", size = 142966 },
    { url = "https://files.pythonhosted.org/packages/52/ed/b7f4f07de100bdb95c1756d3a4d17b90c1a3c53715c1a476f8738058e0fa/charset_normalizer-3.4.1-cp313-cp313-manylinux_2_17_x86_64.manylinux2014_x86_64.whl", hash = "sha256:955f8851919303c92343d2f66165294848d57e9bba6cf6e3625485a70a038d11", size = 144992 },
    { url = "https://files.pythonhosted.org/packages/96/2c/d49710a6dbcd3776265f4c923bb73ebe83933dfbaa841c5da850fe0fd20b/charset_normalizer-3.4.1-cp313-cp313-manylinux_2_5_i686.manylinux1_i686.manylinux_2_17_i686.manylinux2014_i686.whl", hash = "sha256:44ecbf16649486d4aebafeaa7ec4c9fed8b88101f4dd612dcaf65d5e815f837f", size = 147162 },
    { url = "https://files.pythonhosted.org/packages/b4/41/35ff1f9a6bd380303dea55e44c4933b4cc3c4850988927d4082ada230273/charset_normalizer-3.4.1-cp313-cp313-musllinux_1_2_aarch64.whl", hash = "sha256:0924e81d3d5e70f8126529951dac65c1010cdf117bb75eb02dd12339b57749dd", size = 140972 },
    { url = "https://files.pythonhosted.org/packages/fb/43/c6a0b685fe6910d08ba971f62cd9c3e862a85770395ba5d9cad4fede33ab/charset_normalizer-3.4.1-cp313-cp313-musllinux_1_2_i686.whl", hash = "sha256:2967f74ad52c3b98de4c3b32e1a44e32975e008a9cd2a8cc8966d6a5218c5cb2", size = 149095 },
    { url = "https://files.pythonhosted.org/packages/4c/ff/a9a504662452e2d2878512115638966e75633519ec11f25fca3d2049a94a/charset_normalizer-3.4.1-cp313-cp313-musllinux_1_2_ppc64le.whl", hash = "sha256:c75cb2a3e389853835e84a2d8fb2b81a10645b503eca9bcb98df6b5a43eb8886", size = 152668 },
    { url = "https://files.pythonhosted.org/packages/6c/71/189996b6d9a4b932564701628af5cee6716733e9165af1d5e1b285c530ed/charset_normalizer-3.4.1-cp313-cp313-musllinux_1_2_s390x.whl", hash = "sha256:09b26ae6b1abf0d27570633b2b078a2a20419c99d66fb2823173d73f188ce601", size = 150073 },
    { url = "https://files.pythonhosted.org/packages/e4/93/946a86ce20790e11312c87c75ba68d5f6ad2208cfb52b2d6a2c32840d922/charset_normalizer-3.4.1-cp313-cp313-musllinux_1_2_x86_64.whl", hash = "sha256:fa88b843d6e211393a37219e6a1c1df99d35e8fd90446f1118f4216e307e48cd", size = 145732 },
    { url = "https://files.pythonhosted.org/packages/cd/e5/131d2fb1b0dddafc37be4f3a2fa79aa4c037368be9423061dccadfd90091/charset_normalizer-3.4.1-cp313-cp313-win32.whl", hash = "sha256:eb8178fe3dba6450a3e024e95ac49ed3400e506fd4e9e5c32d30adda88cbd407", size = 95391 },
    { url = "https://files.pythonhosted.org/packages/27/f2/4f9a69cc7712b9b5ad8fdb87039fd89abba997ad5cbe690d1835d40405b0/charset_normalizer-3.4.1-cp313-cp313-win_amd64.whl", hash = "sha256:b1ac5992a838106edb89654e0aebfc24f5848ae2547d22c2c3f66454daa11971", size = 102702 },
    { url = "https://files.pythonhosted.org/packages/0e/f6/65ecc6878a89bb1c23a086ea335ad4bf21a588990c3f535a227b9eea9108/charset_normalizer-3.4.1-py3-none-any.whl", hash = "sha256:d98b1668f06378c6dbefec3b92299716b931cd4e6061f3c875a71ced1780ab85", size = 49767 },
]

[[package]]
name = "click"
version = "8.1.8"
source = { registry = "https://pypi.org/simple" }
dependencies = [
    { name = "colorama", marker = "sys_platform == 'win32'" },
]
sdist = { url = "https://files.pythonhosted.org/packages/b9/2e/0090cbf739cee7d23781ad4b89a9894a41538e4fcf4c31dcdd705b78eb8b/click-8.1.8.tar.gz", hash = "sha256:ed53c9d8990d83c2a27deae68e4ee337473f6330c040a31d4225c9574d16096a", size = 226593 }
wheels = [
    { url = "https://files.pythonhosted.org/packages/7e/d4/7ebdbd03970677812aac39c869717059dbb71a4cfc033ca6e5221787892c/click-8.1.8-py3-none-any.whl", hash = "sha256:63c132bbbed01578a06712a2d1f497bb62d9c1c0d329b7903a866228027263b2", size = 98188 },
]

[[package]]
name = "coffee-shop"
version = "0.1.0"
source = { editable = "samples/coffee-shop" }
dependencies = [
    { name = "genkit" },
    { name = "genkit-plugin-firebase" },
    { name = "genkit-plugin-google-ai" },
    { name = "genkit-plugin-google-cloud" },
    { name = "genkit-plugin-ollama" },
    { name = "genkit-plugin-pinecone" },
    { name = "genkit-plugin-vertex-ai" },
    { name = "pydantic" },
]

[package.metadata]
requires-dist = [
    { name = "genkit", editable = "packages/genkit" },
    { name = "genkit-plugin-firebase", editable = "plugins/firebase" },
    { name = "genkit-plugin-google-ai", editable = "plugins/google-ai" },
    { name = "genkit-plugin-google-cloud", editable = "plugins/google-cloud" },
    { name = "genkit-plugin-ollama", editable = "plugins/ollama" },
    { name = "genkit-plugin-pinecone", editable = "plugins/pinecone" },
    { name = "genkit-plugin-vertex-ai", editable = "plugins/vertex-ai" },
    { name = "pydantic", specifier = ">=2.10.5" },
]

[[package]]
name = "colorama"
version = "0.4.6"
source = { registry = "https://pypi.org/simple" }
sdist = { url = "https://files.pythonhosted.org/packages/d8/53/6f443c9a4a8358a93a6792e2acffb9d9d5cb0a5cfd8802644b7b1c9a02e4/colorama-0.4.6.tar.gz", hash = "sha256:08695f5cb7ed6e0531a20572697297273c47b8cae5a63ffc6d6ed5c201be6e44", size = 27697 }
wheels = [
    { url = "https://files.pythonhosted.org/packages/d1/d6/3965ed04c63042e047cb6a3e6ed1a63a35087b6a609aa3a15ed8ac56c221/colorama-0.4.6-py2.py3-none-any.whl", hash = "sha256:4f1d9991f5acc0ca119f9d443620b77f9d6b33703e51011c16baf57afb285fc6", size = 25335 },
]

[[package]]
name = "comm"
version = "0.2.2"
source = { registry = "https://pypi.org/simple" }
dependencies = [
    { name = "traitlets" },
]
sdist = { url = "https://files.pythonhosted.org/packages/e9/a8/fb783cb0abe2b5fded9f55e5703015cdf1c9c85b3669087c538dd15a6a86/comm-0.2.2.tar.gz", hash = "sha256:3fd7a84065306e07bea1773df6eb8282de51ba82f77c72f9c85716ab11fe980e", size = 6210 }
wheels = [
    { url = "https://files.pythonhosted.org/packages/e6/75/49e5bfe642f71f272236b5b2d2691cf915a7283cc0ceda56357b61daa538/comm-0.2.2-py3-none-any.whl", hash = "sha256:e6fb86cb70ff661ee8c9c14e7d36d6de3b4066f1441be4063df9c5009f0a64d3", size = 7180 },
]

[[package]]
name = "context-caching"
version = "0.1.0"
source = { editable = "samples/context-caching" }
dependencies = [
    { name = "genkit" },
    { name = "genkit-plugin-firebase" },
    { name = "genkit-plugin-google-ai" },
    { name = "genkit-plugin-google-cloud" },
    { name = "genkit-plugin-ollama" },
    { name = "genkit-plugin-pinecone" },
    { name = "genkit-plugin-vertex-ai" },
    { name = "pydantic" },
]

[package.metadata]
requires-dist = [
    { name = "genkit", editable = "packages/genkit" },
    { name = "genkit-plugin-firebase", editable = "plugins/firebase" },
    { name = "genkit-plugin-google-ai", editable = "plugins/google-ai" },
    { name = "genkit-plugin-google-cloud", editable = "plugins/google-cloud" },
    { name = "genkit-plugin-ollama", editable = "plugins/ollama" },
    { name = "genkit-plugin-pinecone", editable = "plugins/pinecone" },
    { name = "genkit-plugin-vertex-ai", editable = "plugins/vertex-ai" },
    { name = "pydantic", specifier = ">=2.10.5" },
]

[[package]]
name = "coverage"
version = "7.7.1"
source = { registry = "https://pypi.org/simple" }
sdist = { url = "https://files.pythonhosted.org/packages/6b/bf/3effb7453498de9c14a81ca21e1f92e6723ce7ebdc5402ae30e4dcc490ac/coverage-7.7.1.tar.gz", hash = "sha256:199a1272e642266b90c9f40dec7fd3d307b51bf639fa0d15980dc0b3246c1393", size = 810332 }
wheels = [
    { url = "https://files.pythonhosted.org/packages/cf/b0/4eaba302a86ec3528231d7cfc954ae1929ec5d42b032eb6f5b5f5a9155d2/coverage-7.7.1-cp312-cp312-macosx_10_13_x86_64.whl", hash = "sha256:eff187177d8016ff6addf789dcc421c3db0d014e4946c1cc3fbf697f7852459d", size = 211253 },
    { url = "https://files.pythonhosted.org/packages/fd/68/21b973e6780a3f2457e31ede1aca6c2f84bda4359457b40da3ae805dcf30/coverage-7.7.1-cp312-cp312-macosx_11_0_arm64.whl", hash = "sha256:2444fbe1ba1889e0b29eb4d11931afa88f92dc507b7248f45be372775b3cef4f", size = 211504 },
    { url = "https://files.pythonhosted.org/packages/d1/b4/c19e9c565407664390254252496292f1e3076c31c5c01701ffacc060e745/coverage-7.7.1-cp312-cp312-manylinux_2_17_aarch64.manylinux2014_aarch64.whl", hash = "sha256:177d837339883c541f8524683e227adcaea581eca6bb33823a2a1fdae4c988e1", size = 245566 },
    { url = "https://files.pythonhosted.org/packages/7b/0e/f9829cdd25e5083638559c8c267ff0577c6bab19dacb1a4fcfc1e70e41c0/coverage-7.7.1-cp312-cp312-manylinux_2_5_i686.manylinux1_i686.manylinux_2_17_i686.manylinux2014_i686.whl", hash = "sha256:15d54ecef1582b1d3ec6049b20d3c1a07d5e7f85335d8a3b617c9960b4f807e0", size = 242455 },
    { url = "https://files.pythonhosted.org/packages/29/57/a3ada2e50a665bf6d9851b5eb3a9a07d7e38f970bdd4d39895f311331d56/coverage-7.7.1-cp312-cp312-manylinux_2_5_x86_64.manylinux1_x86_64.manylinux_2_17_x86_64.manylinux2014_x86_64.whl", hash = "sha256:75c82b27c56478d5e1391f2e7b2e7f588d093157fa40d53fd9453a471b1191f2", size = 244713 },
    { url = "https://files.pythonhosted.org/packages/0f/d3/f15c7d45682a73eca0611427896016bad4c8f635b0fc13aae13a01f8ed9d/coverage-7.7.1-cp312-cp312-musllinux_1_2_aarch64.whl", hash = "sha256:315ff74b585110ac3b7ab631e89e769d294f303c6d21302a816b3554ed4c81af", size = 244476 },
    { url = "https://files.pythonhosted.org/packages/19/3b/64540074e256082b220e8810fd72543eff03286c59dc91976281dc0a559c/coverage-7.7.1-cp312-cp312-musllinux_1_2_i686.whl", hash = "sha256:4dd532dac197d68c478480edde74fd4476c6823355987fd31d01ad9aa1e5fb59", size = 242695 },
    { url = "https://files.pythonhosted.org/packages/8a/c1/9cad25372ead7f9395a91bb42d8ae63e6cefe7408eb79fd38797e2b763eb/coverage-7.7.1-cp312-cp312-musllinux_1_2_x86_64.whl", hash = "sha256:385618003e3d608001676bb35dc67ae3ad44c75c0395d8de5780af7bb35be6b2", size = 243888 },
    { url = "https://files.pythonhosted.org/packages/66/c6/c3e6c895bc5b95ccfe4cb5838669dbe5226ee4ad10604c46b778c304d6f9/coverage-7.7.1-cp312-cp312-win32.whl", hash = "sha256:63306486fcb5a827449464f6211d2991f01dfa2965976018c9bab9d5e45a35c8", size = 213744 },
    { url = "https://files.pythonhosted.org/packages/cc/8a/6df2fcb4c3e38ec6cd7e211ca8391405ada4e3b1295695d00aa07c6ee736/coverage-7.7.1-cp312-cp312-win_amd64.whl", hash = "sha256:37351dc8123c154fa05b7579fdb126b9f8b1cf42fd6f79ddf19121b7bdd4aa04", size = 214546 },
    { url = "https://files.pythonhosted.org/packages/ec/2a/1a254eaadb01c163b29d6ce742aa380fc5cfe74a82138ce6eb944c42effa/coverage-7.7.1-cp313-cp313-macosx_10_13_x86_64.whl", hash = "sha256:eebd927b86761a7068a06d3699fd6c20129becf15bb44282db085921ea0f1585", size = 211277 },
    { url = "https://files.pythonhosted.org/packages/cf/00/9636028365efd4eb6db71cdd01d99e59f25cf0d47a59943dbee32dd1573b/coverage-7.7.1-cp313-cp313-macosx_11_0_arm64.whl", hash = "sha256:2a79c4a09765d18311c35975ad2eb1ac613c0401afdd9cb1ca4110aeb5dd3c4c", size = 211551 },
    { url = "https://files.pythonhosted.org/packages/6f/c8/14aed97f80363f055b6cd91e62986492d9fe3b55e06b4b5c82627ae18744/coverage-7.7.1-cp313-cp313-manylinux_2_17_aarch64.manylinux2014_aarch64.whl", hash = "sha256:8b1c65a739447c5ddce5b96c0a388fd82e4bbdff7251396a70182b1d83631019", size = 245068 },
    { url = "https://files.pythonhosted.org/packages/d6/76/9c5fe3f900e01d7995b0cda08fc8bf9773b4b1be58bdd626f319c7d4ec11/coverage-7.7.1-cp313-cp313-manylinux_2_5_i686.manylinux1_i686.manylinux_2_17_i686.manylinux2014_i686.whl", hash = "sha256:392cc8fd2b1b010ca36840735e2a526fcbd76795a5d44006065e79868cc76ccf", size = 242109 },
    { url = "https://files.pythonhosted.org/packages/c0/81/760993bb536fb674d3a059f718145dcd409ed6d00ae4e3cbf380019fdfd0/coverage-7.7.1-cp313-cp313-manylinux_2_5_x86_64.manylinux1_x86_64.manylinux_2_17_x86_64.manylinux2014_x86_64.whl", hash = "sha256:9bb47cc9f07a59a451361a850cb06d20633e77a9118d05fd0f77b1864439461b", size = 244129 },
    { url = "https://files.pythonhosted.org/packages/00/be/1114a19f93eae0b6cd955dabb5bee80397bd420d846e63cd0ebffc134e3d/coverage-7.7.1-cp313-cp313-musllinux_1_2_aarch64.whl", hash = "sha256:b4c144c129343416a49378e05c9451c34aae5ccf00221e4fa4f487db0816ee2f", size = 244201 },
    { url = "https://files.pythonhosted.org/packages/06/8d/9128fd283c660474c7dc2b1ea5c66761bc776b970c1724989ed70e9d6eee/coverage-7.7.1-cp313-cp313-musllinux_1_2_i686.whl", hash = "sha256:bc96441c9d9ca12a790b5ae17d2fa6654da4b3962ea15e0eabb1b1caed094777", size = 242282 },
    { url = "https://files.pythonhosted.org/packages/d4/2a/6d7dbfe9c1f82e2cdc28d48f4a0c93190cf58f057fa91ba2391b92437fe6/coverage-7.7.1-cp313-cp313-musllinux_1_2_x86_64.whl", hash = "sha256:3d03287eb03186256999539d98818c425c33546ab4901028c8fa933b62c35c3a", size = 243570 },
    { url = "https://files.pythonhosted.org/packages/cf/3e/29f1e4ce3bb951bcf74b2037a82d94c5064b3334304a3809a95805628838/coverage-7.7.1-cp313-cp313-win32.whl", hash = "sha256:8fed429c26b99641dc1f3a79179860122b22745dd9af36f29b141e178925070a", size = 213772 },
    { url = "https://files.pythonhosted.org/packages/bc/3a/cf029bf34aefd22ad34f0e808eba8d5830f297a1acb483a2124f097ff769/coverage-7.7.1-cp313-cp313-win_amd64.whl", hash = "sha256:092b134129a8bb940c08b2d9ceb4459af5fb3faea77888af63182e17d89e1cf1", size = 214575 },
    { url = "https://files.pythonhosted.org/packages/92/4c/fb8b35f186a2519126209dce91ab8644c9a901cf04f8dfa65576ca2dd9e8/coverage-7.7.1-cp313-cp313t-macosx_10_13_x86_64.whl", hash = "sha256:d3154b369141c3169b8133973ac00f63fcf8d6dbcc297d788d36afbb7811e511", size = 212113 },
    { url = "https://files.pythonhosted.org/packages/59/90/e834ffc86fd811c5b570a64ee1895b20404a247ec18a896b9ba543b12097/coverage-7.7.1-cp313-cp313t-macosx_11_0_arm64.whl", hash = "sha256:264ff2bcce27a7f455b64ac0dfe097680b65d9a1a293ef902675fa8158d20b24", size = 212333 },
    { url = "https://files.pythonhosted.org/packages/a5/a1/27f0ad39569b3b02410b881c42e58ab403df13fcd465b475db514b83d3d3/coverage-7.7.1-cp313-cp313t-manylinux_2_17_aarch64.manylinux2014_aarch64.whl", hash = "sha256:ba8480ebe401c2f094d10a8c4209b800a9b77215b6c796d16b6ecdf665048950", size = 256566 },
    { url = "https://files.pythonhosted.org/packages/9f/3b/21fa66a1db1b90a0633e771a32754f7c02d60236a251afb1b86d7e15d83a/coverage-7.7.1-cp313-cp313t-manylinux_2_5_i686.manylinux1_i686.manylinux_2_17_i686.manylinux2014_i686.whl", hash = "sha256:520af84febb6bb54453e7fbb730afa58c7178fd018c398a8fcd8e269a79bf96d", size = 252276 },
    { url = "https://files.pythonhosted.org/packages/d6/e5/4ab83a59b0f8ac4f0029018559fc4c7d042e1b4552a722e2bfb04f652296/coverage-7.7.1-cp313-cp313t-manylinux_2_5_x86_64.manylinux1_x86_64.manylinux_2_17_x86_64.manylinux2014_x86_64.whl", hash = "sha256:88d96127ae01ff571d465d4b0be25c123789cef88ba0879194d673fdea52f54e", size = 254616 },
    { url = "https://files.pythonhosted.org/packages/db/7a/4224417c0ccdb16a5ba4d8d1fcfaa18439be1624c29435bb9bc88ccabdfb/coverage-7.7.1-cp313-cp313t-musllinux_1_2_aarch64.whl", hash = "sha256:0ce92c5a9d7007d838456f4b77ea159cb628187a137e1895331e530973dcf862", size = 255707 },
    { url = "https://files.pythonhosted.org/packages/51/20/ff18a329ccaa3d035e2134ecf3a2e92a52d3be6704c76e74ca5589ece260/coverage-7.7.1-cp313-cp313t-musllinux_1_2_i686.whl", hash = "sha256:0dab4ef76d7b14f432057fdb7a0477e8bffca0ad39ace308be6e74864e632271", size = 253876 },
    { url = "https://files.pythonhosted.org/packages/e4/e8/1d6f1a6651672c64f45ffad05306dad9c4c189bec694270822508049b2cb/coverage-7.7.1-cp313-cp313t-musllinux_1_2_x86_64.whl", hash = "sha256:7e688010581dbac9cab72800e9076e16f7cccd0d89af5785b70daa11174e94de", size = 254687 },
    { url = "https://files.pythonhosted.org/packages/6b/ea/1b9a14cf3e2bc3fd9de23a336a8082091711c5f480b500782d59e84a8fe5/coverage-7.7.1-cp313-cp313t-win32.whl", hash = "sha256:e52eb31ae3afacdacfe50705a15b75ded67935770c460d88c215a9c0c40d0e9c", size = 214486 },
    { url = "https://files.pythonhosted.org/packages/cc/bb/faa6bcf769cb7b3b660532a30d77c440289b40636c7f80e498b961295d07/coverage-7.7.1-cp313-cp313t-win_amd64.whl", hash = "sha256:a6b6b3bd121ee2ec4bd35039319f3423d0be282b9752a5ae9f18724bc93ebe7c", size = 215647 },
    { url = "https://files.pythonhosted.org/packages/52/26/9f53293ff4cc1d47d98367ce045ca2e62746d6be74a5c6851a474eabf59b/coverage-7.7.1-py3-none-any.whl", hash = "sha256:822fa99dd1ac686061e1219b67868e25d9757989cf2259f735a4802497d6da31", size = 203006 },
]

[[package]]
name = "cryptography"
version = "44.0.2"
source = { registry = "https://pypi.org/simple" }
dependencies = [
    { name = "cffi", marker = "platform_python_implementation != 'PyPy'" },
]
sdist = { url = "https://files.pythonhosted.org/packages/cd/25/4ce80c78963834b8a9fd1cc1266be5ed8d1840785c0f2e1b73b8d128d505/cryptography-44.0.2.tar.gz", hash = "sha256:c63454aa261a0cf0c5b4718349629793e9e634993538db841165b3df74f37ec0", size = 710807 }
wheels = [
    { url = "https://files.pythonhosted.org/packages/30/ec/7ea7c1e4c8fc8329506b46c6c4a52e2f20318425d48e0fe597977c71dbce/cryptography-44.0.2-cp37-abi3-manylinux_2_17_aarch64.manylinux2014_aarch64.whl", hash = "sha256:29ecec49f3ba3f3849362854b7253a9f59799e3763b0c9d0826259a88efa02f1", size = 3952350 },
    { url = "https://files.pythonhosted.org/packages/27/61/72e3afdb3c5ac510330feba4fc1faa0fe62e070592d6ad00c40bb69165e5/cryptography-44.0.2-cp37-abi3-manylinux_2_17_x86_64.manylinux2014_x86_64.whl", hash = "sha256:bc821e161ae88bfe8088d11bb39caf2916562e0a2dc7b6d56714a48b784ef0bb", size = 4166572 },
    { url = "https://files.pythonhosted.org/packages/26/e4/ba680f0b35ed4a07d87f9e98f3ebccb05091f3bf6b5a478b943253b3bbd5/cryptography-44.0.2-cp37-abi3-manylinux_2_28_aarch64.whl", hash = "sha256:3c00b6b757b32ce0f62c574b78b939afab9eecaf597c4d624caca4f9e71e7843", size = 3958124 },
    { url = "https://files.pythonhosted.org/packages/9c/e8/44ae3e68c8b6d1cbc59040288056df2ad7f7f03bbcaca6b503c737ab8e73/cryptography-44.0.2-cp37-abi3-manylinux_2_28_armv7l.manylinux_2_31_armv7l.whl", hash = "sha256:7bdcd82189759aba3816d1f729ce42ffded1ac304c151d0a8e89b9996ab863d5", size = 3678122 },
    { url = "https://files.pythonhosted.org/packages/27/7b/664ea5e0d1eab511a10e480baf1c5d3e681c7d91718f60e149cec09edf01/cryptography-44.0.2-cp37-abi3-manylinux_2_28_x86_64.whl", hash = "sha256:4973da6ca3db4405c54cd0b26d328be54c7747e89e284fcff166132eb7bccc9c", size = 4191831 },
    { url = "https://files.pythonhosted.org/packages/2a/07/79554a9c40eb11345e1861f46f845fa71c9e25bf66d132e123d9feb8e7f9/cryptography-44.0.2-cp37-abi3-manylinux_2_34_aarch64.whl", hash = "sha256:4e389622b6927d8133f314949a9812972711a111d577a5d1f4bee5e58736b80a", size = 3960583 },
    { url = "https://files.pythonhosted.org/packages/bb/6d/858e356a49a4f0b591bd6789d821427de18432212e137290b6d8a817e9bf/cryptography-44.0.2-cp37-abi3-manylinux_2_34_x86_64.whl", hash = "sha256:f514ef4cd14bb6fb484b4a60203e912cfcb64f2ab139e88c2274511514bf7308", size = 4191753 },
    { url = "https://files.pythonhosted.org/packages/b2/80/62df41ba4916067fa6b125aa8c14d7e9181773f0d5d0bd4dcef580d8b7c6/cryptography-44.0.2-cp37-abi3-musllinux_1_2_aarch64.whl", hash = "sha256:1bc312dfb7a6e5d66082c87c34c8a62176e684b6fe3d90fcfe1568de675e6688", size = 4079550 },
    { url = "https://files.pythonhosted.org/packages/f3/cd/2558cc08f7b1bb40683f99ff4327f8dcfc7de3affc669e9065e14824511b/cryptography-44.0.2-cp37-abi3-musllinux_1_2_x86_64.whl", hash = "sha256:3b721b8b4d948b218c88cb8c45a01793483821e709afe5f622861fc6182b20a7", size = 4298367 },
    { url = "https://files.pythonhosted.org/packages/06/88/638865be7198a84a7713950b1db7343391c6066a20e614f8fa286eb178ed/cryptography-44.0.2-cp39-abi3-manylinux_2_17_aarch64.manylinux2014_aarch64.whl", hash = "sha256:81276f0ea79a208d961c433a947029e1a15948966658cf6710bbabb60fcc2639", size = 3951919 },
    { url = "https://files.pythonhosted.org/packages/d7/fc/99fe639bcdf58561dfad1faa8a7369d1dc13f20acd78371bb97a01613585/cryptography-44.0.2-cp39-abi3-manylinux_2_17_x86_64.manylinux2014_x86_64.whl", hash = "sha256:9a1e657c0f4ea2a23304ee3f964db058c9e9e635cc7019c4aa21c330755ef6fd", size = 4167812 },
    { url = "https://files.pythonhosted.org/packages/53/7b/aafe60210ec93d5d7f552592a28192e51d3c6b6be449e7fd0a91399b5d07/cryptography-44.0.2-cp39-abi3-manylinux_2_28_aarch64.whl", hash = "sha256:6210c05941994290f3f7f175a4a57dbbb2afd9273657614c506d5976db061181", size = 3958571 },
    { url = "https://files.pythonhosted.org/packages/16/32/051f7ce79ad5a6ef5e26a92b37f172ee2d6e1cce09931646eef8de1e9827/cryptography-44.0.2-cp39-abi3-manylinux_2_28_armv7l.manylinux_2_31_armv7l.whl", hash = "sha256:d1c3572526997b36f245a96a2b1713bf79ce99b271bbcf084beb6b9b075f29ea", size = 3679832 },
    { url = "https://files.pythonhosted.org/packages/78/2b/999b2a1e1ba2206f2d3bca267d68f350beb2b048a41ea827e08ce7260098/cryptography-44.0.2-cp39-abi3-manylinux_2_28_x86_64.whl", hash = "sha256:b042d2a275c8cee83a4b7ae30c45a15e6a4baa65a179a0ec2d78ebb90e4f6699", size = 4193719 },
    { url = "https://files.pythonhosted.org/packages/72/97/430e56e39a1356e8e8f10f723211a0e256e11895ef1a135f30d7d40f2540/cryptography-44.0.2-cp39-abi3-manylinux_2_34_aarch64.whl", hash = "sha256:d03806036b4f89e3b13b6218fefea8d5312e450935b1a2d55f0524e2ed7c59d9", size = 3960852 },
    { url = "https://files.pythonhosted.org/packages/89/33/c1cf182c152e1d262cac56850939530c05ca6c8d149aa0dcee490b417e99/cryptography-44.0.2-cp39-abi3-manylinux_2_34_x86_64.whl", hash = "sha256:c7362add18b416b69d58c910caa217f980c5ef39b23a38a0880dfd87bdf8cd23", size = 4193906 },
    { url = "https://files.pythonhosted.org/packages/e1/99/87cf26d4f125380dc674233971069bc28d19b07f7755b29861570e513650/cryptography-44.0.2-cp39-abi3-musllinux_1_2_aarch64.whl", hash = "sha256:8cadc6e3b5a1f144a039ea08a0bdb03a2a92e19c46be3285123d32029f40a922", size = 4081572 },
    { url = "https://files.pythonhosted.org/packages/b3/9f/6a3e0391957cc0c5f84aef9fbdd763035f2b52e998a53f99345e3ac69312/cryptography-44.0.2-cp39-abi3-musllinux_1_2_x86_64.whl", hash = "sha256:6f101b1f780f7fc613d040ca4bdf835c6ef3b00e9bd7125a4255ec574c7916e4", size = 4298631 },
]

[[package]]
name = "curtsies"
version = "0.4.2"
source = { registry = "https://pypi.org/simple" }
dependencies = [
    { name = "blessed" },
    { name = "cwcwidth" },
]
sdist = { url = "https://files.pythonhosted.org/packages/53/d2/ea91db929b5dcded637382235f9f1b7d06ef64b7f2af7fe1be1369e1f0d2/curtsies-0.4.2.tar.gz", hash = "sha256:6ebe33215bd7c92851a506049c720cca4cf5c192c1665c1d7a98a04c4702760e", size = 53559 }
wheels = [
    { url = "https://files.pythonhosted.org/packages/5e/ab/c4ae7ff01c75001829dfa54da9b25632a8206fa5c9036ea0292096b402d0/curtsies-0.4.2-py3-none-any.whl", hash = "sha256:f24d676a8c4711fb9edba1ab7e6134bc52305a222980b3b717bb303f5e94cec6", size = 35444 },
]

[[package]]
name = "cwcwidth"
version = "0.1.10"
source = { registry = "https://pypi.org/simple" }
sdist = { url = "https://files.pythonhosted.org/packages/23/76/03fc9fb3441a13e9208bb6103ebb7200eba7647d040008b8303a1c03e152/cwcwidth-0.1.10.tar.gz", hash = "sha256:7468760f72c1f4107be1b2b2854bc000401ea36a69daed36fb966a1e19a7a124", size = 60265 }
wheels = [
    { url = "https://files.pythonhosted.org/packages/87/28/8e2ab81f0116bfcec22069e4c92fda9d05b0512605ccef00b62d93719ded/cwcwidth-0.1.10-cp312-cp312-macosx_11_0_arm64.whl", hash = "sha256:1d2b21ff2eb60c6793349b7fb161c40a8583a57ec32e61f47aab7938177bfdec", size = 23031 },
    { url = "https://files.pythonhosted.org/packages/3a/a4/5adc535e2a714ecc926ea701e821a9abbe14f65cae4d615d20059b9b52a5/cwcwidth-0.1.10-cp312-cp312-manylinux_2_5_i686.manylinux1_i686.manylinux_2_17_i686.manylinux2014_i686.whl", hash = "sha256:e0316488349c3e5ca4b20de7daa1cb8e96a05d1d14d040d46e87a495da655f4a", size = 101219 },
    { url = "https://files.pythonhosted.org/packages/78/4c/18a5a06aa8db3cc28712ab957671e7718aedfc73403d84b0c2cb5cfcbc27/cwcwidth-0.1.10-cp312-cp312-manylinux_2_5_x86_64.manylinux1_x86_64.manylinux_2_17_x86_64.manylinux2014_x86_64.whl", hash = "sha256:848b6ffca1e32e28d2ccbb2cd395ccd3c38a7c4ec110728cd9d828eaf609b09e", size = 106565 },
    { url = "https://files.pythonhosted.org/packages/06/40/801cba5ccb9551c862ad210eba22031e4655cd74711e32756b7ce24fc751/cwcwidth-0.1.10-cp312-cp312-musllinux_1_2_i686.whl", hash = "sha256:c3a7bfe1da478c0c27c549f68c6e28a583413da3ee451854ec2d983497bd18b8", size = 102244 },
    { url = "https://files.pythonhosted.org/packages/e4/ed/60f61274fcfd0621a45e9403502e8f46968d562810a4424e5ff8d6bd50b0/cwcwidth-0.1.10-cp312-cp312-musllinux_1_2_x86_64.whl", hash = "sha256:cff03100f49170bc50fc399d05a31b8fcb7b0cef26df1a8068fa943387107f6c", size = 105634 },
    { url = "https://files.pythonhosted.org/packages/b1/27/8179cecd688fef894dda601455d35066adfa3d58af4e97c5ab112893b5f6/cwcwidth-0.1.10-cp312-cp312-win32.whl", hash = "sha256:2dd9a92fdfbc53fc79f0953f39708dcf743fd27450c374985f419e3d47eb89d4", size = 23507 },
    { url = "https://files.pythonhosted.org/packages/b2/b4/b7fe652a4d96f03ef051fff8313dfe827bc31578f7e67f1c98d5a5813f66/cwcwidth-0.1.10-cp312-cp312-win_amd64.whl", hash = "sha256:734d764281e3d87c40d0265543f00a653409145fa9f48a93bc0fbf9a8e7932ca", size = 26100 },
    { url = "https://files.pythonhosted.org/packages/af/f7/8c4cfe0b08053eea4da585ad5e12fef7cd11a0c9e4603ac8644c2a0b04b5/cwcwidth-0.1.10-cp313-cp313-macosx_11_0_arm64.whl", hash = "sha256:2391073280d774ab5d9af1d3aaa26ec456956d04daa1134fb71c31cd72ba5bba", size = 22344 },
    { url = "https://files.pythonhosted.org/packages/2a/48/176bbaf56520c5d6b72cbbe0d46821989eaa30df628daa5baecdd7f35458/cwcwidth-0.1.10-cp313-cp313-manylinux_2_5_i686.manylinux1_i686.manylinux_2_17_i686.manylinux2014_i686.whl", hash = "sha256:6bfbdc2943631ec770ee781b35b8876fa7e283ff2273f944e2a9ae1f3df4ecdf", size = 94907 },
    { url = "https://files.pythonhosted.org/packages/bc/fc/4dfed13b316a67bf2419a63db53566e3e5e4d4fc5a94ef493d3334be3c1f/cwcwidth-0.1.10-cp313-cp313-manylinux_2_5_x86_64.manylinux1_x86_64.manylinux_2_17_x86_64.manylinux2014_x86_64.whl", hash = "sha256:eb0103c7db8d86e260e016ff89f8f00ef5eb75c481abc346bfaa756da9f976b4", size = 100046 },
    { url = "https://files.pythonhosted.org/packages/4e/83/612eecdeddbb1329d0f4d416f643459c2c5ae7b753490e31d9dccfa6deed/cwcwidth-0.1.10-cp313-cp313-musllinux_1_2_i686.whl", hash = "sha256:3b7d38c552edf663bf13f32310f9fd6661070409807b1b5bf89917e2de804ab1", size = 96143 },
    { url = "https://files.pythonhosted.org/packages/57/98/87d10d88b5a6de3a4a3452802abed18b909510b9f118ad7f3a40ae48700a/cwcwidth-0.1.10-cp313-cp313-musllinux_1_2_x86_64.whl", hash = "sha256:1132be818498163a9208b9f4a28d759e08d3efeb885dfd10364434ccc7fa6a17", size = 99735 },
    { url = "https://files.pythonhosted.org/packages/61/de/e0c02f84b0418db5938eeb1269f53dee195615a856ed12f370ef79f6cd5b/cwcwidth-0.1.10-cp313-cp313-win32.whl", hash = "sha256:dcead1b7b60c99f8cda249feb8059e4da38587c34d0b5f3aa130f13c62c0ce35", size = 22922 },
    { url = "https://files.pythonhosted.org/packages/d8/4a/1d272a69f14924e43f5d6d4a7935c7a892e25c6e5b9a2c4459472132ef0c/cwcwidth-0.1.10-cp313-cp313-win_amd64.whl", hash = "sha256:b6eafd16d3edfec9acfc3d7b8856313bc252e0eccd56fb088f51ceed14c1bbdd", size = 25211 },
]

[[package]]
name = "datamodel-code-generator"
version = "0.28.5"
source = { registry = "https://pypi.org/simple" }
dependencies = [
    { name = "argcomplete" },
    { name = "black" },
    { name = "genson" },
    { name = "inflect" },
    { name = "isort" },
    { name = "jinja2" },
    { name = "packaging" },
    { name = "pydantic" },
    { name = "pyyaml" },
]
sdist = { url = "https://files.pythonhosted.org/packages/65/19/d9d922913b86e9df48bfd4f959f3b215cd16c9fd563b4d0b1b6b31d3703b/datamodel_code_generator-0.28.5.tar.gz", hash = "sha256:20e8b817d301d2d0bb15f436e81c97b25ad1c2ef922c99249c2444141ae15a6a", size = 444237 }
wheels = [
    { url = "https://files.pythonhosted.org/packages/1e/af/fdb43505db1accf89c4551eacedd3bc756b7bf57b190b87c29c75fee2555/datamodel_code_generator-0.28.5-py3-none-any.whl", hash = "sha256:f899c1da5af04b5d5b6e3edbd718c1bf3a00fc4b2fe8210cef609d93a9983e9e", size = 117290 },
]

[[package]]
name = "debugpy"
version = "1.8.13"
source = { registry = "https://pypi.org/simple" }
sdist = { url = "https://files.pythonhosted.org/packages/51/d4/f35f539e11c9344652f362c22413ec5078f677ac71229dc9b4f6f85ccaa3/debugpy-1.8.13.tar.gz", hash = "sha256:837e7bef95bdefba426ae38b9a94821ebdc5bea55627879cd48165c90b9e50ce", size = 1641193 }
wheels = [
    { url = "https://files.pythonhosted.org/packages/79/ad/dff929b6b5403feaab0af0e5bb460fd723f9c62538b718a9af819b8fff20/debugpy-1.8.13-cp312-cp312-macosx_14_0_universal2.whl", hash = "sha256:2b8de94c5c78aa0d0ed79023eb27c7c56a64c68217d881bee2ffbcb13951d0c1", size = 2501004 },
    { url = "https://files.pythonhosted.org/packages/d6/4f/b7d42e6679f0bb525888c278b0c0d2b6dff26ed42795230bb46eaae4f9b3/debugpy-1.8.13-cp312-cp312-manylinux_2_5_x86_64.manylinux1_x86_64.manylinux_2_17_x86_64.manylinux2014_x86_64.whl", hash = "sha256:887d54276cefbe7290a754424b077e41efa405a3e07122d8897de54709dbe522", size = 4222346 },
    { url = "https://files.pythonhosted.org/packages/ec/18/d9b3e88e85d41f68f77235112adc31012a784e45a3fcdbb039777d570a0f/debugpy-1.8.13-cp312-cp312-win32.whl", hash = "sha256:3872ce5453b17837ef47fb9f3edc25085ff998ce63543f45ba7af41e7f7d370f", size = 5226639 },
    { url = "https://files.pythonhosted.org/packages/c9/f7/0df18a4f530ed3cc06f0060f548efe9e3316102101e311739d906f5650be/debugpy-1.8.13-cp312-cp312-win_amd64.whl", hash = "sha256:63ca7670563c320503fea26ac688988d9d6b9c6a12abc8a8cf2e7dd8e5f6b6ea", size = 5268735 },
    { url = "https://files.pythonhosted.org/packages/b1/db/ae7cd645c1826aae557cebccbc448f0cc9a818d364efb88f8d80e7a03f41/debugpy-1.8.13-cp313-cp313-macosx_14_0_universal2.whl", hash = "sha256:31abc9618be4edad0b3e3a85277bc9ab51a2d9f708ead0d99ffb5bb750e18503", size = 2485416 },
    { url = "https://files.pythonhosted.org/packages/ec/ed/db4b10ff3b5bb30fe41d9e86444a08bb6448e4d8265e7768450b8408dd36/debugpy-1.8.13-cp313-cp313-manylinux_2_5_x86_64.manylinux1_x86_64.manylinux_2_17_x86_64.manylinux2014_x86_64.whl", hash = "sha256:a0bd87557f97bced5513a74088af0b84982b6ccb2e254b9312e29e8a5c4270eb", size = 4218784 },
    { url = "https://files.pythonhosted.org/packages/82/82/ed81852a8d94086f51664d032d83c7f87cd2b087c6ea70dabec7c1ba813d/debugpy-1.8.13-cp313-cp313-win32.whl", hash = "sha256:5268ae7fdca75f526d04465931cb0bd24577477ff50e8bb03dab90983f4ebd02", size = 5226270 },
    { url = "https://files.pythonhosted.org/packages/15/63/aa92fb341a78ec40f1c414ec7a7885c2ee17032eee00d12cee0cdc502af4/debugpy-1.8.13-cp313-cp313-win_amd64.whl", hash = "sha256:79ce4ed40966c4c1631d0131606b055a5a2f8e430e3f7bf8fd3744b09943e8e8", size = 5268621 },
    { url = "https://files.pythonhosted.org/packages/37/4f/0b65410a08b6452bfd3f7ed6f3610f1a31fb127f46836e82d31797065dcb/debugpy-1.8.13-py2.py3-none-any.whl", hash = "sha256:d4ba115cdd0e3a70942bd562adba9ec8c651fe69ddde2298a1be296fc331906f", size = 5229306 },
]

[[package]]
name = "decorator"
version = "5.2.1"
source = { registry = "https://pypi.org/simple" }
sdist = { url = "https://files.pythonhosted.org/packages/43/fa/6d96a0978d19e17b68d634497769987b16c8f4cd0a7a05048bec693caa6b/decorator-5.2.1.tar.gz", hash = "sha256:65f266143752f734b0a7cc83c46f4618af75b8c5911b00ccb61d0ac9b6da0360", size = 56711 }
wheels = [
    { url = "https://files.pythonhosted.org/packages/4e/8c/f3147f5c4b73e7550fe5f9352eaa956ae838d5c51eb58e7a25b9f3e2643b/decorator-5.2.1-py3-none-any.whl", hash = "sha256:d316bb415a2d9e2d2b3abcc4084c6502fc09240e292cd76a76afc106a1c8e04a", size = 9190 },
]

[[package]]
name = "defusedxml"
version = "0.7.1"
source = { registry = "https://pypi.org/simple" }
sdist = { url = "https://files.pythonhosted.org/packages/0f/d5/c66da9b79e5bdb124974bfe172b4daf3c984ebd9c2a06e2b8a4dc7331c72/defusedxml-0.7.1.tar.gz", hash = "sha256:1bb3032db185915b62d7c6209c5a8792be6a32ab2fedacc84e01b52c51aa3e69", size = 75520 }
wheels = [
    { url = "https://files.pythonhosted.org/packages/07/6c/aa3f2f849e01cb6a001cd8554a88d4c77c5c1a31c95bdf1cf9301e6d9ef4/defusedxml-0.7.1-py2.py3-none-any.whl", hash = "sha256:a352e7e428770286cc899e2542b6cdaedb2b4953ff269a210103ec58f6198a61", size = 25604 },
]

[[package]]
name = "deprecated"
version = "1.2.18"
source = { registry = "https://pypi.org/simple" }
dependencies = [
    { name = "wrapt" },
]
sdist = { url = "https://files.pythonhosted.org/packages/98/97/06afe62762c9a8a86af0cfb7bfdab22a43ad17138b07af5b1a58442690a2/deprecated-1.2.18.tar.gz", hash = "sha256:422b6f6d859da6f2ef57857761bfb392480502a64c3028ca9bbe86085d72115d", size = 2928744 }
wheels = [
    { url = "https://files.pythonhosted.org/packages/6e/c6/ac0b6c1e2d138f1002bcf799d330bd6d85084fece321e662a14223794041/Deprecated-1.2.18-py2.py3-none-any.whl", hash = "sha256:bd5011788200372a32418f888e326a09ff80d0214bd961147cfed01b5c018eec", size = 9998 },
]

[[package]]
name = "distro"
version = "1.9.0"
source = { registry = "https://pypi.org/simple" }
sdist = { url = "https://files.pythonhosted.org/packages/fc/f8/98eea607f65de6527f8a2e8885fc8015d3e6f5775df186e443e0964a11c3/distro-1.9.0.tar.gz", hash = "sha256:2fa77c6fd8940f116ee1d6b94a2f90b13b5ea8d019b98bc8bafdcabcdd9bdbed", size = 60722 }
wheels = [
    { url = "https://files.pythonhosted.org/packages/12/b3/231ffd4ab1fc9d679809f356cebee130ac7daa00d6d6f3206dd4fd137e9e/distro-1.9.0-py3-none-any.whl", hash = "sha256:7bffd925d65168f85027d8da9af6bddab658135b840670a223589bc0c8ef02b2", size = 20277 },
]

[[package]]
name = "dnspython"
version = "2.7.0"
source = { registry = "https://pypi.org/simple" }
sdist = { url = "https://files.pythonhosted.org/packages/b5/4a/263763cb2ba3816dd94b08ad3a33d5fdae34ecb856678773cc40a3605829/dnspython-2.7.0.tar.gz", hash = "sha256:ce9c432eda0dc91cf618a5cedf1a4e142651196bbcd2c80e89ed5a907e5cfaf1", size = 345197 }
wheels = [
    { url = "https://files.pythonhosted.org/packages/68/1b/e0a87d256e40e8c888847551b20a017a6b98139178505dc7ffb96f04e954/dnspython-2.7.0-py3-none-any.whl", hash = "sha256:b4c34b7d10b51bcc3a5071e7b8dee77939f1e878477eeecc965e9835f63c6c86", size = 313632 },
]

[[package]]
name = "docstring-parser"
version = "0.16"
source = { registry = "https://pypi.org/simple" }
sdist = { url = "https://files.pythonhosted.org/packages/08/12/9c22a58c0b1e29271051222d8906257616da84135af9ed167c9e28f85cb3/docstring_parser-0.16.tar.gz", hash = "sha256:538beabd0af1e2db0146b6bd3caa526c35a34d61af9fd2887f3a8a27a739aa6e", size = 26565 }
wheels = [
    { url = "https://files.pythonhosted.org/packages/d5/7c/e9fcff7623954d86bdc17782036cbf715ecab1bec4847c008557affe1ca8/docstring_parser-0.16-py3-none-any.whl", hash = "sha256:bf0a1387354d3691d102edef7ec124f219ef639982d096e26e3b60aeffa90637", size = 36533 },
]

[[package]]
name = "docutils"
version = "0.21.2"
source = { registry = "https://pypi.org/simple" }
sdist = { url = "https://files.pythonhosted.org/packages/ae/ed/aefcc8cd0ba62a0560c3c18c33925362d46c6075480bfa4df87b28e169a9/docutils-0.21.2.tar.gz", hash = "sha256:3a6b18732edf182daa3cd12775bbb338cf5691468f91eeeb109deff6ebfa986f", size = 2204444 }
wheels = [
    { url = "https://files.pythonhosted.org/packages/8f/d7/9322c609343d929e75e7e5e6255e614fcc67572cfd083959cdef3b7aad79/docutils-0.21.2-py3-none-any.whl", hash = "sha256:dafca5b9e384f0e419294eb4d2ff9fa826435bf15f15b7bd45723e8ad76811b2", size = 587408 },
]

[[package]]
name = "dotpromptz"
version = "0.1.0"
source = { git = "https://github.com/google/dotprompt.git?subdirectory=python%2Fdotpromptz&rev=main#e5e8fba19c9a2d5f2b9b73c758f759883baf79e4" }
dependencies = [
    { name = "aiofiles" },
    { name = "handlebarrz" },
    { name = "pydantic", extra = ["email"] },
    { name = "structlog" },
    { name = "types-aiofiles" },
]

[[package]]
name = "email-validator"
version = "2.2.0"
source = { registry = "https://pypi.org/simple" }
dependencies = [
    { name = "dnspython" },
    { name = "idna" },
]
sdist = { url = "https://files.pythonhosted.org/packages/48/ce/13508a1ec3f8bb981ae4ca79ea40384becc868bfae97fd1c942bb3a001b1/email_validator-2.2.0.tar.gz", hash = "sha256:cb690f344c617a714f22e66ae771445a1ceb46821152df8e165c5f9a364582b7", size = 48967 }
wheels = [
    { url = "https://files.pythonhosted.org/packages/d7/ee/bf0adb559ad3c786f12bcbc9296b3f5675f529199bef03e2df281fa1fadb/email_validator-2.2.0-py3-none-any.whl", hash = "sha256:561977c2d73ce3611850a06fa56b414621e0c8faa9d66f2611407d87465da631", size = 33521 },
]

[[package]]
name = "executing"
version = "2.2.0"
source = { registry = "https://pypi.org/simple" }
sdist = { url = "https://files.pythonhosted.org/packages/91/50/a9d80c47ff289c611ff12e63f7c5d13942c65d68125160cefd768c73e6e4/executing-2.2.0.tar.gz", hash = "sha256:5d108c028108fe2551d1a7b2e8b713341e2cb4fc0aa7dcf966fa4327a5226755", size = 978693 }
wheels = [
    { url = "https://files.pythonhosted.org/packages/7b/8f/c4d9bafc34ad7ad5d8dc16dd1347ee0e507a52c3adb6bfa8887e1c6a26ba/executing-2.2.0-py2.py3-none-any.whl", hash = "sha256:11387150cad388d62750327a53d3339fad4888b39a6fe233c3afbb54ecffd3aa", size = 26702 },
]

[[package]]
name = "faker"
version = "37.1.0"
source = { registry = "https://pypi.org/simple" }
dependencies = [
    { name = "tzdata" },
]
sdist = { url = "https://files.pythonhosted.org/packages/ba/a6/b77f42021308ec8b134502343da882c0905d725a4d661c7adeaf7acaf515/faker-37.1.0.tar.gz", hash = "sha256:ad9dc66a3b84888b837ca729e85299a96b58fdaef0323ed0baace93c9614af06", size = 1875707 }
wheels = [
    { url = "https://files.pythonhosted.org/packages/d7/a1/8936bc8e79af80ca38288dd93ed44ed1f9d63beb25447a4c59e746e01f8d/faker-37.1.0-py3-none-any.whl", hash = "sha256:dc2f730be71cb770e9c715b13374d80dbcee879675121ab51f9683d262ae9a1c", size = 1918783 },
]

[[package]]
name = "fastjsonschema"
version = "2.21.1"
source = { registry = "https://pypi.org/simple" }
sdist = { url = "https://files.pythonhosted.org/packages/8b/50/4b769ce1ac4071a1ef6d86b1a3fb56cdc3a37615e8c5519e1af96cdac366/fastjsonschema-2.21.1.tar.gz", hash = "sha256:794d4f0a58f848961ba16af7b9c85a3e88cd360df008c59aac6fc5ae9323b5d4", size = 373939 }
wheels = [
    { url = "https://files.pythonhosted.org/packages/90/2b/0817a2b257fe88725c25589d89aec060581aabf668707a8d03b2e9e0cb2a/fastjsonschema-2.21.1-py3-none-any.whl", hash = "sha256:c9e5b7e908310918cf494a434eeb31384dd84a98b57a30bcb1f535015b554667", size = 23924 },
]

[[package]]
name = "firestore-retreiver"
version = "0.1.0"
source = { editable = "samples/firestore-retreiver" }
dependencies = [
    { name = "genkit" },
    { name = "google-cloud-firestore" },
]

[package.metadata]
requires-dist = [
    { name = "genkit", editable = "packages/genkit" },
    { name = "google-cloud-firestore" },
]

[[package]]
name = "flask"
version = "3.1.0"
source = { registry = "https://pypi.org/simple" }
dependencies = [
    { name = "blinker" },
    { name = "click" },
    { name = "itsdangerous" },
    { name = "jinja2" },
    { name = "werkzeug" },
]
sdist = { url = "https://files.pythonhosted.org/packages/89/50/dff6380f1c7f84135484e176e0cac8690af72fa90e932ad2a0a60e28c69b/flask-3.1.0.tar.gz", hash = "sha256:5f873c5184c897c8d9d1b05df1e3d01b14910ce69607a117bd3277098a5836ac", size = 680824 }
wheels = [
    { url = "https://files.pythonhosted.org/packages/af/47/93213ee66ef8fae3b93b3e29206f6b251e65c97bd91d8e1c5596ef15af0a/flask-3.1.0-py3-none-any.whl", hash = "sha256:d667207822eb83f1c4b50949b1623c8fc8d51f2341d65f72e1a1815397551136", size = 102979 },
]

[[package]]
name = "flow-sample1"
version = "0.1.0"
source = { editable = "samples/flow-sample1" }
dependencies = [
    { name = "genkit" },
    { name = "genkit-plugin-firebase" },
    { name = "genkit-plugin-google-ai" },
    { name = "genkit-plugin-google-cloud" },
    { name = "genkit-plugin-ollama" },
    { name = "genkit-plugin-pinecone" },
    { name = "genkit-plugin-vertex-ai" },
    { name = "pydantic" },
]

[package.metadata]
requires-dist = [
    { name = "genkit", editable = "packages/genkit" },
    { name = "genkit-plugin-firebase", editable = "plugins/firebase" },
    { name = "genkit-plugin-google-ai", editable = "plugins/google-ai" },
    { name = "genkit-plugin-google-cloud", editable = "plugins/google-cloud" },
    { name = "genkit-plugin-ollama", editable = "plugins/ollama" },
    { name = "genkit-plugin-pinecone", editable = "plugins/pinecone" },
    { name = "genkit-plugin-vertex-ai", editable = "plugins/vertex-ai" },
    { name = "pydantic", specifier = ">=2.10.5" },
]

[[package]]
name = "fqdn"
version = "1.5.1"
source = { registry = "https://pypi.org/simple" }
sdist = { url = "https://files.pythonhosted.org/packages/30/3e/a80a8c077fd798951169626cde3e239adeba7dab75deb3555716415bd9b0/fqdn-1.5.1.tar.gz", hash = "sha256:105ed3677e767fb5ca086a0c1f4bb66ebc3c100be518f0e0d755d9eae164d89f", size = 6015 }
wheels = [
    { url = "https://files.pythonhosted.org/packages/cf/58/8acf1b3e91c58313ce5cb67df61001fc9dcd21be4fadb76c1a2d540e09ed/fqdn-1.5.1-py3-none-any.whl", hash = "sha256:3a179af3761e4df6eb2e026ff9e1a3033d3587bf980a0b1b2e1e5d08d7358014", size = 9121 },
]

[[package]]
<<<<<<< HEAD
name = "genkit-ai"
version = "0.3.0.dev1"
source = { editable = "packages/genkit-ai" }
=======
name = "genkit"
version = "0.0.1.dev1"
source = { editable = "packages/genkit" }
>>>>>>> 6507bda3
dependencies = [
    { name = "asgiref" },
    { name = "httpx" },
    { name = "json5" },
    { name = "opentelemetry-api" },
    { name = "opentelemetry-sdk" },
    { name = "partial-json-parser" },
    { name = "pillow" },
    { name = "psutil" },
    { name = "pydantic" },
    { name = "requests" },
    { name = "sse-starlette" },
    { name = "starlette" },
    { name = "structlog" },
]

[package.metadata]
requires-dist = [
    { name = "asgiref", specifier = ">=3.8.1" },
    { name = "httpx", specifier = ">=0.28.1" },
    { name = "json5", specifier = ">=0.10.0" },
    { name = "opentelemetry-api", specifier = ">=1.29.0" },
    { name = "opentelemetry-sdk", specifier = ">=1.29.0" },
    { name = "partial-json-parser", specifier = ">=0.2.1.1.post5" },
    { name = "pillow" },
    { name = "psutil", specifier = ">=7.0.0" },
    { name = "pydantic", specifier = ">=2.10.5" },
    { name = "requests", specifier = ">=2.32.3" },
    { name = "sse-starlette", specifier = ">=2.2.1" },
    { name = "starlette", specifier = ">=0.46.1" },
    { name = "structlog", specifier = ">=25.2.0" },
]

[[package]]
name = "genkit-plugin-chroma"
version = "0.1.0"
source = { editable = "plugins/chroma" }
dependencies = [
    { name = "genkit" },
]

[package.metadata]
requires-dist = [{ name = "genkit", editable = "packages/genkit" }]

[[package]]
name = "genkit-plugin-compat-oai"
version = "0.3.0.dev1"
source = { editable = "plugins/compat-oai" }
dependencies = [
    { name = "genkit" },
    { name = "openai" },
]

[package.metadata]
requires-dist = [
    { name = "genkit", editable = "packages/genkit" },
    { name = "openai" },
]

[[package]]
name = "genkit-plugin-dev-local-vectorstore"
version = "0.3.0.dev1"
source = { editable = "plugins/dev-local-vector-store" }
dependencies = [
    { name = "genkit" },
    { name = "pytest-asyncio" },
    { name = "pytest-mock" },
]

[package.metadata]
requires-dist = [
    { name = "genkit", editable = "packages/genkit" },
    { name = "pytest-asyncio" },
    { name = "pytest-mock" },
]

[[package]]
name = "genkit-plugin-firebase"
version = "0.3.0.dev1"
source = { editable = "plugins/firebase" }
dependencies = [
    { name = "genkit" },
    { name = "google-cloud-firestore" },
]

[package.metadata]
requires-dist = [
    { name = "genkit", editable = "packages/genkit" },
    { name = "google-cloud-firestore" },
]

[[package]]
name = "genkit-plugin-flask"
version = "0.3.0.dev1"
source = { editable = "plugins/flask" }
dependencies = [
    { name = "flask" },
    { name = "genkit" },
    { name = "genkit-plugin-google-genai" },
    { name = "pydantic" },
]

[package.metadata]
requires-dist = [
    { name = "flask" },
    { name = "genkit", editable = "packages/genkit" },
    { name = "genkit-plugin-flask", editable = "plugins/flask" },
    { name = "genkit-plugin-google-genai", editable = "plugins/google-genai" },
    { name = "pydantic", specifier = ">=2.10.5" },
]

[[package]]
name = "genkit-plugin-google-ai"
version = "0.1.0"
source = { editable = "plugins/google-ai" }
dependencies = [
    { name = "genkit" },
    { name = "google-genai" },
]

[package.metadata]
requires-dist = [
    { name = "genkit", editable = "packages/genkit" },
    { name = "google-genai", specifier = ">=1.7.0" },
]

[[package]]
name = "genkit-plugin-google-cloud"
version = "0.3.0.dev1"
source = { editable = "plugins/google-cloud" }
dependencies = [
    { name = "genkit" },
]

[package.metadata]
requires-dist = [{ name = "genkit", editable = "packages/genkit" }]

[[package]]
name = "genkit-plugin-google-genai"
version = "0.3.0.dev1"
source = { editable = "plugins/google-genai" }
dependencies = [
    { name = "genkit" },
    { name = "google-cloud-aiplatform" },
    { name = "google-genai" },
]

[package.metadata]
requires-dist = [
    { name = "genkit", editable = "packages/genkit" },
    { name = "google-cloud-aiplatform", specifier = ">=1.77.0" },
    { name = "google-genai", specifier = ">=1.7.0" },
]

[[package]]
name = "genkit-plugin-ollama"
version = "0.3.0.dev1"
source = { editable = "plugins/ollama" }
dependencies = [
    { name = "genkit" },
    { name = "ollama" },
]

[package.metadata]
requires-dist = [
    { name = "genkit", editable = "packages/genkit" },
    { name = "ollama", specifier = "~=0.4" },
]

[[package]]
name = "genkit-plugin-pinecone"
version = "0.1.0"
source = { editable = "plugins/pinecone" }
dependencies = [
    { name = "genkit" },
]

[package.metadata]
requires-dist = [{ name = "genkit", editable = "packages/genkit" }]

[[package]]
name = "genkit-plugin-vertex-ai"
version = "0.3.0.dev1"
source = { editable = "plugins/vertex-ai" }
dependencies = [
    { name = "genkit" },
    { name = "google-cloud-aiplatform" },
    { name = "pytest-mock" },
]

[package.metadata]
requires-dist = [
    { name = "genkit", editable = "packages/genkit" },
    { name = "google-cloud-aiplatform", specifier = ">=1.77.0" },
    { name = "pytest-mock" },
]

[[package]]
name = "genkit-workspace"
version = "0.1.0"
source = { virtual = "." }
dependencies = [
    { name = "dotpromptz" },
    { name = "genkit" },
    { name = "genkit-plugin-chroma" },
    { name = "genkit-plugin-compat-oai" },
    { name = "genkit-plugin-dev-local-vectorstore" },
    { name = "genkit-plugin-firebase" },
    { name = "genkit-plugin-google-ai" },
    { name = "genkit-plugin-google-cloud" },
    { name = "genkit-plugin-google-genai" },
    { name = "genkit-plugin-ollama" },
    { name = "genkit-plugin-pinecone" },
    { name = "genkit-plugin-vertex-ai" },
    { name = "liccheck" },
]

[package.dev-dependencies]
dev = [
    { name = "bpython" },
    { name = "datamodel-code-generator" },
    { name = "ipython" },
    { name = "jupyter" },
    { name = "pip" },
    { name = "poethepoet" },
    { name = "pytest" },
    { name = "pytest-asyncio" },
    { name = "pytest-cov" },
    { name = "pytest-mock" },
    { name = "pytest-watcher" },
    { name = "twine" },
]
lint = [
    { name = "mypy" },
    { name = "ruff" },
]

[package.metadata]
requires-dist = [
    { name = "dotpromptz", git = "https://github.com/google/dotprompt.git?subdirectory=python%2Fdotpromptz&rev=main" },
    { name = "genkit", editable = "packages/genkit" },
    { name = "genkit-plugin-chroma", editable = "plugins/chroma" },
    { name = "genkit-plugin-compat-oai", editable = "plugins/compat-oai" },
    { name = "genkit-plugin-dev-local-vectorstore", editable = "plugins/dev-local-vector-store" },
    { name = "genkit-plugin-firebase", editable = "plugins/firebase" },
    { name = "genkit-plugin-google-ai", editable = "plugins/google-ai" },
    { name = "genkit-plugin-google-cloud", editable = "plugins/google-cloud" },
    { name = "genkit-plugin-google-genai", editable = "plugins/google-genai" },
    { name = "genkit-plugin-ollama", editable = "plugins/ollama" },
    { name = "genkit-plugin-pinecone", editable = "plugins/pinecone" },
    { name = "genkit-plugin-vertex-ai", editable = "plugins/vertex-ai" },
    { name = "liccheck", specifier = ">=0.9.2" },
]

[package.metadata.requires-dev]
dev = [
    { name = "bpython", specifier = ">=0.25" },
    { name = "datamodel-code-generator", specifier = ">=0.27.3" },
    { name = "ipython", specifier = ">=9.0.2" },
    { name = "jupyter", specifier = ">=1.1.1" },
    { name = "pip", specifier = ">=25.0.1" },
    { name = "poethepoet", specifier = ">=0.33.1" },
    { name = "pytest", specifier = ">=8.3.4" },
    { name = "pytest-asyncio", specifier = ">=0.25.3" },
    { name = "pytest-cov", specifier = ">=6.0.0" },
    { name = "pytest-mock", specifier = ">=3.14.0" },
    { name = "pytest-watcher", specifier = ">=0.4.3" },
    { name = "twine", specifier = ">=6.1.0" },
]
lint = [
    { name = "mypy", specifier = ">=1.15" },
    { name = "ruff", specifier = ">=0.9" },
]

[[package]]
name = "genson"
version = "1.3.0"
source = { registry = "https://pypi.org/simple" }
sdist = { url = "https://files.pythonhosted.org/packages/c5/cf/2303c8ad276dcf5ee2ad6cf69c4338fd86ef0f471a5207b069adf7a393cf/genson-1.3.0.tar.gz", hash = "sha256:e02db9ac2e3fd29e65b5286f7135762e2cd8a986537c075b06fc5f1517308e37", size = 34919 }
wheels = [
    { url = "https://files.pythonhosted.org/packages/f8/5c/e226de133afd8bb267ec27eead9ae3d784b95b39a287ed404caab39a5f50/genson-1.3.0-py3-none-any.whl", hash = "sha256:468feccd00274cc7e4c09e84b08704270ba8d95232aa280f65b986139cec67f7", size = 21470 },
]

[[package]]
name = "google-api-core"
version = "2.24.2"
source = { registry = "https://pypi.org/simple" }
dependencies = [
    { name = "google-auth" },
    { name = "googleapis-common-protos" },
    { name = "proto-plus" },
    { name = "protobuf" },
    { name = "requests" },
]
sdist = { url = "https://files.pythonhosted.org/packages/09/5c/085bcb872556934bb119e5e09de54daa07873f6866b8f0303c49e72287f7/google_api_core-2.24.2.tar.gz", hash = "sha256:81718493daf06d96d6bc76a91c23874dbf2fac0adbbf542831b805ee6e974696", size = 163516 }
wheels = [
    { url = "https://files.pythonhosted.org/packages/46/95/f472d85adab6e538da2025dfca9e976a0d125cc0af2301f190e77b76e51c/google_api_core-2.24.2-py3-none-any.whl", hash = "sha256:810a63ac95f3c441b7c0e43d344e372887f62ce9071ba972eacf32672e072de9", size = 160061 },
]

[package.optional-dependencies]
grpc = [
    { name = "grpcio" },
    { name = "grpcio-status" },
]

[[package]]
name = "google-auth"
version = "2.38.0"
source = { registry = "https://pypi.org/simple" }
dependencies = [
    { name = "cachetools" },
    { name = "pyasn1-modules" },
    { name = "rsa" },
]
sdist = { url = "https://files.pythonhosted.org/packages/c6/eb/d504ba1daf190af6b204a9d4714d457462b486043744901a6eeea711f913/google_auth-2.38.0.tar.gz", hash = "sha256:8285113607d3b80a3f1543b75962447ba8a09fe85783432a784fdeef6ac094c4", size = 270866 }
wheels = [
    { url = "https://files.pythonhosted.org/packages/9d/47/603554949a37bca5b7f894d51896a9c534b9eab808e2520a748e081669d0/google_auth-2.38.0-py2.py3-none-any.whl", hash = "sha256:e7dae6694313f434a2727bf2906f27ad259bae090d7aa896590d86feec3d9d4a", size = 210770 },
]

[[package]]
name = "google-cloud-aiplatform"
version = "1.86.0"
source = { registry = "https://pypi.org/simple" }
dependencies = [
    { name = "docstring-parser" },
    { name = "google-api-core", extra = ["grpc"] },
    { name = "google-auth" },
    { name = "google-cloud-bigquery" },
    { name = "google-cloud-resource-manager" },
    { name = "google-cloud-storage" },
    { name = "packaging" },
    { name = "proto-plus" },
    { name = "protobuf" },
    { name = "pydantic" },
    { name = "shapely" },
    { name = "typing-extensions" },
]
sdist = { url = "https://files.pythonhosted.org/packages/56/78/a9fd14966ff5c44db1d36dd5db9c44513a106adafd2570d928589754d049/google_cloud_aiplatform-1.86.0.tar.gz", hash = "sha256:45fff84c75c6f66105efa1c6caf0ea87fddc85298c834ee38f4163cf793510c4", size = 8999957 }
wheels = [
    { url = "https://files.pythonhosted.org/packages/e5/01/a204dce0e40e1bdfb7de7a28f9db56e9bdf738e31f3cdf89f8601171b76a/google_cloud_aiplatform-1.86.0-py2.py3-none-any.whl", hash = "sha256:fcd155a0e77fdc12a5c477af92fa0b7e8ea1b1d1fcece35ad07f160008dedc7e", size = 7519175 },
]

[[package]]
name = "google-cloud-bigquery"
version = "3.31.0"
source = { registry = "https://pypi.org/simple" }
dependencies = [
    { name = "google-api-core", extra = ["grpc"] },
    { name = "google-auth" },
    { name = "google-cloud-core" },
    { name = "google-resumable-media" },
    { name = "packaging" },
    { name = "python-dateutil" },
    { name = "requests" },
]
sdist = { url = "https://files.pythonhosted.org/packages/73/91/4c7274f4d5faf13ac000b06353deaf3579575bf0e4bbad07fa68b9f09ba9/google_cloud_bigquery-3.31.0.tar.gz", hash = "sha256:b89dc716dbe4abdb7a4f873f7050100287bc98514e0614c5d54cd6a8e9fb0991", size = 479961 }
wheels = [
    { url = "https://files.pythonhosted.org/packages/e8/bc/4cb8c61fc6dd817a4a390b745ec7b305f4578f547a16d09d54c8a790624b/google_cloud_bigquery-3.31.0-py3-none-any.whl", hash = "sha256:97f4a3219854ff01d6a3a57312feecb0b6e13062226b823f867e2d3619c4787b", size = 250099 },
]

[[package]]
name = "google-cloud-core"
version = "2.4.3"
source = { registry = "https://pypi.org/simple" }
dependencies = [
    { name = "google-api-core" },
    { name = "google-auth" },
]
sdist = { url = "https://files.pythonhosted.org/packages/d6/b8/2b53838d2acd6ec6168fd284a990c76695e84c65deee79c9f3a4276f6b4f/google_cloud_core-2.4.3.tar.gz", hash = "sha256:1fab62d7102844b278fe6dead3af32408b1df3eb06f5c7e8634cbd40edc4da53", size = 35861 }
wheels = [
    { url = "https://files.pythonhosted.org/packages/40/86/bda7241a8da2d28a754aad2ba0f6776e35b67e37c36ae0c45d49370f1014/google_cloud_core-2.4.3-py2.py3-none-any.whl", hash = "sha256:5130f9f4c14b4fafdff75c79448f9495cfade0d8775facf1b09c3bf67e027f6e", size = 29348 },
]

[[package]]
name = "google-cloud-firestore"
version = "2.20.1"
source = { registry = "https://pypi.org/simple" }
dependencies = [
    { name = "google-api-core", extra = ["grpc"] },
    { name = "google-auth" },
    { name = "google-cloud-core" },
    { name = "proto-plus" },
    { name = "protobuf" },
]
sdist = { url = "https://files.pythonhosted.org/packages/51/e6/4be9b2c2544a159a0bb9f3fa3b82148f8010014846c52dd73c7caae42772/google_cloud_firestore-2.20.1.tar.gz", hash = "sha256:5970e1e6b9fd1c2661fa91d4bb6160110699a2456ec4d08c33199aca4aab28a0", size = 511506 }
wheels = [
    { url = "https://files.pythonhosted.org/packages/d8/58/a95a9c66cbdd630380cc720a32bcfc902254f62f987cd10192d6c28f5ebe/google_cloud_firestore-2.20.1-py2.py3-none-any.whl", hash = "sha256:6cae93e9b23fd1f5cf19dcc7417ba34712388a41692158d4396c63309b287779", size = 358639 },
]

[[package]]
name = "google-cloud-resource-manager"
version = "1.14.2"
source = { registry = "https://pypi.org/simple" }
dependencies = [
    { name = "google-api-core", extra = ["grpc"] },
    { name = "google-auth" },
    { name = "grpc-google-iam-v1" },
    { name = "proto-plus" },
    { name = "protobuf" },
]
sdist = { url = "https://files.pythonhosted.org/packages/6e/ca/a4648f5038cb94af4b3942815942a03aa9398f9fb0bef55b3f1585b9940d/google_cloud_resource_manager-1.14.2.tar.gz", hash = "sha256:962e2d904c550d7bac48372607904ff7bb3277e3bb4a36d80cc9a37e28e6eb74", size = 446370 }
wheels = [
    { url = "https://files.pythonhosted.org/packages/b1/ea/a92631c358da377af34d3a9682c97af83185c2d66363d5939ab4a1169a7f/google_cloud_resource_manager-1.14.2-py3-none-any.whl", hash = "sha256:d0fa954dedd1d2b8e13feae9099c01b8aac515b648e612834f9942d2795a9900", size = 394344 },
]

[[package]]
name = "google-cloud-storage"
version = "2.19.0"
source = { registry = "https://pypi.org/simple" }
dependencies = [
    { name = "google-api-core" },
    { name = "google-auth" },
    { name = "google-cloud-core" },
    { name = "google-crc32c" },
    { name = "google-resumable-media" },
    { name = "requests" },
]
sdist = { url = "https://files.pythonhosted.org/packages/36/76/4d965702e96bb67976e755bed9828fa50306dca003dbee08b67f41dd265e/google_cloud_storage-2.19.0.tar.gz", hash = "sha256:cd05e9e7191ba6cb68934d8eb76054d9be4562aa89dbc4236feee4d7d51342b2", size = 5535488 }
wheels = [
    { url = "https://files.pythonhosted.org/packages/d5/94/6db383d8ee1adf45dc6c73477152b82731fa4c4a46d9c1932cc8757e0fd4/google_cloud_storage-2.19.0-py2.py3-none-any.whl", hash = "sha256:aeb971b5c29cf8ab98445082cbfe7b161a1f48ed275822f59ed3f1524ea54fba", size = 131787 },
]

[[package]]
name = "google-crc32c"
version = "1.7.1"
source = { registry = "https://pypi.org/simple" }
sdist = { url = "https://files.pythonhosted.org/packages/19/ae/87802e6d9f9d69adfaedfcfd599266bf386a54d0be058b532d04c794f76d/google_crc32c-1.7.1.tar.gz", hash = "sha256:2bff2305f98846f3e825dbeec9ee406f89da7962accdb29356e4eadc251bd472", size = 14495 }
wheels = [
    { url = "https://files.pythonhosted.org/packages/dd/b7/787e2453cf8639c94b3d06c9d61f512234a82e1d12d13d18584bd3049904/google_crc32c-1.7.1-cp312-cp312-macosx_12_0_arm64.whl", hash = "sha256:2d73a68a653c57281401871dd4aeebbb6af3191dcac751a76ce430df4d403194", size = 30470 },
    { url = "https://files.pythonhosted.org/packages/ed/b4/6042c2b0cbac3ec3a69bb4c49b28d2f517b7a0f4a0232603c42c58e22b44/google_crc32c-1.7.1-cp312-cp312-macosx_12_0_x86_64.whl", hash = "sha256:22beacf83baaf59f9d3ab2bbb4db0fb018da8e5aebdce07ef9f09fce8220285e", size = 30315 },
    { url = "https://files.pythonhosted.org/packages/29/ad/01e7a61a5d059bc57b702d9ff6a18b2585ad97f720bd0a0dbe215df1ab0e/google_crc32c-1.7.1-cp312-cp312-manylinux_2_17_aarch64.manylinux2014_aarch64.whl", hash = "sha256:19eafa0e4af11b0a4eb3974483d55d2d77ad1911e6cf6f832e1574f6781fd337", size = 33180 },
    { url = "https://files.pythonhosted.org/packages/3b/a5/7279055cf004561894ed3a7bfdf5bf90a53f28fadd01af7cd166e88ddf16/google_crc32c-1.7.1-cp312-cp312-manylinux_2_17_x86_64.manylinux2014_x86_64.whl", hash = "sha256:b6d86616faaea68101195c6bdc40c494e4d76f41e07a37ffdef270879c15fb65", size = 32794 },
    { url = "https://files.pythonhosted.org/packages/0f/d6/77060dbd140c624e42ae3ece3df53b9d811000729a5c821b9fd671ceaac6/google_crc32c-1.7.1-cp312-cp312-win_amd64.whl", hash = "sha256:b7491bdc0c7564fcf48c0179d2048ab2f7c7ba36b84ccd3a3e1c3f7a72d3bba6", size = 33477 },
    { url = "https://files.pythonhosted.org/packages/8b/72/b8d785e9184ba6297a8620c8a37cf6e39b81a8ca01bb0796d7cbb28b3386/google_crc32c-1.7.1-cp313-cp313-macosx_12_0_arm64.whl", hash = "sha256:df8b38bdaf1629d62d51be8bdd04888f37c451564c2042d36e5812da9eff3c35", size = 30467 },
    { url = "https://files.pythonhosted.org/packages/34/25/5f18076968212067c4e8ea95bf3b69669f9fc698476e5f5eb97d5b37999f/google_crc32c-1.7.1-cp313-cp313-macosx_12_0_x86_64.whl", hash = "sha256:e42e20a83a29aa2709a0cf271c7f8aefaa23b7ab52e53b322585297bb94d4638", size = 30309 },
    { url = "https://files.pythonhosted.org/packages/92/83/9228fe65bf70e93e419f38bdf6c5ca5083fc6d32886ee79b450ceefd1dbd/google_crc32c-1.7.1-cp313-cp313-manylinux_2_17_aarch64.manylinux2014_aarch64.whl", hash = "sha256:905a385140bf492ac300026717af339790921f411c0dfd9aa5a9e69a08ed32eb", size = 33133 },
    { url = "https://files.pythonhosted.org/packages/c3/ca/1ea2fd13ff9f8955b85e7956872fdb7050c4ace8a2306a6d177edb9cf7fe/google_crc32c-1.7.1-cp313-cp313-manylinux_2_17_x86_64.manylinux2014_x86_64.whl", hash = "sha256:6b211ddaf20f7ebeec5c333448582c224a7c90a9d98826fbab82c0ddc11348e6", size = 32773 },
    { url = "https://files.pythonhosted.org/packages/89/32/a22a281806e3ef21b72db16f948cad22ec68e4bdd384139291e00ff82fe2/google_crc32c-1.7.1-cp313-cp313-win_amd64.whl", hash = "sha256:0f99eaa09a9a7e642a61e06742856eec8b19fc0037832e03f941fe7cf0c8e4db", size = 33475 },
    { url = "https://files.pythonhosted.org/packages/b8/c5/002975aff514e57fc084ba155697a049b3f9b52225ec3bc0f542871dd524/google_crc32c-1.7.1-cp313-cp313t-manylinux_2_17_aarch64.manylinux2014_aarch64.whl", hash = "sha256:32d1da0d74ec5634a05f53ef7df18fc646666a25efaaca9fc7dcfd4caf1d98c3", size = 33243 },
    { url = "https://files.pythonhosted.org/packages/61/cb/c585282a03a0cea70fcaa1bf55d5d702d0f2351094d663ec3be1c6c67c52/google_crc32c-1.7.1-cp313-cp313t-manylinux_2_17_x86_64.manylinux2014_x86_64.whl", hash = "sha256:e10554d4abc5238823112c2ad7e4560f96c7bf3820b202660373d769d9e6e4c9", size = 32870 },
]

[[package]]
name = "google-genai"
version = "1.8.0"
source = { registry = "https://pypi.org/simple" }
dependencies = [
    { name = "anyio" },
    { name = "google-auth" },
    { name = "httpx" },
    { name = "pydantic" },
    { name = "requests" },
    { name = "typing-extensions" },
    { name = "websockets" },
]
sdist = { url = "https://files.pythonhosted.org/packages/c8/f5/1a94a9f9c188acd442a035fa287c7163db011e9549312a3cbda707f169f2/google_genai-1.8.0.tar.gz", hash = "sha256:bafd935275e18ab189adeddfe0e6e67a154a5868fa1e146182d8af36a69a58d9", size = 147073 }
wheels = [
    { url = "https://files.pythonhosted.org/packages/b1/87/9ce47ede79878962f2f162e1d56e40bfbc9cf7a364963d72930589c3c62e/google_genai-1.8.0-py3-none-any.whl", hash = "sha256:b44bd67aa158313ab679d499e4e1666ca7b6363beb24f0d2149983c09460811a", size = 145696 },
]

[[package]]
name = "google-genai-image"
version = "0.1.0"
source = { editable = "samples/google-genai-image" }
dependencies = [
    { name = "genkit" },
    { name = "genkit-plugin-firebase" },
    { name = "genkit-plugin-google-ai" },
    { name = "genkit-plugin-google-cloud" },
    { name = "genkit-plugin-ollama" },
    { name = "genkit-plugin-pinecone" },
    { name = "genkit-plugin-vertex-ai" },
    { name = "pillow" },
    { name = "pydantic" },
]

[package.metadata]
requires-dist = [
    { name = "genkit", editable = "packages/genkit" },
    { name = "genkit-plugin-firebase", editable = "plugins/firebase" },
    { name = "genkit-plugin-google-ai", editable = "plugins/google-ai" },
    { name = "genkit-plugin-google-cloud", editable = "plugins/google-cloud" },
    { name = "genkit-plugin-ollama", editable = "plugins/ollama" },
    { name = "genkit-plugin-pinecone", editable = "plugins/pinecone" },
    { name = "genkit-plugin-vertex-ai", editable = "plugins/vertex-ai" },
    { name = "pillow" },
    { name = "pydantic", specifier = ">=2.10.5" },
]

[[package]]
name = "google-genai-imagen"
version = "0.1.0"
source = { editable = "samples/google-genai-imagen" }
dependencies = [
    { name = "genkit" },
    { name = "genkit-plugin-firebase" },
    { name = "genkit-plugin-google-ai" },
    { name = "genkit-plugin-google-cloud" },
    { name = "genkit-plugin-ollama" },
    { name = "genkit-plugin-pinecone" },
    { name = "genkit-plugin-vertex-ai" },
    { name = "pillow" },
    { name = "pydantic" },
]

[package.metadata]
requires-dist = [
    { name = "genkit", editable = "packages/genkit" },
    { name = "genkit-plugin-firebase", editable = "plugins/firebase" },
    { name = "genkit-plugin-google-ai", editable = "plugins/google-ai" },
    { name = "genkit-plugin-google-cloud", editable = "plugins/google-cloud" },
    { name = "genkit-plugin-ollama", editable = "plugins/ollama" },
    { name = "genkit-plugin-pinecone", editable = "plugins/pinecone" },
    { name = "genkit-plugin-vertex-ai", editable = "plugins/vertex-ai" },
    { name = "pillow" },
    { name = "pydantic", specifier = ">=2.10.5" },
]

[[package]]
name = "google-resumable-media"
version = "2.7.2"
source = { registry = "https://pypi.org/simple" }
dependencies = [
    { name = "google-crc32c" },
]
sdist = { url = "https://files.pythonhosted.org/packages/58/5a/0efdc02665dca14e0837b62c8a1a93132c264bd02054a15abb2218afe0ae/google_resumable_media-2.7.2.tar.gz", hash = "sha256:5280aed4629f2b60b847b0d42f9857fd4935c11af266744df33d8074cae92fe0", size = 2163099 }
wheels = [
    { url = "https://files.pythonhosted.org/packages/82/35/b8d3baf8c46695858cb9d8835a53baa1eeb9906ddaf2f728a5f5b640fd1e/google_resumable_media-2.7.2-py2.py3-none-any.whl", hash = "sha256:3ce7551e9fe6d99e9a126101d2536612bb73486721951e9562fee0f90c6ababa", size = 81251 },
]

[[package]]
name = "googleapis-common-protos"
version = "1.69.2"
source = { registry = "https://pypi.org/simple" }
dependencies = [
    { name = "protobuf" },
]
sdist = { url = "https://files.pythonhosted.org/packages/1b/d7/ee9d56af4e6dbe958562b5020f46263c8a4628e7952070241fc0e9b182ae/googleapis_common_protos-1.69.2.tar.gz", hash = "sha256:3e1b904a27a33c821b4b749fd31d334c0c9c30e6113023d495e48979a3dc9c5f", size = 144496 }
wheels = [
    { url = "https://files.pythonhosted.org/packages/f9/53/d35476d547a286506f0a6a634ccf1e5d288fffd53d48f0bd5fef61d68684/googleapis_common_protos-1.69.2-py3-none-any.whl", hash = "sha256:0b30452ff9c7a27d80bfc5718954063e8ab53dd3697093d3bc99581f5fd24212", size = 293215 },
]

[package.optional-dependencies]
grpc = [
    { name = "grpcio" },
]

[[package]]
name = "greenlet"
version = "3.1.1"
source = { registry = "https://pypi.org/simple" }
sdist = { url = "https://files.pythonhosted.org/packages/2f/ff/df5fede753cc10f6a5be0931204ea30c35fa2f2ea7a35b25bdaf4fe40e46/greenlet-3.1.1.tar.gz", hash = "sha256:4ce3ac6cdb6adf7946475d7ef31777c26d94bccc377e070a7986bd2d5c515467", size = 186022 }
wheels = [
    { url = "https://files.pythonhosted.org/packages/7d/ec/bad1ac26764d26aa1353216fcbfa4670050f66d445448aafa227f8b16e80/greenlet-3.1.1-cp312-cp312-macosx_11_0_universal2.whl", hash = "sha256:4afe7ea89de619adc868e087b4d2359282058479d7cfb94970adf4b55284574d", size = 274260 },
    { url = "https://files.pythonhosted.org/packages/66/d4/c8c04958870f482459ab5956c2942c4ec35cac7fe245527f1039837c17a9/greenlet-3.1.1-cp312-cp312-manylinux_2_17_aarch64.manylinux2014_aarch64.whl", hash = "sha256:f406b22b7c9a9b4f8aa9d2ab13d6ae0ac3e85c9a809bd590ad53fed2bf70dc79", size = 649064 },
    { url = "https://files.pythonhosted.org/packages/51/41/467b12a8c7c1303d20abcca145db2be4e6cd50a951fa30af48b6ec607581/greenlet-3.1.1-cp312-cp312-manylinux_2_17_ppc64le.manylinux2014_ppc64le.whl", hash = "sha256:c3a701fe5a9695b238503ce5bbe8218e03c3bcccf7e204e455e7462d770268aa", size = 663420 },
    { url = "https://files.pythonhosted.org/packages/27/8f/2a93cd9b1e7107d5c7b3b7816eeadcac2ebcaf6d6513df9abaf0334777f6/greenlet-3.1.1-cp312-cp312-manylinux_2_17_s390x.manylinux2014_s390x.whl", hash = "sha256:2846930c65b47d70b9d178e89c7e1a69c95c1f68ea5aa0a58646b7a96df12441", size = 658035 },
    { url = "https://files.pythonhosted.org/packages/57/5c/7c6f50cb12be092e1dccb2599be5a942c3416dbcfb76efcf54b3f8be4d8d/greenlet-3.1.1-cp312-cp312-manylinux_2_17_x86_64.manylinux2014_x86_64.whl", hash = "sha256:99cfaa2110534e2cf3ba31a7abcac9d328d1d9f1b95beede58294a60348fba36", size = 660105 },
    { url = "https://files.pythonhosted.org/packages/f1/66/033e58a50fd9ec9df00a8671c74f1f3a320564c6415a4ed82a1c651654ba/greenlet-3.1.1-cp312-cp312-manylinux_2_24_x86_64.manylinux_2_28_x86_64.whl", hash = "sha256:1443279c19fca463fc33e65ef2a935a5b09bb90f978beab37729e1c3c6c25fe9", size = 613077 },
    { url = "https://files.pythonhosted.org/packages/19/c5/36384a06f748044d06bdd8776e231fadf92fc896bd12cb1c9f5a1bda9578/greenlet-3.1.1-cp312-cp312-musllinux_1_1_aarch64.whl", hash = "sha256:b7cede291382a78f7bb5f04a529cb18e068dd29e0fb27376074b6d0317bf4dd0", size = 1135975 },
    { url = "https://files.pythonhosted.org/packages/38/f9/c0a0eb61bdf808d23266ecf1d63309f0e1471f284300ce6dac0ae1231881/greenlet-3.1.1-cp312-cp312-musllinux_1_1_x86_64.whl", hash = "sha256:23f20bb60ae298d7d8656c6ec6db134bca379ecefadb0b19ce6f19d1f232a942", size = 1163955 },
    { url = "https://files.pythonhosted.org/packages/43/21/a5d9df1d21514883333fc86584c07c2b49ba7c602e670b174bd73cfc9c7f/greenlet-3.1.1-cp312-cp312-win_amd64.whl", hash = "sha256:7124e16b4c55d417577c2077be379514321916d5790fa287c9ed6f23bd2ffd01", size = 299655 },
    { url = "https://files.pythonhosted.org/packages/f3/57/0db4940cd7bb461365ca8d6fd53e68254c9dbbcc2b452e69d0d41f10a85e/greenlet-3.1.1-cp313-cp313-macosx_11_0_universal2.whl", hash = "sha256:05175c27cb459dcfc05d026c4232f9de8913ed006d42713cb8a5137bd49375f1", size = 272990 },
    { url = "https://files.pythonhosted.org/packages/1c/ec/423d113c9f74e5e402e175b157203e9102feeb7088cee844d735b28ef963/greenlet-3.1.1-cp313-cp313-manylinux_2_17_aarch64.manylinux2014_aarch64.whl", hash = "sha256:935e943ec47c4afab8965954bf49bfa639c05d4ccf9ef6e924188f762145c0ff", size = 649175 },
    { url = "https://files.pythonhosted.org/packages/a9/46/ddbd2db9ff209186b7b7c621d1432e2f21714adc988703dbdd0e65155c77/greenlet-3.1.1-cp313-cp313-manylinux_2_17_ppc64le.manylinux2014_ppc64le.whl", hash = "sha256:667a9706c970cb552ede35aee17339a18e8f2a87a51fba2ed39ceeeb1004798a", size = 663425 },
    { url = "https://files.pythonhosted.org/packages/bc/f9/9c82d6b2b04aa37e38e74f0c429aece5eeb02bab6e3b98e7db89b23d94c6/greenlet-3.1.1-cp313-cp313-manylinux_2_17_s390x.manylinux2014_s390x.whl", hash = "sha256:b8a678974d1f3aa55f6cc34dc480169d58f2e6d8958895d68845fa4ab566509e", size = 657736 },
    { url = "https://files.pythonhosted.org/packages/d9/42/b87bc2a81e3a62c3de2b0d550bf91a86939442b7ff85abb94eec3fc0e6aa/greenlet-3.1.1-cp313-cp313-manylinux_2_17_x86_64.manylinux2014_x86_64.whl", hash = "sha256:efc0f674aa41b92da8c49e0346318c6075d734994c3c4e4430b1c3f853e498e4", size = 660347 },
    { url = "https://files.pythonhosted.org/packages/37/fa/71599c3fd06336cdc3eac52e6871cfebab4d9d70674a9a9e7a482c318e99/greenlet-3.1.1-cp313-cp313-manylinux_2_24_x86_64.manylinux_2_28_x86_64.whl", hash = "sha256:0153404a4bb921f0ff1abeb5ce8a5131da56b953eda6e14b88dc6bbc04d2049e", size = 615583 },
    { url = "https://files.pythonhosted.org/packages/4e/96/e9ef85de031703ee7a4483489b40cf307f93c1824a02e903106f2ea315fe/greenlet-3.1.1-cp313-cp313-musllinux_1_1_aarch64.whl", hash = "sha256:275f72decf9932639c1c6dd1013a1bc266438eb32710016a1c742df5da6e60a1", size = 1133039 },
    { url = "https://files.pythonhosted.org/packages/87/76/b2b6362accd69f2d1889db61a18c94bc743e961e3cab344c2effaa4b4a25/greenlet-3.1.1-cp313-cp313-musllinux_1_1_x86_64.whl", hash = "sha256:c4aab7f6381f38a4b42f269057aee279ab0fc7bf2e929e3d4abfae97b682a12c", size = 1160716 },
    { url = "https://files.pythonhosted.org/packages/1f/1b/54336d876186920e185066d8c3024ad55f21d7cc3683c856127ddb7b13ce/greenlet-3.1.1-cp313-cp313-win_amd64.whl", hash = "sha256:b42703b1cf69f2aa1df7d1030b9d77d3e584a70755674d60e710f0af570f3761", size = 299490 },
    { url = "https://files.pythonhosted.org/packages/5f/17/bea55bf36990e1638a2af5ba10c1640273ef20f627962cf97107f1e5d637/greenlet-3.1.1-cp313-cp313t-manylinux_2_17_aarch64.manylinux2014_aarch64.whl", hash = "sha256:f1695e76146579f8c06c1509c7ce4dfe0706f49c6831a817ac04eebb2fd02011", size = 643731 },
    { url = "https://files.pythonhosted.org/packages/78/d2/aa3d2157f9ab742a08e0fd8f77d4699f37c22adfbfeb0c610a186b5f75e0/greenlet-3.1.1-cp313-cp313t-manylinux_2_17_ppc64le.manylinux2014_ppc64le.whl", hash = "sha256:7876452af029456b3f3549b696bb36a06db7c90747740c5302f74a9e9fa14b13", size = 649304 },
    { url = "https://files.pythonhosted.org/packages/f1/8e/d0aeffe69e53ccff5a28fa86f07ad1d2d2d6537a9506229431a2a02e2f15/greenlet-3.1.1-cp313-cp313t-manylinux_2_17_s390x.manylinux2014_s390x.whl", hash = "sha256:4ead44c85f8ab905852d3de8d86f6f8baf77109f9da589cb4fa142bd3b57b475", size = 646537 },
    { url = "https://files.pythonhosted.org/packages/05/79/e15408220bbb989469c8871062c97c6c9136770657ba779711b90870d867/greenlet-3.1.1-cp313-cp313t-manylinux_2_17_x86_64.manylinux2014_x86_64.whl", hash = "sha256:8320f64b777d00dd7ccdade271eaf0cad6636343293a25074cc5566160e4de7b", size = 642506 },
    { url = "https://files.pythonhosted.org/packages/18/87/470e01a940307796f1d25f8167b551a968540fbe0551c0ebb853cb527dd6/greenlet-3.1.1-cp313-cp313t-manylinux_2_24_x86_64.manylinux_2_28_x86_64.whl", hash = "sha256:6510bf84a6b643dabba74d3049ead221257603a253d0a9873f55f6a59a65f822", size = 602753 },
    { url = "https://files.pythonhosted.org/packages/e2/72/576815ba674eddc3c25028238f74d7b8068902b3968cbe456771b166455e/greenlet-3.1.1-cp313-cp313t-musllinux_1_1_aarch64.whl", hash = "sha256:04b013dc07c96f83134b1e99888e7a79979f1a247e2a9f59697fa14b5862ed01", size = 1122731 },
    { url = "https://files.pythonhosted.org/packages/ac/38/08cc303ddddc4b3d7c628c3039a61a3aae36c241ed01393d00c2fd663473/greenlet-3.1.1-cp313-cp313t-musllinux_1_1_x86_64.whl", hash = "sha256:411f015496fec93c1c8cd4e5238da364e1da7a124bcb293f085bf2860c32c6f6", size = 1142112 },
]

[[package]]
name = "grpc-google-iam-v1"
version = "0.14.2"
source = { registry = "https://pypi.org/simple" }
dependencies = [
    { name = "googleapis-common-protos", extra = ["grpc"] },
    { name = "grpcio" },
    { name = "protobuf" },
]
sdist = { url = "https://files.pythonhosted.org/packages/b9/4e/8d0ca3b035e41fe0b3f31ebbb638356af720335e5a11154c330169b40777/grpc_google_iam_v1-0.14.2.tar.gz", hash = "sha256:b3e1fc387a1a329e41672197d0ace9de22c78dd7d215048c4c78712073f7bd20", size = 16259 }
wheels = [
    { url = "https://files.pythonhosted.org/packages/66/6f/dd9b178aee7835b96c2e63715aba6516a9d50f6bebbd1cc1d32c82a2a6c3/grpc_google_iam_v1-0.14.2-py3-none-any.whl", hash = "sha256:a3171468459770907926d56a440b2bb643eec1d7ba215f48f3ecece42b4d8351", size = 19242 },
]

[[package]]
name = "grpcio"
version = "1.71.0"
source = { registry = "https://pypi.org/simple" }
sdist = { url = "https://files.pythonhosted.org/packages/1c/95/aa11fc09a85d91fbc7dd405dcb2a1e0256989d67bf89fa65ae24b3ba105a/grpcio-1.71.0.tar.gz", hash = "sha256:2b85f7820475ad3edec209d3d89a7909ada16caab05d3f2e08a7e8ae3200a55c", size = 12549828 }
wheels = [
    { url = "https://files.pythonhosted.org/packages/4c/83/bd4b6a9ba07825bd19c711d8b25874cd5de72c2a3fbf635c3c344ae65bd2/grpcio-1.71.0-cp312-cp312-linux_armv7l.whl", hash = "sha256:0ff35c8d807c1c7531d3002be03221ff9ae15712b53ab46e2a0b4bb271f38537", size = 5184101 },
    { url = "https://files.pythonhosted.org/packages/31/ea/2e0d90c0853568bf714693447f5c73272ea95ee8dad107807fde740e595d/grpcio-1.71.0-cp312-cp312-macosx_10_14_universal2.whl", hash = "sha256:b78a99cd1ece4be92ab7c07765a0b038194ded2e0a26fd654591ee136088d8d7", size = 11310927 },
    { url = "https://files.pythonhosted.org/packages/ac/bc/07a3fd8af80467390af491d7dc66882db43884128cdb3cc8524915e0023c/grpcio-1.71.0-cp312-cp312-manylinux_2_17_aarch64.whl", hash = "sha256:dc1a1231ed23caac1de9f943d031f1bc38d0f69d2a3b243ea0d664fc1fbd7fec", size = 5654280 },
    { url = "https://files.pythonhosted.org/packages/16/af/21f22ea3eed3d0538b6ef7889fce1878a8ba4164497f9e07385733391e2b/grpcio-1.71.0-cp312-cp312-manylinux_2_17_i686.manylinux2014_i686.whl", hash = "sha256:e6beeea5566092c5e3c4896c6d1d307fb46b1d4bdf3e70c8340b190a69198594", size = 6312051 },
    { url = "https://files.pythonhosted.org/packages/49/9d/e12ddc726dc8bd1aa6cba67c85ce42a12ba5b9dd75d5042214a59ccf28ce/grpcio-1.71.0-cp312-cp312-manylinux_2_17_x86_64.manylinux2014_x86_64.whl", hash = "sha256:d5170929109450a2c031cfe87d6716f2fae39695ad5335d9106ae88cc32dc84c", size = 5910666 },
    { url = "https://files.pythonhosted.org/packages/d9/e9/38713d6d67aedef738b815763c25f092e0454dc58e77b1d2a51c9d5b3325/grpcio-1.71.0-cp312-cp312-musllinux_1_1_aarch64.whl", hash = "sha256:5b08d03ace7aca7b2fadd4baf291139b4a5f058805a8327bfe9aece7253b6d67", size = 6012019 },
    { url = "https://files.pythonhosted.org/packages/80/da/4813cd7adbae6467724fa46c952d7aeac5e82e550b1c62ed2aeb78d444ae/grpcio-1.71.0-cp312-cp312-musllinux_1_1_i686.whl", hash = "sha256:f903017db76bf9cc2b2d8bdd37bf04b505bbccad6be8a81e1542206875d0e9db", size = 6637043 },
    { url = "https://files.pythonhosted.org/packages/52/ca/c0d767082e39dccb7985c73ab4cf1d23ce8613387149e9978c70c3bf3b07/grpcio-1.71.0-cp312-cp312-musllinux_1_1_x86_64.whl", hash = "sha256:469f42a0b410883185eab4689060a20488a1a0a00f8bbb3cbc1061197b4c5a79", size = 6186143 },
    { url = "https://files.pythonhosted.org/packages/00/61/7b2c8ec13303f8fe36832c13d91ad4d4ba57204b1c723ada709c346b2271/grpcio-1.71.0-cp312-cp312-win32.whl", hash = "sha256:ad9f30838550695b5eb302add33f21f7301b882937460dd24f24b3cc5a95067a", size = 3604083 },
    { url = "https://files.pythonhosted.org/packages/fd/7c/1e429c5fb26122055d10ff9a1d754790fb067d83c633ff69eddcf8e3614b/grpcio-1.71.0-cp312-cp312-win_amd64.whl", hash = "sha256:652350609332de6dac4ece254e5d7e1ff834e203d6afb769601f286886f6f3a8", size = 4272191 },
    { url = "https://files.pythonhosted.org/packages/04/dd/b00cbb45400d06b26126dcfdbdb34bb6c4f28c3ebbd7aea8228679103ef6/grpcio-1.71.0-cp313-cp313-linux_armv7l.whl", hash = "sha256:cebc1b34ba40a312ab480ccdb396ff3c529377a2fce72c45a741f7215bfe8379", size = 5184138 },
    { url = "https://files.pythonhosted.org/packages/ed/0a/4651215983d590ef53aac40ba0e29dda941a02b097892c44fa3357e706e5/grpcio-1.71.0-cp313-cp313-macosx_10_14_universal2.whl", hash = "sha256:85da336e3649a3d2171e82f696b5cad2c6231fdd5bad52616476235681bee5b3", size = 11310747 },
    { url = "https://files.pythonhosted.org/packages/57/a3/149615b247f321e13f60aa512d3509d4215173bdb982c9098d78484de216/grpcio-1.71.0-cp313-cp313-manylinux_2_17_aarch64.whl", hash = "sha256:f9a412f55bb6e8f3bb000e020dbc1e709627dcb3a56f6431fa7076b4c1aab0db", size = 5653991 },
    { url = "https://files.pythonhosted.org/packages/ca/56/29432a3e8d951b5e4e520a40cd93bebaa824a14033ea8e65b0ece1da6167/grpcio-1.71.0-cp313-cp313-manylinux_2_17_i686.manylinux2014_i686.whl", hash = "sha256:47be9584729534660416f6d2a3108aaeac1122f6b5bdbf9fd823e11fe6fbaa29", size = 6312781 },
    { url = "https://files.pythonhosted.org/packages/a3/f8/286e81a62964ceb6ac10b10925261d4871a762d2a763fbf354115f9afc98/grpcio-1.71.0-cp313-cp313-manylinux_2_17_x86_64.manylinux2014_x86_64.whl", hash = "sha256:7c9c80ac6091c916db81131d50926a93ab162a7e97e4428ffc186b6e80d6dda4", size = 5910479 },
    { url = "https://files.pythonhosted.org/packages/35/67/d1febb49ec0f599b9e6d4d0d44c2d4afdbed9c3e80deb7587ec788fcf252/grpcio-1.71.0-cp313-cp313-musllinux_1_1_aarch64.whl", hash = "sha256:789d5e2a3a15419374b7b45cd680b1e83bbc1e52b9086e49308e2c0b5bbae6e3", size = 6013262 },
    { url = "https://files.pythonhosted.org/packages/a1/04/f9ceda11755f0104a075ad7163fc0d96e2e3a9fe25ef38adfc74c5790daf/grpcio-1.71.0-cp313-cp313-musllinux_1_1_i686.whl", hash = "sha256:1be857615e26a86d7363e8a163fade914595c81fec962b3d514a4b1e8760467b", size = 6643356 },
    { url = "https://files.pythonhosted.org/packages/fb/ce/236dbc3dc77cf9a9242adcf1f62538734ad64727fabf39e1346ad4bd5c75/grpcio-1.71.0-cp313-cp313-musllinux_1_1_x86_64.whl", hash = "sha256:a76d39b5fafd79ed604c4be0a869ec3581a172a707e2a8d7a4858cb05a5a7637", size = 6186564 },
    { url = "https://files.pythonhosted.org/packages/10/fd/b3348fce9dd4280e221f513dd54024e765b21c348bc475516672da4218e9/grpcio-1.71.0-cp313-cp313-win32.whl", hash = "sha256:74258dce215cb1995083daa17b379a1a5a87d275387b7ffe137f1d5131e2cfbb", size = 3601890 },
    { url = "https://files.pythonhosted.org/packages/be/f8/db5d5f3fc7e296166286c2a397836b8b042f7ad1e11028d82b061701f0f7/grpcio-1.71.0-cp313-cp313-win_amd64.whl", hash = "sha256:22c3bc8d488c039a199f7a003a38cb7635db6656fa96437a8accde8322ce2366", size = 4273308 },
]

[[package]]
name = "grpcio-status"
version = "1.71.0"
source = { registry = "https://pypi.org/simple" }
dependencies = [
    { name = "googleapis-common-protos" },
    { name = "grpcio" },
    { name = "protobuf" },
]
sdist = { url = "https://files.pythonhosted.org/packages/d7/53/a911467bece076020456401f55a27415d2d70d3bc2c37af06b44ea41fc5c/grpcio_status-1.71.0.tar.gz", hash = "sha256:11405fed67b68f406b3f3c7c5ae5104a79d2d309666d10d61b152e91d28fb968", size = 13669 }
wheels = [
    { url = "https://files.pythonhosted.org/packages/ad/d6/31fbc43ff097d8c4c9fc3df741431b8018f67bf8dfbe6553a555f6e5f675/grpcio_status-1.71.0-py3-none-any.whl", hash = "sha256:843934ef8c09e3e858952887467f8256aac3910c55f077a359a65b2b3cde3e68", size = 14424 },
]

[[package]]
name = "h11"
version = "0.14.0"
source = { registry = "https://pypi.org/simple" }
sdist = { url = "https://files.pythonhosted.org/packages/f5/38/3af3d3633a34a3316095b39c8e8fb4853a28a536e55d347bd8d8e9a14b03/h11-0.14.0.tar.gz", hash = "sha256:8f19fbbe99e72420ff35c00b27a34cb9937e902a8b810e2c88300c6f0a3b699d", size = 100418 }
wheels = [
    { url = "https://files.pythonhosted.org/packages/95/04/ff642e65ad6b90db43e668d70ffb6736436c7ce41fcc549f4e9472234127/h11-0.14.0-py3-none-any.whl", hash = "sha256:e3fe4ac4b851c468cc8363d500db52c2ead036020723024a109d37346efaa761", size = 58259 },
]

[[package]]
name = "handlebarrz"
version = "0.1.0"
source = { git = "https://github.com/google/dotprompt.git?subdirectory=python%2Fhandlebarrz&rev=main#e5e8fba19c9a2d5f2b9b73c758f759883baf79e4" }
dependencies = [
    { name = "maturin" },
    { name = "structlog" },
]

[[package]]
name = "hello"
version = "0.1.0"
source = { editable = "samples/hello" }
dependencies = [
    { name = "genkit" },
    { name = "genkit-plugin-firebase" },
    { name = "genkit-plugin-google-ai" },
    { name = "genkit-plugin-google-cloud" },
    { name = "genkit-plugin-ollama" },
    { name = "genkit-plugin-pinecone" },
    { name = "genkit-plugin-vertex-ai" },
    { name = "pydantic" },
    { name = "structlog" },
]

[package.metadata]
requires-dist = [
    { name = "genkit", editable = "packages/genkit" },
    { name = "genkit-plugin-firebase", editable = "plugins/firebase" },
    { name = "genkit-plugin-google-ai", editable = "plugins/google-ai" },
    { name = "genkit-plugin-google-cloud", editable = "plugins/google-cloud" },
    { name = "genkit-plugin-ollama", editable = "plugins/ollama" },
    { name = "genkit-plugin-pinecone", editable = "plugins/pinecone" },
    { name = "genkit-plugin-vertex-ai", editable = "plugins/vertex-ai" },
    { name = "pydantic", specifier = ">=2.10.5" },
    { name = "structlog", specifier = ">=25.2.0" },
]

[[package]]
name = "hello-flask"
version = "0.1.0"
source = { editable = "samples/hello-flask" }
dependencies = [
    { name = "flask" },
    { name = "genkit" },
    { name = "genkit-plugin-flask" },
    { name = "genkit-plugin-google-genai" },
    { name = "pydantic" },
]

[package.metadata]
requires-dist = [
    { name = "flask" },
    { name = "genkit", editable = "packages/genkit" },
    { name = "genkit-plugin-flask", editable = "plugins/flask" },
    { name = "genkit-plugin-google-genai", editable = "plugins/google-genai" },
    { name = "pydantic", specifier = ">=2.10.5" },
]

[[package]]
name = "hello-genai"
version = "0.1.0"
source = { editable = "samples/google-ai" }
dependencies = [
    { name = "genkit" },
    { name = "genkit-plugin-firebase" },
    { name = "genkit-plugin-google-ai" },
    { name = "genkit-plugin-google-cloud" },
    { name = "genkit-plugin-ollama" },
    { name = "genkit-plugin-pinecone" },
    { name = "genkit-plugin-vertex-ai" },
    { name = "pydantic" },
    { name = "structlog" },
]

[package.metadata]
requires-dist = [
    { name = "genkit", editable = "packages/genkit" },
    { name = "genkit-plugin-firebase", editable = "plugins/firebase" },
    { name = "genkit-plugin-google-ai", editable = "plugins/google-ai" },
    { name = "genkit-plugin-google-cloud", editable = "plugins/google-cloud" },
    { name = "genkit-plugin-ollama", editable = "plugins/ollama" },
    { name = "genkit-plugin-pinecone", editable = "plugins/pinecone" },
    { name = "genkit-plugin-vertex-ai", editable = "plugins/vertex-ai" },
    { name = "pydantic", specifier = ">=2.10.5" },
    { name = "structlog", specifier = ">=25.2.0" },
]

[[package]]
name = "hello-google-genai"
version = "0.1.0"
source = { editable = "samples/hello-google-genai" }
dependencies = [
    { name = "genkit" },
    { name = "genkit-plugin-google-ai" },
    { name = "genkit-plugin-google-genai" },
    { name = "pydantic" },
    { name = "structlog" },
]

[package.metadata]
requires-dist = [
    { name = "genkit", editable = "packages/genkit" },
    { name = "genkit-plugin-google-ai", editable = "plugins/google-ai" },
    { name = "genkit-plugin-google-genai", editable = "plugins/google-genai" },
    { name = "pydantic", specifier = ">=2.10.5" },
    { name = "structlog", specifier = ">=25.2.0" },
]

[[package]]
name = "hello-google-genai-vertexai"
version = "0.1.0"
source = { editable = "samples/hello-google-genai-vertexai" }
dependencies = [
    { name = "genkit" },
    { name = "genkit-plugin-google-ai" },
    { name = "genkit-plugin-google-genai" },
    { name = "pydantic" },
    { name = "structlog" },
]

[package.metadata]
requires-dist = [
    { name = "genkit", editable = "packages/genkit" },
    { name = "genkit-plugin-google-ai", editable = "plugins/google-ai" },
    { name = "genkit-plugin-google-genai", editable = "plugins/google-genai" },
    { name = "pydantic", specifier = ">=2.10.5" },
    { name = "structlog", specifier = ">=25.2.0" },
]

[[package]]
name = "httpcore"
version = "1.0.7"
source = { registry = "https://pypi.org/simple" }
dependencies = [
    { name = "certifi" },
    { name = "h11" },
]
sdist = { url = "https://files.pythonhosted.org/packages/6a/41/d7d0a89eb493922c37d343b607bc1b5da7f5be7e383740b4753ad8943e90/httpcore-1.0.7.tar.gz", hash = "sha256:8551cb62a169ec7162ac7be8d4817d561f60e08eaa485234898414bb5a8a0b4c", size = 85196 }
wheels = [
    { url = "https://files.pythonhosted.org/packages/87/f5/72347bc88306acb359581ac4d52f23c0ef445b57157adedb9aee0cd689d2/httpcore-1.0.7-py3-none-any.whl", hash = "sha256:a3fff8f43dc260d5bd363d9f9cf1830fa3a458b332856f34282de498ed420edd", size = 78551 },
]

[[package]]
name = "httpx"
version = "0.28.1"
source = { registry = "https://pypi.org/simple" }
dependencies = [
    { name = "anyio" },
    { name = "certifi" },
    { name = "httpcore" },
    { name = "idna" },
]
sdist = { url = "https://files.pythonhosted.org/packages/b1/df/48c586a5fe32a0f01324ee087459e112ebb7224f646c0b5023f5e79e9956/httpx-0.28.1.tar.gz", hash = "sha256:75e98c5f16b0f35b567856f597f06ff2270a374470a5c2392242528e3e3e42fc", size = 141406 }
wheels = [
    { url = "https://files.pythonhosted.org/packages/2a/39/e50c7c3a983047577ee07d2a9e53faf5a69493943ec3f6a384bdc792deb2/httpx-0.28.1-py3-none-any.whl", hash = "sha256:d909fcccc110f8c7faf814ca82a9a4d816bc5a6dbfea25d6591d6985b8ba59ad", size = 73517 },
]

[[package]]
name = "id"
version = "1.5.0"
source = { registry = "https://pypi.org/simple" }
dependencies = [
    { name = "requests" },
]
sdist = { url = "https://files.pythonhosted.org/packages/22/11/102da08f88412d875fa2f1a9a469ff7ad4c874b0ca6fed0048fe385bdb3d/id-1.5.0.tar.gz", hash = "sha256:292cb8a49eacbbdbce97244f47a97b4c62540169c976552e497fd57df0734c1d", size = 15237 }
wheels = [
    { url = "https://files.pythonhosted.org/packages/9f/cb/18326d2d89ad3b0dd143da971e77afd1e6ca6674f1b1c3df4b6bec6279fc/id-1.5.0-py3-none-any.whl", hash = "sha256:f1434e1cef91f2cbb8a4ec64663d5a23b9ed43ef44c4c957d02583d61714c658", size = 13611 },
]

[[package]]
name = "idna"
version = "3.10"
source = { registry = "https://pypi.org/simple" }
sdist = { url = "https://files.pythonhosted.org/packages/f1/70/7703c29685631f5a7590aa73f1f1d3fa9a380e654b86af429e0934a32f7d/idna-3.10.tar.gz", hash = "sha256:12f65c9b470abda6dc35cf8e63cc574b1c52b11df2c86030af0ac09b01b13ea9", size = 190490 }
wheels = [
    { url = "https://files.pythonhosted.org/packages/76/c6/c88e154df9c4e1a2a66ccf0005a88dfb2650c1dffb6f5ce603dfbd452ce3/idna-3.10-py3-none-any.whl", hash = "sha256:946d195a0d259cbba61165e88e65941f16e9b36ea6ddb97f00452bae8b1287d3", size = 70442 },
]

[[package]]
name = "imagen"
version = "0.1.0"
source = { editable = "samples/vertex-ai-imagen" }
dependencies = [
    { name = "genkit" },
    { name = "genkit-plugin-firebase" },
    { name = "genkit-plugin-google-ai" },
    { name = "genkit-plugin-google-cloud" },
    { name = "genkit-plugin-ollama" },
    { name = "genkit-plugin-pinecone" },
    { name = "genkit-plugin-vertex-ai" },
    { name = "pydantic" },
]

[package.metadata]
requires-dist = [
    { name = "genkit", editable = "packages/genkit" },
    { name = "genkit-plugin-firebase", editable = "plugins/firebase" },
    { name = "genkit-plugin-google-ai", editable = "plugins/google-ai" },
    { name = "genkit-plugin-google-cloud", editable = "plugins/google-cloud" },
    { name = "genkit-plugin-ollama", editable = "plugins/ollama" },
    { name = "genkit-plugin-pinecone", editable = "plugins/pinecone" },
    { name = "genkit-plugin-vertex-ai", editable = "plugins/vertex-ai" },
    { name = "pydantic", specifier = ">=2.10.5" },
]

[[package]]
name = "importlib-metadata"
version = "8.6.1"
source = { registry = "https://pypi.org/simple" }
dependencies = [
    { name = "zipp" },
]
sdist = { url = "https://files.pythonhosted.org/packages/33/08/c1395a292bb23fd03bdf572a1357c5a733d3eecbab877641ceacab23db6e/importlib_metadata-8.6.1.tar.gz", hash = "sha256:310b41d755445d74569f993ccfc22838295d9fe005425094fad953d7f15c8580", size = 55767 }
wheels = [
    { url = "https://files.pythonhosted.org/packages/79/9d/0fb148dc4d6fa4a7dd1d8378168d9b4cd8d4560a6fbf6f0121c5fc34eb68/importlib_metadata-8.6.1-py3-none-any.whl", hash = "sha256:02a89390c1e15fdfdc0d7c6b25cb3e62650d0494005c97d6f148bf5b9787525e", size = 26971 },
]

[[package]]
name = "inflect"
version = "5.6.2"
source = { registry = "https://pypi.org/simple" }
sdist = { url = "https://files.pythonhosted.org/packages/cb/db/cae5d8524c4b5e574c281895b212062f3b06d0e14186904ed71c538b4e90/inflect-5.6.2.tar.gz", hash = "sha256:aadc7ed73928f5e014129794bbac03058cca35d0a973a5fc4eb45c7fa26005f9", size = 69378 }
wheels = [
    { url = "https://files.pythonhosted.org/packages/df/d8/3e1a32d305215166f5c32652c473aa766bd7809cd10b34c544dbc31facb5/inflect-5.6.2-py3-none-any.whl", hash = "sha256:b45d91a4a28a4e617ff1821117439b06eaa86e2a4573154af0149e9be6687238", size = 33704 },
]

[[package]]
name = "iniconfig"
version = "2.1.0"
source = { registry = "https://pypi.org/simple" }
sdist = { url = "https://files.pythonhosted.org/packages/f2/97/ebf4da567aa6827c909642694d71c9fcf53e5b504f2d96afea02718862f3/iniconfig-2.1.0.tar.gz", hash = "sha256:3abbd2e30b36733fee78f9c7f7308f2d0050e88f0087fd25c2645f63c773e1c7", size = 4793 }
wheels = [
    { url = "https://files.pythonhosted.org/packages/2c/e1/e6716421ea10d38022b952c159d5161ca1193197fb744506875fbb87ea7b/iniconfig-2.1.0-py3-none-any.whl", hash = "sha256:9deba5723312380e77435581c6bf4935c94cbfab9b1ed33ef8d238ea168eb760", size = 6050 },
]

[[package]]
name = "ipykernel"
version = "6.29.5"
source = { registry = "https://pypi.org/simple" }
dependencies = [
    { name = "appnope", marker = "sys_platform == 'darwin'" },
    { name = "comm" },
    { name = "debugpy" },
    { name = "ipython" },
    { name = "jupyter-client" },
    { name = "jupyter-core" },
    { name = "matplotlib-inline" },
    { name = "nest-asyncio" },
    { name = "packaging" },
    { name = "psutil" },
    { name = "pyzmq" },
    { name = "tornado" },
    { name = "traitlets" },
]
sdist = { url = "https://files.pythonhosted.org/packages/e9/5c/67594cb0c7055dc50814b21731c22a601101ea3b1b50a9a1b090e11f5d0f/ipykernel-6.29.5.tar.gz", hash = "sha256:f093a22c4a40f8828f8e330a9c297cb93dcab13bd9678ded6de8e5cf81c56215", size = 163367 }
wheels = [
    { url = "https://files.pythonhosted.org/packages/94/5c/368ae6c01c7628438358e6d337c19b05425727fbb221d2a3c4303c372f42/ipykernel-6.29.5-py3-none-any.whl", hash = "sha256:afdb66ba5aa354b09b91379bac28ae4afebbb30e8b39510c9690afb7a10421b5", size = 117173 },
]

[[package]]
name = "ipython"
version = "9.0.2"
source = { registry = "https://pypi.org/simple" }
dependencies = [
    { name = "colorama", marker = "sys_platform == 'win32'" },
    { name = "decorator" },
    { name = "ipython-pygments-lexers" },
    { name = "jedi" },
    { name = "matplotlib-inline" },
    { name = "pexpect", marker = "sys_platform != 'emscripten' and sys_platform != 'win32'" },
    { name = "prompt-toolkit" },
    { name = "pygments" },
    { name = "stack-data" },
    { name = "traitlets" },
]
sdist = { url = "https://files.pythonhosted.org/packages/7d/ce/012a0f40ca58a966f87a6e894d6828e2817657cbdf522b02a5d3a87d92ce/ipython-9.0.2.tar.gz", hash = "sha256:ec7b479e3e5656bf4f58c652c120494df1820f4f28f522fb7ca09e213c2aab52", size = 4366102 }
wheels = [
    { url = "https://files.pythonhosted.org/packages/20/3a/917cb9e72f4e1a4ea13c862533205ae1319bd664119189ee5cc9e4e95ebf/ipython-9.0.2-py3-none-any.whl", hash = "sha256:143ef3ea6fb1e1bffb4c74b114051de653ffb7737a3f7ab1670e657ca6ae8c44", size = 600524 },
]

[[package]]
name = "ipython-pygments-lexers"
version = "1.1.1"
source = { registry = "https://pypi.org/simple" }
dependencies = [
    { name = "pygments" },
]
sdist = { url = "https://files.pythonhosted.org/packages/ef/4c/5dd1d8af08107f88c7f741ead7a40854b8ac24ddf9ae850afbcf698aa552/ipython_pygments_lexers-1.1.1.tar.gz", hash = "sha256:09c0138009e56b6854f9535736f4171d855c8c08a563a0dcd8022f78355c7e81", size = 8393 }
wheels = [
    { url = "https://files.pythonhosted.org/packages/d9/33/1f075bf72b0b747cb3288d011319aaf64083cf2efef8354174e3ed4540e2/ipython_pygments_lexers-1.1.1-py3-none-any.whl", hash = "sha256:a9462224a505ade19a605f71f8fa63c2048833ce50abc86768a0d81d876dc81c", size = 8074 },
]

[[package]]
name = "ipywidgets"
version = "8.1.5"
source = { registry = "https://pypi.org/simple" }
dependencies = [
    { name = "comm" },
    { name = "ipython" },
    { name = "jupyterlab-widgets" },
    { name = "traitlets" },
    { name = "widgetsnbextension" },
]
sdist = { url = "https://files.pythonhosted.org/packages/c7/4c/dab2a281b07596a5fc220d49827fe6c794c66f1493d7a74f1df0640f2cc5/ipywidgets-8.1.5.tar.gz", hash = "sha256:870e43b1a35656a80c18c9503bbf2d16802db1cb487eec6fab27d683381dde17", size = 116723 }
wheels = [
    { url = "https://files.pythonhosted.org/packages/22/2d/9c0b76f2f9cc0ebede1b9371b6f317243028ed60b90705863d493bae622e/ipywidgets-8.1.5-py3-none-any.whl", hash = "sha256:3290f526f87ae6e77655555baba4f36681c555b8bdbbff430b70e52c34c86245", size = 139767 },
]

[[package]]
name = "isoduration"
version = "20.11.0"
source = { registry = "https://pypi.org/simple" }
dependencies = [
    { name = "arrow" },
]
sdist = { url = "https://files.pythonhosted.org/packages/7c/1a/3c8edc664e06e6bd06cce40c6b22da5f1429aa4224d0c590f3be21c91ead/isoduration-20.11.0.tar.gz", hash = "sha256:ac2f9015137935279eac671f94f89eb00584f940f5dc49462a0c4ee692ba1bd9", size = 11649 }
wheels = [
    { url = "https://files.pythonhosted.org/packages/7b/55/e5326141505c5d5e34c5e0935d2908a74e4561eca44108fbfb9c13d2911a/isoduration-20.11.0-py3-none-any.whl", hash = "sha256:b2904c2a4228c3d44f409c8ae8e2370eb21a26f7ac2ec5446df141dde3452042", size = 11321 },
]

[[package]]
name = "isort"
version = "6.0.1"
source = { registry = "https://pypi.org/simple" }
sdist = { url = "https://files.pythonhosted.org/packages/b8/21/1e2a441f74a653a144224d7d21afe8f4169e6c7c20bb13aec3a2dc3815e0/isort-6.0.1.tar.gz", hash = "sha256:1cb5df28dfbc742e490c5e41bad6da41b805b0a8be7bc93cd0fb2a8a890ac450", size = 821955 }
wheels = [
    { url = "https://files.pythonhosted.org/packages/c1/11/114d0a5f4dabbdcedc1125dee0888514c3c3b16d3e9facad87ed96fad97c/isort-6.0.1-py3-none-any.whl", hash = "sha256:2dc5d7f65c9678d94c88dfc29161a320eec67328bc97aad576874cb4be1e9615", size = 94186 },
]

[[package]]
name = "itsdangerous"
version = "2.2.0"
source = { registry = "https://pypi.org/simple" }
sdist = { url = "https://files.pythonhosted.org/packages/9c/cb/8ac0172223afbccb63986cc25049b154ecfb5e85932587206f42317be31d/itsdangerous-2.2.0.tar.gz", hash = "sha256:e0050c0b7da1eea53ffaf149c0cfbb5c6e2e2b69c4bef22c81fa6eb73e5f6173", size = 54410 }
wheels = [
    { url = "https://files.pythonhosted.org/packages/04/96/92447566d16df59b2a776c0fb82dbc4d9e07cd95062562af01e408583fc4/itsdangerous-2.2.0-py3-none-any.whl", hash = "sha256:c6242fc49e35958c8b15141343aa660db5fc54d4f13a1db01a3f5891b98700ef", size = 16234 },
]

[[package]]
name = "jaraco-classes"
version = "3.4.0"
source = { registry = "https://pypi.org/simple" }
dependencies = [
    { name = "more-itertools" },
]
sdist = { url = "https://files.pythonhosted.org/packages/06/c0/ed4a27bc5571b99e3cff68f8a9fa5b56ff7df1c2251cc715a652ddd26402/jaraco.classes-3.4.0.tar.gz", hash = "sha256:47a024b51d0239c0dd8c8540c6c7f484be3b8fcf0b2d85c13825780d3b3f3acd", size = 11780 }
wheels = [
    { url = "https://files.pythonhosted.org/packages/7f/66/b15ce62552d84bbfcec9a4873ab79d993a1dd4edb922cbfccae192bd5b5f/jaraco.classes-3.4.0-py3-none-any.whl", hash = "sha256:f662826b6bed8cace05e7ff873ce0f9283b5c924470fe664fff1c2f00f581790", size = 6777 },
]

[[package]]
name = "jaraco-context"
version = "6.0.1"
source = { registry = "https://pypi.org/simple" }
sdist = { url = "https://files.pythonhosted.org/packages/df/ad/f3777b81bf0b6e7bc7514a1656d3e637b2e8e15fab2ce3235730b3e7a4e6/jaraco_context-6.0.1.tar.gz", hash = "sha256:9bae4ea555cf0b14938dc0aee7c9f32ed303aa20a3b73e7dc80111628792d1b3", size = 13912 }
wheels = [
    { url = "https://files.pythonhosted.org/packages/ff/db/0c52c4cf5e4bd9f5d7135ec7669a3a767af21b3a308e1ed3674881e52b62/jaraco.context-6.0.1-py3-none-any.whl", hash = "sha256:f797fc481b490edb305122c9181830a3a5b76d84ef6d1aef2fb9b47ab956f9e4", size = 6825 },
]

[[package]]
name = "jaraco-functools"
version = "4.1.0"
source = { registry = "https://pypi.org/simple" }
dependencies = [
    { name = "more-itertools" },
]
sdist = { url = "https://files.pythonhosted.org/packages/ab/23/9894b3df5d0a6eb44611c36aec777823fc2e07740dabbd0b810e19594013/jaraco_functools-4.1.0.tar.gz", hash = "sha256:70f7e0e2ae076498e212562325e805204fc092d7b4c17e0e86c959e249701a9d", size = 19159 }
wheels = [
    { url = "https://files.pythonhosted.org/packages/9f/4f/24b319316142c44283d7540e76c7b5a6dbd5db623abd86bb7b3491c21018/jaraco.functools-4.1.0-py3-none-any.whl", hash = "sha256:ad159f13428bc4acbf5541ad6dec511f91573b90fba04df61dafa2a1231cf649", size = 10187 },
]

[[package]]
name = "jedi"
version = "0.19.2"
source = { registry = "https://pypi.org/simple" }
dependencies = [
    { name = "parso" },
]
sdist = { url = "https://files.pythonhosted.org/packages/72/3a/79a912fbd4d8dd6fbb02bf69afd3bb72cf0c729bb3063c6f4498603db17a/jedi-0.19.2.tar.gz", hash = "sha256:4770dc3de41bde3966b02eb84fbcf557fb33cce26ad23da12c742fb50ecb11f0", size = 1231287 }
wheels = [
    { url = "https://files.pythonhosted.org/packages/c0/5a/9cac0c82afec3d09ccd97c8b6502d48f165f9124db81b4bcb90b4af974ee/jedi-0.19.2-py2.py3-none-any.whl", hash = "sha256:a8ef22bde8490f57fe5c7681a3c83cb58874daf72b4784de3cce5b6ef6edb5b9", size = 1572278 },
]

[[package]]
name = "jeepney"
version = "0.9.0"
source = { registry = "https://pypi.org/simple" }
sdist = { url = "https://files.pythonhosted.org/packages/7b/6f/357efd7602486741aa73ffc0617fb310a29b588ed0fd69c2399acbb85b0c/jeepney-0.9.0.tar.gz", hash = "sha256:cf0e9e845622b81e4a28df94c40345400256ec608d0e55bb8a3feaa9163f5732", size = 106758 }
wheels = [
    { url = "https://files.pythonhosted.org/packages/b2/a3/e137168c9c44d18eff0376253da9f1e9234d0239e0ee230d2fee6cea8e55/jeepney-0.9.0-py3-none-any.whl", hash = "sha256:97e5714520c16fc0a45695e5365a2e11b81ea79bba796e26f9f1d178cb182683", size = 49010 },
]

[[package]]
name = "jinja2"
version = "3.1.6"
source = { registry = "https://pypi.org/simple" }
dependencies = [
    { name = "markupsafe" },
]
sdist = { url = "https://files.pythonhosted.org/packages/df/bf/f7da0350254c0ed7c72f3e33cef02e048281fec7ecec5f032d4aac52226b/jinja2-3.1.6.tar.gz", hash = "sha256:0137fb05990d35f1275a587e9aee6d56da821fc83491a0fb838183be43f66d6d", size = 245115 }
wheels = [
    { url = "https://files.pythonhosted.org/packages/62/a1/3d680cbfd5f4b8f15abc1d571870c5fc3e594bb582bc3b64ea099db13e56/jinja2-3.1.6-py3-none-any.whl", hash = "sha256:85ece4451f492d0c13c5dd7c13a64681a86afae63a5f347908daf103ce6d2f67", size = 134899 },
]

[[package]]
name = "jinxed"
version = "1.3.0"
source = { registry = "https://pypi.org/simple" }
dependencies = [
    { name = "ansicon", marker = "sys_platform == 'win32'" },
]
sdist = { url = "https://files.pythonhosted.org/packages/20/d0/59b2b80e7a52d255f9e0ad040d2e826342d05580c4b1d7d7747cfb8db731/jinxed-1.3.0.tar.gz", hash = "sha256:1593124b18a41b7a3da3b078471442e51dbad3d77b4d4f2b0c26ab6f7d660dbf", size = 80981 }
wheels = [
    { url = "https://files.pythonhosted.org/packages/27/e3/0e0014d6ab159d48189e92044ace13b1e1fe9aa3024ba9f4e8cf172aa7c2/jinxed-1.3.0-py2.py3-none-any.whl", hash = "sha256:b993189f39dc2d7504d802152671535b06d380b26d78070559551cbf92df4fc5", size = 33085 },
]

[[package]]
name = "jiter"
version = "0.9.0"
source = { registry = "https://pypi.org/simple" }
sdist = { url = "https://files.pythonhosted.org/packages/1e/c2/e4562507f52f0af7036da125bb699602ead37a2332af0788f8e0a3417f36/jiter-0.9.0.tar.gz", hash = "sha256:aadba0964deb424daa24492abc3d229c60c4a31bfee205aedbf1acc7639d7893", size = 162604 }
wheels = [
    { url = "https://files.pythonhosted.org/packages/af/d7/c55086103d6f29b694ec79156242304adf521577530d9031317ce5338c59/jiter-0.9.0-cp312-cp312-macosx_10_12_x86_64.whl", hash = "sha256:7b46249cfd6c48da28f89eb0be3f52d6fdb40ab88e2c66804f546674e539ec11", size = 309203 },
    { url = "https://files.pythonhosted.org/packages/b0/01/f775dfee50beb420adfd6baf58d1c4d437de41c9b666ddf127c065e5a488/jiter-0.9.0-cp312-cp312-macosx_11_0_arm64.whl", hash = "sha256:609cf3c78852f1189894383cf0b0b977665f54cb38788e3e6b941fa6d982c00e", size = 319678 },
    { url = "https://files.pythonhosted.org/packages/ab/b8/09b73a793714726893e5d46d5c534a63709261af3d24444ad07885ce87cb/jiter-0.9.0-cp312-cp312-manylinux_2_17_aarch64.manylinux2014_aarch64.whl", hash = "sha256:d726a3890a54561e55a9c5faea1f7655eda7f105bd165067575ace6e65f80bb2", size = 341816 },
    { url = "https://files.pythonhosted.org/packages/35/6f/b8f89ec5398b2b0d344257138182cc090302854ed63ed9c9051e9c673441/jiter-0.9.0-cp312-cp312-manylinux_2_17_armv7l.manylinux2014_armv7l.whl", hash = "sha256:2e89dc075c1fef8fa9be219e249f14040270dbc507df4215c324a1839522ea75", size = 364152 },
    { url = "https://files.pythonhosted.org/packages/9b/ca/978cc3183113b8e4484cc7e210a9ad3c6614396e7abd5407ea8aa1458eef/jiter-0.9.0-cp312-cp312-manylinux_2_17_ppc64le.manylinux2014_ppc64le.whl", hash = "sha256:04e8ffa3c353b1bc4134f96f167a2082494351e42888dfcf06e944f2729cbe1d", size = 406991 },
    { url = "https://files.pythonhosted.org/packages/13/3a/72861883e11a36d6aa314b4922125f6ae90bdccc225cd96d24cc78a66385/jiter-0.9.0-cp312-cp312-manylinux_2_17_s390x.manylinux2014_s390x.whl", hash = "sha256:203f28a72a05ae0e129b3ed1f75f56bc419d5f91dfacd057519a8bd137b00c42", size = 395824 },
    { url = "https://files.pythonhosted.org/packages/87/67/22728a86ef53589c3720225778f7c5fdb617080e3deaed58b04789418212/jiter-0.9.0-cp312-cp312-manylinux_2_17_x86_64.manylinux2014_x86_64.whl", hash = "sha256:fca1a02ad60ec30bb230f65bc01f611c8608b02d269f998bc29cca8619a919dc", size = 351318 },
    { url = "https://files.pythonhosted.org/packages/69/b9/f39728e2e2007276806d7a6609cda7fac44ffa28ca0d02c49a4f397cc0d9/jiter-0.9.0-cp312-cp312-manylinux_2_5_i686.manylinux1_i686.whl", hash = "sha256:237e5cee4d5d2659aaf91bbf8ec45052cc217d9446070699441a91b386ae27dc", size = 384591 },
    { url = "https://files.pythonhosted.org/packages/eb/8f/8a708bc7fd87b8a5d861f1c118a995eccbe6d672fe10c9753e67362d0dd0/jiter-0.9.0-cp312-cp312-musllinux_1_1_aarch64.whl", hash = "sha256:528b6b71745e7326eed73c53d4aa57e2a522242320b6f7d65b9c5af83cf49b6e", size = 520746 },
    { url = "https://files.pythonhosted.org/packages/95/1e/65680c7488bd2365dbd2980adaf63c562d3d41d3faac192ebc7ef5b4ae25/jiter-0.9.0-cp312-cp312-musllinux_1_1_x86_64.whl", hash = "sha256:9f48e86b57bc711eb5acdfd12b6cb580a59cc9a993f6e7dcb6d8b50522dcd50d", size = 512754 },
    { url = "https://files.pythonhosted.org/packages/78/f3/fdc43547a9ee6e93c837685da704fb6da7dba311fc022e2766d5277dfde5/jiter-0.9.0-cp312-cp312-win32.whl", hash = "sha256:699edfde481e191d81f9cf6d2211debbfe4bd92f06410e7637dffb8dd5dfde06", size = 207075 },
    { url = "https://files.pythonhosted.org/packages/cd/9d/742b289016d155f49028fe1bfbeb935c9bf0ffeefdf77daf4a63a42bb72b/jiter-0.9.0-cp312-cp312-win_amd64.whl", hash = "sha256:099500d07b43f61d8bd780466d429c45a7b25411b334c60ca875fa775f68ccb0", size = 207999 },
    { url = "https://files.pythonhosted.org/packages/e7/1b/4cd165c362e8f2f520fdb43245e2b414f42a255921248b4f8b9c8d871ff1/jiter-0.9.0-cp313-cp313-macosx_10_12_x86_64.whl", hash = "sha256:2764891d3f3e8b18dce2cff24949153ee30c9239da7c00f032511091ba688ff7", size = 308197 },
    { url = "https://files.pythonhosted.org/packages/13/aa/7a890dfe29c84c9a82064a9fe36079c7c0309c91b70c380dc138f9bea44a/jiter-0.9.0-cp313-cp313-macosx_11_0_arm64.whl", hash = "sha256:387b22fbfd7a62418d5212b4638026d01723761c75c1c8232a8b8c37c2f1003b", size = 318160 },
    { url = "https://files.pythonhosted.org/packages/6a/38/5888b43fc01102f733f085673c4f0be5a298f69808ec63de55051754e390/jiter-0.9.0-cp313-cp313-manylinux_2_17_aarch64.manylinux2014_aarch64.whl", hash = "sha256:40d8da8629ccae3606c61d9184970423655fb4e33d03330bcdfe52d234d32f69", size = 341259 },
    { url = "https://files.pythonhosted.org/packages/3d/5e/bbdbb63305bcc01006de683b6228cd061458b9b7bb9b8d9bc348a58e5dc2/jiter-0.9.0-cp313-cp313-manylinux_2_17_armv7l.manylinux2014_armv7l.whl", hash = "sha256:a1be73d8982bdc278b7b9377426a4b44ceb5c7952073dd7488e4ae96b88e1103", size = 363730 },
    { url = "https://files.pythonhosted.org/packages/75/85/53a3edc616992fe4af6814c25f91ee3b1e22f7678e979b6ea82d3bc0667e/jiter-0.9.0-cp313-cp313-manylinux_2_17_ppc64le.manylinux2014_ppc64le.whl", hash = "sha256:2228eaaaa111ec54b9e89f7481bffb3972e9059301a878d085b2b449fbbde635", size = 405126 },
    { url = "https://files.pythonhosted.org/packages/ae/b3/1ee26b12b2693bd3f0b71d3188e4e5d817b12e3c630a09e099e0a89e28fa/jiter-0.9.0-cp313-cp313-manylinux_2_17_s390x.manylinux2014_s390x.whl", hash = "sha256:11509bfecbc319459647d4ac3fd391d26fdf530dad00c13c4dadabf5b81f01a4", size = 393668 },
    { url = "https://files.pythonhosted.org/packages/11/87/e084ce261950c1861773ab534d49127d1517b629478304d328493f980791/jiter-0.9.0-cp313-cp313-manylinux_2_17_x86_64.manylinux2014_x86_64.whl", hash = "sha256:3f22238da568be8bbd8e0650e12feeb2cfea15eda4f9fc271d3b362a4fa0604d", size = 352350 },
    { url = "https://files.pythonhosted.org/packages/f0/06/7dca84b04987e9df563610aa0bc154ea176e50358af532ab40ffb87434df/jiter-0.9.0-cp313-cp313-manylinux_2_5_i686.manylinux1_i686.whl", hash = "sha256:17f5d55eb856597607562257c8e36c42bc87f16bef52ef7129b7da11afc779f3", size = 384204 },
    { url = "https://files.pythonhosted.org/packages/16/2f/82e1c6020db72f397dd070eec0c85ebc4df7c88967bc86d3ce9864148f28/jiter-0.9.0-cp313-cp313-musllinux_1_1_aarch64.whl", hash = "sha256:6a99bed9fbb02f5bed416d137944419a69aa4c423e44189bc49718859ea83bc5", size = 520322 },
    { url = "https://files.pythonhosted.org/packages/36/fd/4f0cd3abe83ce208991ca61e7e5df915aa35b67f1c0633eb7cf2f2e88ec7/jiter-0.9.0-cp313-cp313-musllinux_1_1_x86_64.whl", hash = "sha256:e057adb0cd1bd39606100be0eafe742de2de88c79df632955b9ab53a086b3c8d", size = 512184 },
    { url = "https://files.pythonhosted.org/packages/a0/3c/8a56f6d547731a0b4410a2d9d16bf39c861046f91f57c98f7cab3d2aa9ce/jiter-0.9.0-cp313-cp313-win32.whl", hash = "sha256:f7e6850991f3940f62d387ccfa54d1a92bd4bb9f89690b53aea36b4364bcab53", size = 206504 },
    { url = "https://files.pythonhosted.org/packages/f4/1c/0c996fd90639acda75ed7fa698ee5fd7d80243057185dc2f63d4c1c9f6b9/jiter-0.9.0-cp313-cp313-win_amd64.whl", hash = "sha256:c8ae3bf27cd1ac5e6e8b7a27487bf3ab5f82318211ec2e1346a5b058756361f7", size = 204943 },
    { url = "https://files.pythonhosted.org/packages/78/0f/77a63ca7aa5fed9a1b9135af57e190d905bcd3702b36aca46a01090d39ad/jiter-0.9.0-cp313-cp313t-macosx_11_0_arm64.whl", hash = "sha256:f0b2827fb88dda2cbecbbc3e596ef08d69bda06c6f57930aec8e79505dc17001", size = 317281 },
    { url = "https://files.pythonhosted.org/packages/f9/39/a3a1571712c2bf6ec4c657f0d66da114a63a2e32b7e4eb8e0b83295ee034/jiter-0.9.0-cp313-cp313t-manylinux_2_17_x86_64.manylinux2014_x86_64.whl", hash = "sha256:062b756ceb1d40b0b28f326cba26cfd575a4918415b036464a52f08632731e5a", size = 350273 },
    { url = "https://files.pythonhosted.org/packages/ee/47/3729f00f35a696e68da15d64eb9283c330e776f3b5789bac7f2c0c4df209/jiter-0.9.0-cp313-cp313t-win_amd64.whl", hash = "sha256:6f7838bc467ab7e8ef9f387bd6de195c43bad82a569c1699cb822f6609dd4cdf", size = 206867 },
]

[[package]]
name = "json5"
version = "0.10.0"
source = { registry = "https://pypi.org/simple" }
sdist = { url = "https://files.pythonhosted.org/packages/85/3d/bbe62f3d0c05a689c711cff57b2e3ac3d3e526380adb7c781989f075115c/json5-0.10.0.tar.gz", hash = "sha256:e66941c8f0a02026943c52c2eb34ebeb2a6f819a0be05920a6f5243cd30fd559", size = 48202 }
wheels = [
    { url = "https://files.pythonhosted.org/packages/aa/42/797895b952b682c3dafe23b1834507ee7f02f4d6299b65aaa61425763278/json5-0.10.0-py3-none-any.whl", hash = "sha256:19b23410220a7271e8377f81ba8aacba2fdd56947fbb137ee5977cbe1f5e8dfa", size = 34049 },
]

[[package]]
name = "jsonpointer"
version = "3.0.0"
source = { registry = "https://pypi.org/simple" }
sdist = { url = "https://files.pythonhosted.org/packages/6a/0a/eebeb1fa92507ea94016a2a790b93c2ae41a7e18778f85471dc54475ed25/jsonpointer-3.0.0.tar.gz", hash = "sha256:2b2d729f2091522d61c3b31f82e11870f60b68f43fbc705cb76bf4b832af59ef", size = 9114 }
wheels = [
    { url = "https://files.pythonhosted.org/packages/71/92/5e77f98553e9e75130c78900d000368476aed74276eb8ae8796f65f00918/jsonpointer-3.0.0-py2.py3-none-any.whl", hash = "sha256:13e088adc14fca8b6aa8177c044e12701e6ad4b28ff10e65f2267a90109c9942", size = 7595 },
]

[[package]]
name = "jsonschema"
version = "4.23.0"
source = { registry = "https://pypi.org/simple" }
dependencies = [
    { name = "attrs" },
    { name = "jsonschema-specifications" },
    { name = "referencing" },
    { name = "rpds-py" },
]
sdist = { url = "https://files.pythonhosted.org/packages/38/2e/03362ee4034a4c917f697890ccd4aec0800ccf9ded7f511971c75451deec/jsonschema-4.23.0.tar.gz", hash = "sha256:d71497fef26351a33265337fa77ffeb82423f3ea21283cd9467bb03999266bc4", size = 325778 }
wheels = [
    { url = "https://files.pythonhosted.org/packages/69/4a/4f9dbeb84e8850557c02365a0eee0649abe5eb1d84af92a25731c6c0f922/jsonschema-4.23.0-py3-none-any.whl", hash = "sha256:fbadb6f8b144a8f8cf9f0b89ba94501d143e50411a1278633f56a7acf7fd5566", size = 88462 },
]

[package.optional-dependencies]
format-nongpl = [
    { name = "fqdn" },
    { name = "idna" },
    { name = "isoduration" },
    { name = "jsonpointer" },
    { name = "rfc3339-validator" },
    { name = "rfc3986-validator" },
    { name = "uri-template" },
    { name = "webcolors" },
]

[[package]]
name = "jsonschema-specifications"
version = "2024.10.1"
source = { registry = "https://pypi.org/simple" }
dependencies = [
    { name = "referencing" },
]
sdist = { url = "https://files.pythonhosted.org/packages/10/db/58f950c996c793472e336ff3655b13fbcf1e3b359dcf52dcf3ed3b52c352/jsonschema_specifications-2024.10.1.tar.gz", hash = "sha256:0f38b83639958ce1152d02a7f062902c41c8fd20d558b0c34344292d417ae272", size = 15561 }
wheels = [
    { url = "https://files.pythonhosted.org/packages/d1/0f/8910b19ac0670a0f80ce1008e5e751c4a57e14d2c4c13a482aa6079fa9d6/jsonschema_specifications-2024.10.1-py3-none-any.whl", hash = "sha256:a09a0680616357d9a0ecf05c12ad234479f549239d0f5b55f3deea67475da9bf", size = 18459 },
]

[[package]]
name = "jupyter"
version = "1.1.1"
source = { registry = "https://pypi.org/simple" }
dependencies = [
    { name = "ipykernel" },
    { name = "ipywidgets" },
    { name = "jupyter-console" },
    { name = "jupyterlab" },
    { name = "nbconvert" },
    { name = "notebook" },
]
sdist = { url = "https://files.pythonhosted.org/packages/58/f3/af28ea964ab8bc1e472dba2e82627d36d470c51f5cd38c37502eeffaa25e/jupyter-1.1.1.tar.gz", hash = "sha256:d55467bceabdea49d7e3624af7e33d59c37fff53ed3a350e1ac957bed731de7a", size = 5714959 }
wheels = [
    { url = "https://files.pythonhosted.org/packages/38/64/285f20a31679bf547b75602702f7800e74dbabae36ef324f716c02804753/jupyter-1.1.1-py2.py3-none-any.whl", hash = "sha256:7a59533c22af65439b24bbe60373a4e95af8f16ac65a6c00820ad378e3f7cc83", size = 2657 },
]

[[package]]
name = "jupyter-client"
version = "8.6.3"
source = { registry = "https://pypi.org/simple" }
dependencies = [
    { name = "jupyter-core" },
    { name = "python-dateutil" },
    { name = "pyzmq" },
    { name = "tornado" },
    { name = "traitlets" },
]
sdist = { url = "https://files.pythonhosted.org/packages/71/22/bf9f12fdaeae18019a468b68952a60fe6dbab5d67cd2a103cac7659b41ca/jupyter_client-8.6.3.tar.gz", hash = "sha256:35b3a0947c4a6e9d589eb97d7d4cd5e90f910ee73101611f01283732bd6d9419", size = 342019 }
wheels = [
    { url = "https://files.pythonhosted.org/packages/11/85/b0394e0b6fcccd2c1eeefc230978a6f8cb0c5df1e4cd3e7625735a0d7d1e/jupyter_client-8.6.3-py3-none-any.whl", hash = "sha256:e8a19cc986cc45905ac3362915f410f3af85424b4c0905e94fa5f2cb08e8f23f", size = 106105 },
]

[[package]]
name = "jupyter-console"
version = "6.6.3"
source = { registry = "https://pypi.org/simple" }
dependencies = [
    { name = "ipykernel" },
    { name = "ipython" },
    { name = "jupyter-client" },
    { name = "jupyter-core" },
    { name = "prompt-toolkit" },
    { name = "pygments" },
    { name = "pyzmq" },
    { name = "traitlets" },
]
sdist = { url = "https://files.pythonhosted.org/packages/bd/2d/e2fd31e2fc41c14e2bcb6c976ab732597e907523f6b2420305f9fc7fdbdb/jupyter_console-6.6.3.tar.gz", hash = "sha256:566a4bf31c87adbfadf22cdf846e3069b59a71ed5da71d6ba4d8aaad14a53539", size = 34363 }
wheels = [
    { url = "https://files.pythonhosted.org/packages/ca/77/71d78d58f15c22db16328a476426f7ac4a60d3a5a7ba3b9627ee2f7903d4/jupyter_console-6.6.3-py3-none-any.whl", hash = "sha256:309d33409fcc92ffdad25f0bcdf9a4a9daa61b6f341177570fdac03de5352485", size = 24510 },
]

[[package]]
name = "jupyter-core"
version = "5.7.2"
source = { registry = "https://pypi.org/simple" }
dependencies = [
    { name = "platformdirs" },
    { name = "pywin32", marker = "platform_python_implementation != 'PyPy' and sys_platform == 'win32'" },
    { name = "traitlets" },
]
sdist = { url = "https://files.pythonhosted.org/packages/00/11/b56381fa6c3f4cc5d2cf54a7dbf98ad9aa0b339ef7a601d6053538b079a7/jupyter_core-5.7.2.tar.gz", hash = "sha256:aa5f8d32bbf6b431ac830496da7392035d6f61b4f54872f15c4bd2a9c3f536d9", size = 87629 }
wheels = [
    { url = "https://files.pythonhosted.org/packages/c9/fb/108ecd1fe961941959ad0ee4e12ee7b8b1477247f30b1fdfd83ceaf017f0/jupyter_core-5.7.2-py3-none-any.whl", hash = "sha256:4f7315d2f6b4bcf2e3e7cb6e46772eba760ae459cd1f59d29eb57b0a01bd7409", size = 28965 },
]

[[package]]
name = "jupyter-events"
version = "0.12.0"
source = { registry = "https://pypi.org/simple" }
dependencies = [
    { name = "jsonschema", extra = ["format-nongpl"] },
    { name = "packaging" },
    { name = "python-json-logger" },
    { name = "pyyaml" },
    { name = "referencing" },
    { name = "rfc3339-validator" },
    { name = "rfc3986-validator" },
    { name = "traitlets" },
]
sdist = { url = "https://files.pythonhosted.org/packages/9d/c3/306d090461e4cf3cd91eceaff84bede12a8e52cd821c2d20c9a4fd728385/jupyter_events-0.12.0.tar.gz", hash = "sha256:fc3fce98865f6784c9cd0a56a20644fc6098f21c8c33834a8d9fe383c17e554b", size = 62196 }
wheels = [
    { url = "https://files.pythonhosted.org/packages/e2/48/577993f1f99c552f18a0428731a755e06171f9902fa118c379eb7c04ea22/jupyter_events-0.12.0-py3-none-any.whl", hash = "sha256:6464b2fa5ad10451c3d35fabc75eab39556ae1e2853ad0c0cc31b656731a97fb", size = 19430 },
]

[[package]]
name = "jupyter-lsp"
version = "2.2.5"
source = { registry = "https://pypi.org/simple" }
dependencies = [
    { name = "jupyter-server" },
]
sdist = { url = "https://files.pythonhosted.org/packages/85/b4/3200b0b09c12bc3b72d943d923323c398eff382d1dcc7c0dbc8b74630e40/jupyter-lsp-2.2.5.tar.gz", hash = "sha256:793147a05ad446f809fd53ef1cd19a9f5256fd0a2d6b7ce943a982cb4f545001", size = 48741 }
wheels = [
    { url = "https://files.pythonhosted.org/packages/07/e0/7bd7cff65594fd9936e2f9385701e44574fc7d721331ff676ce440b14100/jupyter_lsp-2.2.5-py3-none-any.whl", hash = "sha256:45fbddbd505f3fbfb0b6cb2f1bc5e15e83ab7c79cd6e89416b248cb3c00c11da", size = 69146 },
]

[[package]]
name = "jupyter-server"
version = "2.15.0"
source = { registry = "https://pypi.org/simple" }
dependencies = [
    { name = "anyio" },
    { name = "argon2-cffi" },
    { name = "jinja2" },
    { name = "jupyter-client" },
    { name = "jupyter-core" },
    { name = "jupyter-events" },
    { name = "jupyter-server-terminals" },
    { name = "nbconvert" },
    { name = "nbformat" },
    { name = "overrides" },
    { name = "packaging" },
    { name = "prometheus-client" },
    { name = "pywinpty", marker = "os_name == 'nt'" },
    { name = "pyzmq" },
    { name = "send2trash" },
    { name = "terminado" },
    { name = "tornado" },
    { name = "traitlets" },
    { name = "websocket-client" },
]
sdist = { url = "https://files.pythonhosted.org/packages/61/8c/df09d4ab646141f130f9977b32b206ba8615d1969b2eba6a2e84b7f89137/jupyter_server-2.15.0.tar.gz", hash = "sha256:9d446b8697b4f7337a1b7cdcac40778babdd93ba614b6d68ab1c0c918f1c4084", size = 725227 }
wheels = [
    { url = "https://files.pythonhosted.org/packages/e2/a2/89eeaf0bb954a123a909859fa507fa86f96eb61b62dc30667b60dbd5fdaf/jupyter_server-2.15.0-py3-none-any.whl", hash = "sha256:872d989becf83517012ee669f09604aa4a28097c0bd90b2f424310156c2cdae3", size = 385826 },
]

[[package]]
name = "jupyter-server-terminals"
version = "0.5.3"
source = { registry = "https://pypi.org/simple" }
dependencies = [
    { name = "pywinpty", marker = "os_name == 'nt'" },
    { name = "terminado" },
]
sdist = { url = "https://files.pythonhosted.org/packages/fc/d5/562469734f476159e99a55426d697cbf8e7eb5efe89fb0e0b4f83a3d3459/jupyter_server_terminals-0.5.3.tar.gz", hash = "sha256:5ae0295167220e9ace0edcfdb212afd2b01ee8d179fe6f23c899590e9b8a5269", size = 31430 }
wheels = [
    { url = "https://files.pythonhosted.org/packages/07/2d/2b32cdbe8d2a602f697a649798554e4f072115438e92249624e532e8aca6/jupyter_server_terminals-0.5.3-py3-none-any.whl", hash = "sha256:41ee0d7dc0ebf2809c668e0fc726dfaf258fcd3e769568996ca731b6194ae9aa", size = 13656 },
]

[[package]]
name = "jupyterlab"
version = "4.3.6"
source = { registry = "https://pypi.org/simple" }
dependencies = [
    { name = "async-lru" },
    { name = "httpx" },
    { name = "ipykernel" },
    { name = "jinja2" },
    { name = "jupyter-core" },
    { name = "jupyter-lsp" },
    { name = "jupyter-server" },
    { name = "jupyterlab-server" },
    { name = "notebook-shim" },
    { name = "packaging" },
    { name = "setuptools" },
    { name = "tornado" },
    { name = "traitlets" },
]
sdist = { url = "https://files.pythonhosted.org/packages/2f/a5/f0cfd8d8fd521eba1a0beddc201bd0131df8d1355eb4917e92a0ffbac5d6/jupyterlab-4.3.6.tar.gz", hash = "sha256:2900ffdbfca9ed37c4ad7fdda3eb76582fd945d46962af3ac64741ae2d6b2ff4", size = 21827019 }
wheels = [
    { url = "https://files.pythonhosted.org/packages/d7/be/422f69447dbd77ddd58251b0945382099fd740e99918a147142f1e852a9d/jupyterlab-4.3.6-py3-none-any.whl", hash = "sha256:fc9eb0455562a56a9bd6d2977cf090842f321fa1a298fcee9bf8c19de353d5fd", size = 11681705 },
]

[[package]]
name = "jupyterlab-pygments"
version = "0.3.0"
source = { registry = "https://pypi.org/simple" }
sdist = { url = "https://files.pythonhosted.org/packages/90/51/9187be60d989df97f5f0aba133fa54e7300f17616e065d1ada7d7646b6d6/jupyterlab_pygments-0.3.0.tar.gz", hash = "sha256:721aca4d9029252b11cfa9d185e5b5af4d54772bb8072f9b7036f4170054d35d", size = 512900 }
wheels = [
    { url = "https://files.pythonhosted.org/packages/b1/dd/ead9d8ea85bf202d90cc513b533f9c363121c7792674f78e0d8a854b63b4/jupyterlab_pygments-0.3.0-py3-none-any.whl", hash = "sha256:841a89020971da1d8693f1a99997aefc5dc424bb1b251fd6322462a1b8842780", size = 15884 },
]

[[package]]
name = "jupyterlab-server"
version = "2.27.3"
source = { registry = "https://pypi.org/simple" }
dependencies = [
    { name = "babel" },
    { name = "jinja2" },
    { name = "json5" },
    { name = "jsonschema" },
    { name = "jupyter-server" },
    { name = "packaging" },
    { name = "requests" },
]
sdist = { url = "https://files.pythonhosted.org/packages/0a/c9/a883ce65eb27905ce77ace410d83587c82ea64dc85a48d1f7ed52bcfa68d/jupyterlab_server-2.27.3.tar.gz", hash = "sha256:eb36caca59e74471988f0ae25c77945610b887f777255aa21f8065def9e51ed4", size = 76173 }
wheels = [
    { url = "https://files.pythonhosted.org/packages/54/09/2032e7d15c544a0e3cd831c51d77a8ca57f7555b2e1b2922142eddb02a84/jupyterlab_server-2.27.3-py3-none-any.whl", hash = "sha256:e697488f66c3db49df675158a77b3b017520d772c6e1548c7d9bcc5df7944ee4", size = 59700 },
]

[[package]]
name = "jupyterlab-widgets"
version = "3.0.13"
source = { registry = "https://pypi.org/simple" }
sdist = { url = "https://files.pythonhosted.org/packages/59/73/fa26bbb747a9ea4fca6b01453aa22990d52ab62dd61384f1ac0dc9d4e7ba/jupyterlab_widgets-3.0.13.tar.gz", hash = "sha256:a2966d385328c1942b683a8cd96b89b8dd82c8b8f81dda902bb2bc06d46f5bed", size = 203556 }
wheels = [
    { url = "https://files.pythonhosted.org/packages/a9/93/858e87edc634d628e5d752ba944c2833133a28fa87bb093e6832ced36a3e/jupyterlab_widgets-3.0.13-py3-none-any.whl", hash = "sha256:e3cda2c233ce144192f1e29914ad522b2f4c40e77214b0cc97377ca3d323db54", size = 214392 },
]

[[package]]
name = "keyring"
version = "25.6.0"
source = { registry = "https://pypi.org/simple" }
dependencies = [
    { name = "jaraco-classes" },
    { name = "jaraco-context" },
    { name = "jaraco-functools" },
    { name = "jeepney", marker = "sys_platform == 'linux'" },
    { name = "pywin32-ctypes", marker = "sys_platform == 'win32'" },
    { name = "secretstorage", marker = "sys_platform == 'linux'" },
]
sdist = { url = "https://files.pythonhosted.org/packages/70/09/d904a6e96f76ff214be59e7aa6ef7190008f52a0ab6689760a98de0bf37d/keyring-25.6.0.tar.gz", hash = "sha256:0b39998aa941431eb3d9b0d4b2460bc773b9df6fed7621c2dfb291a7e0187a66", size = 62750 }
wheels = [
    { url = "https://files.pythonhosted.org/packages/d3/32/da7f44bcb1105d3e88a0b74ebdca50c59121d2ddf71c9e34ba47df7f3a56/keyring-25.6.0-py3-none-any.whl", hash = "sha256:552a3f7af126ece7ed5c89753650eec89c7eaae8617d0aa4d9ad2b75111266bd", size = 39085 },
]

[[package]]
name = "liccheck"
version = "0.9.2"
source = { registry = "https://pypi.org/simple" }
dependencies = [
    { name = "semantic-version" },
    { name = "toml" },
]
sdist = { url = "https://files.pythonhosted.org/packages/84/f0/962ba77fae91ad0cca2ead4fb0ff5aa00f9793c1a78cd807672f9e5a9aa3/liccheck-0.9.2.tar.gz", hash = "sha256:bdc2190f8e95af3c8f9c19edb784ba7d41ecb2bf9189422eae6112bf84c08cd5", size = 16020 }
wheels = [
    { url = "https://files.pythonhosted.org/packages/f1/bb/fbc7dd6ea215b97b90c35efc8c8f3dbfcbacb91af8c806dff1f49deddd8e/liccheck-0.9.2-py2.py3-none-any.whl", hash = "sha256:15cbedd042515945fe9d58b62e0a5af2f2a7795def216f163bb35b3016a16637", size = 13652 },
]

[[package]]
name = "litestar"
version = "2.15.1"
source = { registry = "https://pypi.org/simple" }
dependencies = [
    { name = "anyio" },
    { name = "click" },
    { name = "httpx" },
    { name = "litestar-htmx" },
    { name = "msgspec" },
    { name = "multidict" },
    { name = "multipart" },
    { name = "polyfactory" },
    { name = "pyyaml" },
    { name = "rich" },
    { name = "rich-click" },
    { name = "typing-extensions" },
]
sdist = { url = "https://files.pythonhosted.org/packages/9b/7c/099962c10b6f96d8ee7530b12eac48b162a1abbf75ac1388e07f0be306bf/litestar-2.15.1.tar.gz", hash = "sha256:9458ba9c3397c0bc566e649baa5c461145f0c24f4c54451a64ad8adce57cf9de", size = 397383 }
wheels = [
    { url = "https://files.pythonhosted.org/packages/72/bd/d52d441222b9b7d9efc36c0f119e62483ef0e55a6b0c5aba546ed743cb24/litestar-2.15.1-py3-none-any.whl", hash = "sha256:3791437e31691eadf8079f70180f3186c1db245e093ad3ff21f5cdbfc7e9df3e", size = 571006 },
]

[[package]]
name = "litestar-htmx"
version = "0.4.1"
source = { registry = "https://pypi.org/simple" }
sdist = { url = "https://files.pythonhosted.org/packages/c9/0c/06ab03ee497d207dd8cb7588d1940be0b373a8ffdc7be3ec6d7e91c17ae2/litestar_htmx-0.4.1.tar.gz", hash = "sha256:ba2537008eb8cc18bfc8bee5cecb280924c7818bb1c066d79eae4b221696ca08", size = 101877 }
wheels = [
    { url = "https://files.pythonhosted.org/packages/9d/99/3ea64a79a2f4fea5225ccd0128201a3b8eab5e216b8fba8b778b8c462f29/litestar_htmx-0.4.1-py3-none-any.whl", hash = "sha256:ba2a8ff1e210f21980735b9cde13d239a2b7c3627cb4aeb425d66f4a314d1a59", size = 9970 },
]

[[package]]
name = "markdown-it-py"
version = "3.0.0"
source = { registry = "https://pypi.org/simple" }
dependencies = [
    { name = "mdurl" },
]
sdist = { url = "https://files.pythonhosted.org/packages/38/71/3b932df36c1a044d397a1f92d1cf91ee0a503d91e470cbd670aa66b07ed0/markdown-it-py-3.0.0.tar.gz", hash = "sha256:e3f60a94fa066dc52ec76661e37c851cb232d92f9886b15cb560aaada2df8feb", size = 74596 }
wheels = [
    { url = "https://files.pythonhosted.org/packages/42/d7/1ec15b46af6af88f19b8e5ffea08fa375d433c998b8a7639e76935c14f1f/markdown_it_py-3.0.0-py3-none-any.whl", hash = "sha256:355216845c60bd96232cd8d8c40e8f9765cc86f46880e43a8fd22dc1a1a8cab1", size = 87528 },
]

[[package]]
name = "markupsafe"
version = "3.0.2"
source = { registry = "https://pypi.org/simple" }
sdist = { url = "https://files.pythonhosted.org/packages/b2/97/5d42485e71dfc078108a86d6de8fa46db44a1a9295e89c5d6d4a06e23a62/markupsafe-3.0.2.tar.gz", hash = "sha256:ee55d3edf80167e48ea11a923c7386f4669df67d7994554387f84e7d8b0a2bf0", size = 20537 }
wheels = [
    { url = "https://files.pythonhosted.org/packages/22/09/d1f21434c97fc42f09d290cbb6350d44eb12f09cc62c9476effdb33a18aa/MarkupSafe-3.0.2-cp312-cp312-macosx_10_13_universal2.whl", hash = "sha256:9778bd8ab0a994ebf6f84c2b949e65736d5575320a17ae8984a77fab08db94cf", size = 14274 },
    { url = "https://files.pythonhosted.org/packages/6b/b0/18f76bba336fa5aecf79d45dcd6c806c280ec44538b3c13671d49099fdd0/MarkupSafe-3.0.2-cp312-cp312-macosx_11_0_arm64.whl", hash = "sha256:846ade7b71e3536c4e56b386c2a47adf5741d2d8b94ec9dc3e92e5e1ee1e2225", size = 12348 },
    { url = "https://files.pythonhosted.org/packages/e0/25/dd5c0f6ac1311e9b40f4af06c78efde0f3b5cbf02502f8ef9501294c425b/MarkupSafe-3.0.2-cp312-cp312-manylinux_2_17_aarch64.manylinux2014_aarch64.whl", hash = "sha256:1c99d261bd2d5f6b59325c92c73df481e05e57f19837bdca8413b9eac4bd8028", size = 24149 },
    { url = "https://files.pythonhosted.org/packages/f3/f0/89e7aadfb3749d0f52234a0c8c7867877876e0a20b60e2188e9850794c17/MarkupSafe-3.0.2-cp312-cp312-manylinux_2_17_x86_64.manylinux2014_x86_64.whl", hash = "sha256:e17c96c14e19278594aa4841ec148115f9c7615a47382ecb6b82bd8fea3ab0c8", size = 23118 },
    { url = "https://files.pythonhosted.org/packages/d5/da/f2eeb64c723f5e3777bc081da884b414671982008c47dcc1873d81f625b6/MarkupSafe-3.0.2-cp312-cp312-manylinux_2_5_i686.manylinux1_i686.manylinux_2_17_i686.manylinux2014_i686.whl", hash = "sha256:88416bd1e65dcea10bc7569faacb2c20ce071dd1f87539ca2ab364bf6231393c", size = 22993 },
    { url = "https://files.pythonhosted.org/packages/da/0e/1f32af846df486dce7c227fe0f2398dc7e2e51d4a370508281f3c1c5cddc/MarkupSafe-3.0.2-cp312-cp312-musllinux_1_2_aarch64.whl", hash = "sha256:2181e67807fc2fa785d0592dc2d6206c019b9502410671cc905d132a92866557", size = 24178 },
    { url = "https://files.pythonhosted.org/packages/c4/f6/bb3ca0532de8086cbff5f06d137064c8410d10779c4c127e0e47d17c0b71/MarkupSafe-3.0.2-cp312-cp312-musllinux_1_2_i686.whl", hash = "sha256:52305740fe773d09cffb16f8ed0427942901f00adedac82ec8b67752f58a1b22", size = 23319 },
    { url = "https://files.pythonhosted.org/packages/a2/82/8be4c96ffee03c5b4a034e60a31294daf481e12c7c43ab8e34a1453ee48b/MarkupSafe-3.0.2-cp312-cp312-musllinux_1_2_x86_64.whl", hash = "sha256:ad10d3ded218f1039f11a75f8091880239651b52e9bb592ca27de44eed242a48", size = 23352 },
    { url = "https://files.pythonhosted.org/packages/51/ae/97827349d3fcffee7e184bdf7f41cd6b88d9919c80f0263ba7acd1bbcb18/MarkupSafe-3.0.2-cp312-cp312-win32.whl", hash = "sha256:0f4ca02bea9a23221c0182836703cbf8930c5e9454bacce27e767509fa286a30", size = 15097 },
    { url = "https://files.pythonhosted.org/packages/c1/80/a61f99dc3a936413c3ee4e1eecac96c0da5ed07ad56fd975f1a9da5bc630/MarkupSafe-3.0.2-cp312-cp312-win_amd64.whl", hash = "sha256:8e06879fc22a25ca47312fbe7c8264eb0b662f6db27cb2d3bbbc74b1df4b9b87", size = 15601 },
    { url = "https://files.pythonhosted.org/packages/83/0e/67eb10a7ecc77a0c2bbe2b0235765b98d164d81600746914bebada795e97/MarkupSafe-3.0.2-cp313-cp313-macosx_10_13_universal2.whl", hash = "sha256:ba9527cdd4c926ed0760bc301f6728ef34d841f405abf9d4f959c478421e4efd", size = 14274 },
    { url = "https://files.pythonhosted.org/packages/2b/6d/9409f3684d3335375d04e5f05744dfe7e9f120062c9857df4ab490a1031a/MarkupSafe-3.0.2-cp313-cp313-macosx_11_0_arm64.whl", hash = "sha256:f8b3d067f2e40fe93e1ccdd6b2e1d16c43140e76f02fb1319a05cf2b79d99430", size = 12352 },
    { url = "https://files.pythonhosted.org/packages/d2/f5/6eadfcd3885ea85fe2a7c128315cc1bb7241e1987443d78c8fe712d03091/MarkupSafe-3.0.2-cp313-cp313-manylinux_2_17_aarch64.manylinux2014_aarch64.whl", hash = "sha256:569511d3b58c8791ab4c2e1285575265991e6d8f8700c7be0e88f86cb0672094", size = 24122 },
    { url = "https://files.pythonhosted.org/packages/0c/91/96cf928db8236f1bfab6ce15ad070dfdd02ed88261c2afafd4b43575e9e9/MarkupSafe-3.0.2-cp313-cp313-manylinux_2_17_x86_64.manylinux2014_x86_64.whl", hash = "sha256:15ab75ef81add55874e7ab7055e9c397312385bd9ced94920f2802310c930396", size = 23085 },
    { url = "https://files.pythonhosted.org/packages/c2/cf/c9d56af24d56ea04daae7ac0940232d31d5a8354f2b457c6d856b2057d69/MarkupSafe-3.0.2-cp313-cp313-manylinux_2_5_i686.manylinux1_i686.manylinux_2_17_i686.manylinux2014_i686.whl", hash = "sha256:f3818cb119498c0678015754eba762e0d61e5b52d34c8b13d770f0719f7b1d79", size = 22978 },
    { url = "https://files.pythonhosted.org/packages/2a/9f/8619835cd6a711d6272d62abb78c033bda638fdc54c4e7f4272cf1c0962b/MarkupSafe-3.0.2-cp313-cp313-musllinux_1_2_aarch64.whl", hash = "sha256:cdb82a876c47801bb54a690c5ae105a46b392ac6099881cdfb9f6e95e4014c6a", size = 24208 },
    { url = "https://files.pythonhosted.org/packages/f9/bf/176950a1792b2cd2102b8ffeb5133e1ed984547b75db47c25a67d3359f77/MarkupSafe-3.0.2-cp313-cp313-musllinux_1_2_i686.whl", hash = "sha256:cabc348d87e913db6ab4aa100f01b08f481097838bdddf7c7a84b7575b7309ca", size = 23357 },
    { url = "https://files.pythonhosted.org/packages/ce/4f/9a02c1d335caabe5c4efb90e1b6e8ee944aa245c1aaaab8e8a618987d816/MarkupSafe-3.0.2-cp313-cp313-musllinux_1_2_x86_64.whl", hash = "sha256:444dcda765c8a838eaae23112db52f1efaf750daddb2d9ca300bcae1039adc5c", size = 23344 },
    { url = "https://files.pythonhosted.org/packages/ee/55/c271b57db36f748f0e04a759ace9f8f759ccf22b4960c270c78a394f58be/MarkupSafe-3.0.2-cp313-cp313-win32.whl", hash = "sha256:bcf3e58998965654fdaff38e58584d8937aa3096ab5354d493c77d1fdd66d7a1", size = 15101 },
    { url = "https://files.pythonhosted.org/packages/29/88/07df22d2dd4df40aba9f3e402e6dc1b8ee86297dddbad4872bd5e7b0094f/MarkupSafe-3.0.2-cp313-cp313-win_amd64.whl", hash = "sha256:e6a2a455bd412959b57a172ce6328d2dd1f01cb2135efda2e4576e8a23fa3b0f", size = 15603 },
    { url = "https://files.pythonhosted.org/packages/62/6a/8b89d24db2d32d433dffcd6a8779159da109842434f1dd2f6e71f32f738c/MarkupSafe-3.0.2-cp313-cp313t-macosx_10_13_universal2.whl", hash = "sha256:b5a6b3ada725cea8a5e634536b1b01c30bcdcd7f9c6fff4151548d5bf6b3a36c", size = 14510 },
    { url = "https://files.pythonhosted.org/packages/7a/06/a10f955f70a2e5a9bf78d11a161029d278eeacbd35ef806c3fd17b13060d/MarkupSafe-3.0.2-cp313-cp313t-macosx_11_0_arm64.whl", hash = "sha256:a904af0a6162c73e3edcb969eeeb53a63ceeb5d8cf642fade7d39e7963a22ddb", size = 12486 },
    { url = "https://files.pythonhosted.org/packages/34/cf/65d4a571869a1a9078198ca28f39fba5fbb910f952f9dbc5220afff9f5e6/MarkupSafe-3.0.2-cp313-cp313t-manylinux_2_17_aarch64.manylinux2014_aarch64.whl", hash = "sha256:4aa4e5faecf353ed117801a068ebab7b7e09ffb6e1d5e412dc852e0da018126c", size = 25480 },
    { url = "https://files.pythonhosted.org/packages/0c/e3/90e9651924c430b885468b56b3d597cabf6d72be4b24a0acd1fa0e12af67/MarkupSafe-3.0.2-cp313-cp313t-manylinux_2_17_x86_64.manylinux2014_x86_64.whl", hash = "sha256:c0ef13eaeee5b615fb07c9a7dadb38eac06a0608b41570d8ade51c56539e509d", size = 23914 },
    { url = "https://files.pythonhosted.org/packages/66/8c/6c7cf61f95d63bb866db39085150df1f2a5bd3335298f14a66b48e92659c/MarkupSafe-3.0.2-cp313-cp313t-manylinux_2_5_i686.manylinux1_i686.manylinux_2_17_i686.manylinux2014_i686.whl", hash = "sha256:d16a81a06776313e817c951135cf7340a3e91e8c1ff2fac444cfd75fffa04afe", size = 23796 },
    { url = "https://files.pythonhosted.org/packages/bb/35/cbe9238ec3f47ac9a7c8b3df7a808e7cb50fe149dc7039f5f454b3fba218/MarkupSafe-3.0.2-cp313-cp313t-musllinux_1_2_aarch64.whl", hash = "sha256:6381026f158fdb7c72a168278597a5e3a5222e83ea18f543112b2662a9b699c5", size = 25473 },
    { url = "https://files.pythonhosted.org/packages/e6/32/7621a4382488aa283cc05e8984a9c219abad3bca087be9ec77e89939ded9/MarkupSafe-3.0.2-cp313-cp313t-musllinux_1_2_i686.whl", hash = "sha256:3d79d162e7be8f996986c064d1c7c817f6df3a77fe3d6859f6f9e7be4b8c213a", size = 24114 },
    { url = "https://files.pythonhosted.org/packages/0d/80/0985960e4b89922cb5a0bac0ed39c5b96cbc1a536a99f30e8c220a996ed9/MarkupSafe-3.0.2-cp313-cp313t-musllinux_1_2_x86_64.whl", hash = "sha256:131a3c7689c85f5ad20f9f6fb1b866f402c445b220c19fe4308c0b147ccd2ad9", size = 24098 },
    { url = "https://files.pythonhosted.org/packages/82/78/fedb03c7d5380df2427038ec8d973587e90561b2d90cd472ce9254cf348b/MarkupSafe-3.0.2-cp313-cp313t-win32.whl", hash = "sha256:ba8062ed2cf21c07a9e295d5b8a2a5ce678b913b45fdf68c32d95d6c1291e0b6", size = 15208 },
    { url = "https://files.pythonhosted.org/packages/4f/65/6079a46068dfceaeabb5dcad6d674f5f5c61a6fa5673746f42a9f4c233b3/MarkupSafe-3.0.2-cp313-cp313t-win_amd64.whl", hash = "sha256:e444a31f8db13eb18ada366ab3cf45fd4b31e4db1236a4448f68778c1d1a5a2f", size = 15739 },
]

[[package]]
name = "matplotlib-inline"
version = "0.1.7"
source = { registry = "https://pypi.org/simple" }
dependencies = [
    { name = "traitlets" },
]
sdist = { url = "https://files.pythonhosted.org/packages/99/5b/a36a337438a14116b16480db471ad061c36c3694df7c2084a0da7ba538b7/matplotlib_inline-0.1.7.tar.gz", hash = "sha256:8423b23ec666be3d16e16b60bdd8ac4e86e840ebd1dd11a30b9f117f2fa0ab90", size = 8159 }
wheels = [
    { url = "https://files.pythonhosted.org/packages/8f/8e/9ad090d3553c280a8060fbf6e24dc1c0c29704ee7d1c372f0c174aa59285/matplotlib_inline-0.1.7-py3-none-any.whl", hash = "sha256:df192d39a4ff8f21b1895d72e6a13f5fcc5099f00fa84384e0ea28c2cc0653ca", size = 9899 },
]

[[package]]
name = "maturin"
version = "1.8.3"
source = { registry = "https://pypi.org/simple" }
sdist = { url = "https://files.pythonhosted.org/packages/30/0b/3fd746cf5cfa3c8d7e20ea08c0dbc2c2c765ae051d0fc43d808a38bc9548/maturin-1.8.3.tar.gz", hash = "sha256:304762f86fd53a8031b1bf006d12572a2aa0a5235485031113195cc0152e1e12", size = 199656 }
wheels = [
    { url = "https://files.pythonhosted.org/packages/78/80/08579d0184ba743345bbd350a3b6419510ff8a4f6e9e671f713160d41fbb/maturin-1.8.3-py3-none-linux_armv6l.whl", hash = "sha256:fa27466b627150123729b2e611f9f9cfade84d24385d72c6877f78c30de30e89", size = 7758366 },
    { url = "https://files.pythonhosted.org/packages/87/1c/00755d28ae277daa828e183c3d118e2923e8b8f0cba4ff708b15d274ac0e/maturin-1.8.3-py3-none-macosx_10_12_x86_64.macosx_11_0_arm64.macosx_10_12_universal2.whl", hash = "sha256:583404d20d7f1d9c8f3c18dcab9014faacabbed6be02da80062c06cd0e279554", size = 15201378 },
    { url = "https://files.pythonhosted.org/packages/58/9f/b8738dc55ba3eb149ad2686d3f9b3c24e44b7baff46cc6baa85e5dc8cf5e/maturin-1.8.3-py3-none-macosx_10_12_x86_64.whl", hash = "sha256:f9ffdac53dfe0089cf19b597410bc552eb34c856ddb41482b243a695e8b549d3", size = 7934215 },
    { url = "https://files.pythonhosted.org/packages/18/68/300f1a279486d6f63b624a76b81f0fba82545d027127c1ca4d5ded0d1b43/maturin-1.8.3-py3-none-manylinux_2_12_i686.manylinux2010_i686.musllinux_1_1_i686.whl", hash = "sha256:7949a4a17637341f84e88f4cbf0c155998780bbb7a145ed735725b907881c0ae", size = 7791270 },
    { url = "https://files.pythonhosted.org/packages/2e/6d/bf1b8bb9a8b1d9adad242b4089794be318446142975762d04f04ffabae40/maturin-1.8.3-py3-none-manylinux_2_12_x86_64.manylinux2010_x86_64.musllinux_1_1_x86_64.whl", hash = "sha256:11564fac7486313b7baf3aa4e82c20e1b20364aad3fde2ccbc4c07693c0b7e16", size = 8282824 },
    { url = "https://files.pythonhosted.org/packages/18/e9/c601de8699e546774d3f9e761eab374988f88e4ed7006afbb5ff61bb41c0/maturin-1.8.3-py3-none-manylinux_2_17_aarch64.manylinux2014_aarch64.musllinux_1_1_aarch64.whl", hash = "sha256:8555d8701cdba6c19c4705a22ce4d2a1814efd792f55dc5873262ff903317540", size = 7595855 },
    { url = "https://files.pythonhosted.org/packages/34/b8/82ae650e6b589289f4219a480f2b220bcf3d9391ae9ea02cc7a58ef59cfc/maturin-1.8.3-py3-none-manylinux_2_17_armv7l.manylinux2014_armv7l.musllinux_1_1_armv7l.whl", hash = "sha256:5b2a513468c1c9b4d1728d4b6d3d044b7c183985ef819c9ef15e373b70d99c7d", size = 7634888 },
    { url = "https://files.pythonhosted.org/packages/ac/4a/4f898a66cf4697267c447a6f240b6cbcc2dcacd3cab89735bfbd44810be1/maturin-1.8.3-py3-none-manylinux_2_17_ppc64le.manylinux2014_ppc64le.musllinux_1_1_ppc64le.whl", hash = "sha256:2fe8fdff420cfccde127bbc3d8e40835163dcebb6d28c49fffd9aaf1e6ec1090", size = 9810616 },
    { url = "https://files.pythonhosted.org/packages/31/bd/21b0d471e6ade0801f27c33672bca4d563eb1d1e624e534f3bef8a01b1ac/maturin-1.8.3-py3-none-manylinux_2_17_s390x.manylinux2014_s390x.whl", hash = "sha256:22cd8b6dc490fee99a62590f914f0c04ddad1dd6dbd5c7e933b3f882b1bd78c2", size = 10923701 },
    { url = "https://files.pythonhosted.org/packages/6c/07/85c32f03ed757c0626e2fc5a9d6454988228be96a756991702a2a757691b/maturin-1.8.3-py3-none-win32.whl", hash = "sha256:2427924546c9d1079b1c0c6c5c1d380e1b8187baba4e6342cca81597a0f3d697", size = 7016502 },
    { url = "https://files.pythonhosted.org/packages/d5/62/f92a130a370dd7aca13c316844b82853647f048cfe1594a81f628ab7101f/maturin-1.8.3-py3-none-win_amd64.whl", hash = "sha256:85f2b882d8235c1c1cb0a38d382ccd5b3ba0674d99cb548d49df9342cc688e36", size = 7953286 },
    { url = "https://files.pythonhosted.org/packages/04/95/8379140838cd95472de843e982d0bf674e8dbf25a899c44e2f76b15704d9/maturin-1.8.3-py3-none-win_arm64.whl", hash = "sha256:33939aabf9a06a8a14ca6c399d32616c7e574fcca8d4ff6dcd984441051f32fb", size = 6687772 },
]

[[package]]
name = "mdurl"
version = "0.1.2"
source = { registry = "https://pypi.org/simple" }
sdist = { url = "https://files.pythonhosted.org/packages/d6/54/cfe61301667036ec958cb99bd3efefba235e65cdeb9c84d24a8293ba1d90/mdurl-0.1.2.tar.gz", hash = "sha256:bb413d29f5eea38f31dd4754dd7377d4465116fb207585f97bf925588687c1ba", size = 8729 }
wheels = [
    { url = "https://files.pythonhosted.org/packages/b3/38/89ba8ad64ae25be8de66a6d463314cf1eb366222074cfda9ee839c56a4b4/mdurl-0.1.2-py3-none-any.whl", hash = "sha256:84008a41e51615a49fc9966191ff91509e3c40b939176e643fd50a5c2196b8f8", size = 9979 },
]

[[package]]
name = "menu"
version = "0.1.0"
source = { editable = "samples/menu" }
dependencies = [
    { name = "genkit" },
    { name = "genkit-plugin-dev-local-vectorstore" },
    { name = "genkit-plugin-firebase" },
    { name = "genkit-plugin-google-ai" },
    { name = "genkit-plugin-google-cloud" },
    { name = "genkit-plugin-ollama" },
    { name = "genkit-plugin-pinecone" },
    { name = "genkit-plugin-vertex-ai" },
    { name = "pydantic" },
]

[package.metadata]
requires-dist = [
    { name = "genkit", editable = "packages/genkit" },
    { name = "genkit-plugin-dev-local-vectorstore", editable = "plugins/dev-local-vector-store" },
    { name = "genkit-plugin-firebase", editable = "plugins/firebase" },
    { name = "genkit-plugin-google-ai", editable = "plugins/google-ai" },
    { name = "genkit-plugin-google-cloud", editable = "plugins/google-cloud" },
    { name = "genkit-plugin-ollama", editable = "plugins/ollama" },
    { name = "genkit-plugin-pinecone", editable = "plugins/pinecone" },
    { name = "genkit-plugin-vertex-ai", editable = "plugins/vertex-ai" },
    { name = "pydantic", specifier = ">=2.10.5" },
]

[[package]]
name = "mistune"
version = "3.1.3"
source = { registry = "https://pypi.org/simple" }
sdist = { url = "https://files.pythonhosted.org/packages/c4/79/bda47f7dd7c3c55770478d6d02c9960c430b0cf1773b72366ff89126ea31/mistune-3.1.3.tar.gz", hash = "sha256:a7035c21782b2becb6be62f8f25d3df81ccb4d6fa477a6525b15af06539f02a0", size = 94347 }
wheels = [
    { url = "https://files.pythonhosted.org/packages/01/4d/23c4e4f09da849e127e9f123241946c23c1e30f45a88366879e064211815/mistune-3.1.3-py3-none-any.whl", hash = "sha256:1a32314113cff28aa6432e99e522677c8587fd83e3d51c29b82a52409c842bd9", size = 53410 },
]

[[package]]
name = "more-itertools"
version = "10.6.0"
source = { registry = "https://pypi.org/simple" }
sdist = { url = "https://files.pythonhosted.org/packages/88/3b/7fa1fe835e2e93fd6d7b52b2f95ae810cf5ba133e1845f726f5a992d62c2/more-itertools-10.6.0.tar.gz", hash = "sha256:2cd7fad1009c31cc9fb6a035108509e6547547a7a738374f10bd49a09eb3ee3b", size = 125009 }
wheels = [
    { url = "https://files.pythonhosted.org/packages/23/62/0fe302c6d1be1c777cab0616e6302478251dfbf9055ad426f5d0def75c89/more_itertools-10.6.0-py3-none-any.whl", hash = "sha256:6eb054cb4b6db1473f6e15fcc676a08e4732548acd47c708f0e179c2c7c01e89", size = 63038 },
]

[[package]]
name = "msgspec"
version = "0.19.0"
source = { registry = "https://pypi.org/simple" }
sdist = { url = "https://files.pythonhosted.org/packages/cf/9b/95d8ce458462b8b71b8a70fa94563b2498b89933689f3a7b8911edfae3d7/msgspec-0.19.0.tar.gz", hash = "sha256:604037e7cd475345848116e89c553aa9a233259733ab51986ac924ab1b976f8e", size = 216934 }
wheels = [
    { url = "https://files.pythonhosted.org/packages/b2/5f/a70c24f075e3e7af2fae5414c7048b0e11389685b7f717bb55ba282a34a7/msgspec-0.19.0-cp312-cp312-macosx_10_13_x86_64.whl", hash = "sha256:f98bd8962ad549c27d63845b50af3f53ec468b6318400c9f1adfe8b092d7b62f", size = 190485 },
    { url = "https://files.pythonhosted.org/packages/89/b0/1b9763938cfae12acf14b682fcf05c92855974d921a5a985ecc197d1c672/msgspec-0.19.0-cp312-cp312-macosx_11_0_arm64.whl", hash = "sha256:43bbb237feab761b815ed9df43b266114203f53596f9b6e6f00ebd79d178cdf2", size = 183910 },
    { url = "https://files.pythonhosted.org/packages/87/81/0c8c93f0b92c97e326b279795f9c5b956c5a97af28ca0fbb9fd86c83737a/msgspec-0.19.0-cp312-cp312-manylinux_2_17_aarch64.manylinux2014_aarch64.whl", hash = "sha256:4cfc033c02c3e0aec52b71710d7f84cb3ca5eb407ab2ad23d75631153fdb1f12", size = 210633 },
    { url = "https://files.pythonhosted.org/packages/d0/ef/c5422ce8af73928d194a6606f8ae36e93a52fd5e8df5abd366903a5ca8da/msgspec-0.19.0-cp312-cp312-manylinux_2_17_x86_64.manylinux2014_x86_64.whl", hash = "sha256:d911c442571605e17658ca2b416fd8579c5050ac9adc5e00c2cb3126c97f73bc", size = 213594 },
    { url = "https://files.pythonhosted.org/packages/19/2b/4137bc2ed45660444842d042be2cf5b18aa06efd2cda107cff18253b9653/msgspec-0.19.0-cp312-cp312-musllinux_1_2_aarch64.whl", hash = "sha256:757b501fa57e24896cf40a831442b19a864f56d253679f34f260dcb002524a6c", size = 214053 },
    { url = "https://files.pythonhosted.org/packages/9d/e6/8ad51bdc806aac1dc501e8fe43f759f9ed7284043d722b53323ea421c360/msgspec-0.19.0-cp312-cp312-musllinux_1_2_x86_64.whl", hash = "sha256:5f0f65f29b45e2816d8bded36e6b837a4bf5fb60ec4bc3c625fa2c6da4124537", size = 219081 },
    { url = "https://files.pythonhosted.org/packages/b1/ef/27dd35a7049c9a4f4211c6cd6a8c9db0a50647546f003a5867827ec45391/msgspec-0.19.0-cp312-cp312-win_amd64.whl", hash = "sha256:067f0de1c33cfa0b6a8206562efdf6be5985b988b53dd244a8e06f993f27c8c0", size = 187467 },
    { url = "https://files.pythonhosted.org/packages/3c/cb/2842c312bbe618d8fefc8b9cedce37f773cdc8fa453306546dba2c21fd98/msgspec-0.19.0-cp313-cp313-macosx_10_13_x86_64.whl", hash = "sha256:f12d30dd6266557aaaf0aa0f9580a9a8fbeadfa83699c487713e355ec5f0bd86", size = 190498 },
    { url = "https://files.pythonhosted.org/packages/58/95/c40b01b93465e1a5f3b6c7d91b10fb574818163740cc3acbe722d1e0e7e4/msgspec-0.19.0-cp313-cp313-macosx_11_0_arm64.whl", hash = "sha256:82b2c42c1b9ebc89e822e7e13bbe9d17ede0c23c187469fdd9505afd5a481314", size = 183950 },
    { url = "https://files.pythonhosted.org/packages/e8/f0/5b764e066ce9aba4b70d1db8b087ea66098c7c27d59b9dd8a3532774d48f/msgspec-0.19.0-cp313-cp313-manylinux_2_17_aarch64.manylinux2014_aarch64.whl", hash = "sha256:19746b50be214a54239aab822964f2ac81e38b0055cca94808359d779338c10e", size = 210647 },
    { url = "https://files.pythonhosted.org/packages/9d/87/bc14f49bc95c4cb0dd0a8c56028a67c014ee7e6818ccdce74a4862af259b/msgspec-0.19.0-cp313-cp313-manylinux_2_17_x86_64.manylinux2014_x86_64.whl", hash = "sha256:60ef4bdb0ec8e4ad62e5a1f95230c08efb1f64f32e6e8dd2ced685bcc73858b5", size = 213563 },
    { url = "https://files.pythonhosted.org/packages/53/2f/2b1c2b056894fbaa975f68f81e3014bb447516a8b010f1bed3fb0e016ed7/msgspec-0.19.0-cp313-cp313-musllinux_1_2_aarch64.whl", hash = "sha256:ac7f7c377c122b649f7545810c6cd1b47586e3aa3059126ce3516ac7ccc6a6a9", size = 213996 },
    { url = "https://files.pythonhosted.org/packages/aa/5a/4cd408d90d1417e8d2ce6a22b98a6853c1b4d7cb7669153e4424d60087f6/msgspec-0.19.0-cp313-cp313-musllinux_1_2_x86_64.whl", hash = "sha256:a5bc1472223a643f5ffb5bf46ccdede7f9795078194f14edd69e3aab7020d327", size = 219087 },
    { url = "https://files.pythonhosted.org/packages/23/d8/f15b40611c2d5753d1abb0ca0da0c75348daf1252220e5dda2867bd81062/msgspec-0.19.0-cp313-cp313-win_amd64.whl", hash = "sha256:317050bc0f7739cb30d257ff09152ca309bf5a369854bbf1e57dffc310c1f20f", size = 187432 },
]

[[package]]
name = "multi-server"
version = "0.1.0"
source = { virtual = "samples/multi-server" }
dependencies = [
    { name = "asgiref" },
    { name = "genkit" },
    { name = "litestar" },
    { name = "starlette" },
    { name = "structlog" },
    { name = "uvicorn" },
    { name = "uvloop" },
]

[package.metadata]
requires-dist = [
    { name = "asgiref", specifier = ">=3.8.1" },
    { name = "genkit", editable = "packages/genkit" },
    { name = "litestar", specifier = ">=2.15.1" },
    { name = "starlette", specifier = ">=0.46.1" },
    { name = "structlog", specifier = ">=25.2.0" },
    { name = "uvicorn", specifier = ">=0.34.0" },
    { name = "uvloop", specifier = ">=0.21.0" },
]

[[package]]
name = "multidict"
version = "6.2.0"
source = { registry = "https://pypi.org/simple" }
sdist = { url = "https://files.pythonhosted.org/packages/82/4a/7874ca44a1c9b23796c767dd94159f6c17e31c0e7d090552a1c623247d82/multidict-6.2.0.tar.gz", hash = "sha256:0085b0afb2446e57050140240a8595846ed64d1cbd26cef936bfab3192c673b8", size = 71066 }
wheels = [
    { url = "https://files.pythonhosted.org/packages/a4/e2/0153a8db878aef9b2397be81e62cbc3b32ca9b94e0f700b103027db9d506/multidict-6.2.0-cp312-cp312-macosx_10_13_universal2.whl", hash = "sha256:437c33561edb6eb504b5a30203daf81d4a9b727e167e78b0854d9a4e18e8950b", size = 49204 },
    { url = "https://files.pythonhosted.org/packages/bb/9d/5ccb3224a976d1286f360bb4e89e67b7cdfb87336257fc99be3c17f565d7/multidict-6.2.0-cp312-cp312-macosx_10_13_x86_64.whl", hash = "sha256:9f49585f4abadd2283034fc605961f40c638635bc60f5162276fec075f2e37a4", size = 29807 },
    { url = "https://files.pythonhosted.org/packages/62/32/ef20037f51b84b074a89bab5af46d4565381c3f825fc7cbfc19c1ee156be/multidict-6.2.0-cp312-cp312-macosx_11_0_arm64.whl", hash = "sha256:5dd7106d064d05896ce28c97da3f46caa442fe5a43bc26dfb258e90853b39b44", size = 30000 },
    { url = "https://files.pythonhosted.org/packages/97/81/b0a7560bfc3ec72606232cd7e60159e09b9cf29e66014d770c1315868fa2/multidict-6.2.0-cp312-cp312-manylinux_2_17_aarch64.manylinux2014_aarch64.whl", hash = "sha256:e25b11a0417475f093d0f0809a149aff3943c2c56da50fdf2c3c88d57fe3dfbd", size = 131820 },
    { url = "https://files.pythonhosted.org/packages/49/3b/768bfc0e41179fbccd3a22925329a11755b7fdd53bec66dbf6b8772f0bce/multidict-6.2.0-cp312-cp312-manylinux_2_17_ppc64le.manylinux2014_ppc64le.whl", hash = "sha256:ac380cacdd3b183338ba63a144a34e9044520a6fb30c58aa14077157a033c13e", size = 136272 },
    { url = "https://files.pythonhosted.org/packages/71/ac/fd2be3fe98ff54e7739448f771ba730d42036de0870737db9ae34bb8efe9/multidict-6.2.0-cp312-cp312-manylinux_2_17_s390x.manylinux2014_s390x.whl", hash = "sha256:61d5541f27533f803a941d3a3f8a3d10ed48c12cf918f557efcbf3cd04ef265c", size = 135233 },
    { url = "https://files.pythonhosted.org/packages/93/76/1657047da771315911a927b364a32dafce4135b79b64208ce4ac69525c56/multidict-6.2.0-cp312-cp312-manylinux_2_17_x86_64.manylinux2014_x86_64.whl", hash = "sha256:facaf11f21f3a4c51b62931feb13310e6fe3475f85e20d9c9fdce0d2ea561b87", size = 132861 },
    { url = "https://files.pythonhosted.org/packages/19/a5/9f07ffb9bf68b8aaa406c2abee27ad87e8b62a60551587b8e59ee91aea84/multidict-6.2.0-cp312-cp312-manylinux_2_5_i686.manylinux1_i686.manylinux_2_17_i686.manylinux2014_i686.whl", hash = "sha256:095a2eabe8c43041d3e6c2cb8287a257b5f1801c2d6ebd1dd877424f1e89cf29", size = 122166 },
    { url = "https://files.pythonhosted.org/packages/95/23/b5ce3318d9d6c8f105c3679510f9d7202980545aad8eb4426313bd8da3ee/multidict-6.2.0-cp312-cp312-musllinux_1_2_aarch64.whl", hash = "sha256:a0cc398350ef31167e03f3ca7c19313d4e40a662adcb98a88755e4e861170bdd", size = 136052 },
    { url = "https://files.pythonhosted.org/packages/ce/5c/02cffec58ffe120873dce520af593415b91cc324be0345f534ad3637da4e/multidict-6.2.0-cp312-cp312-musllinux_1_2_i686.whl", hash = "sha256:7c611345bbe7cb44aabb877cb94b63e86f2d0db03e382667dbd037866d44b4f8", size = 130094 },
    { url = "https://files.pythonhosted.org/packages/49/f3/3b19a83f4ebf53a3a2a0435f3e447aa227b242ba3fd96a92404b31fb3543/multidict-6.2.0-cp312-cp312-musllinux_1_2_ppc64le.whl", hash = "sha256:8cd1a0644ccaf27e9d2f6d9c9474faabee21f0578fe85225cc5af9a61e1653df", size = 140962 },
    { url = "https://files.pythonhosted.org/packages/cc/1a/c916b54fb53168c24cb6a3a0795fd99d0a59a0ea93fa9f6edeff5565cb20/multidict-6.2.0-cp312-cp312-musllinux_1_2_s390x.whl", hash = "sha256:89b3857652183b8206a891168af47bac10b970d275bba1f6ee46565a758c078d", size = 138082 },
    { url = "https://files.pythonhosted.org/packages/ef/1a/dcb7fb18f64b3727c61f432c1e1a0d52b3924016124e4bbc8a7d2e4fa57b/multidict-6.2.0-cp312-cp312-musllinux_1_2_x86_64.whl", hash = "sha256:125dd82b40f8c06d08d87b3510beaccb88afac94e9ed4a6f6c71362dc7dbb04b", size = 136019 },
    { url = "https://files.pythonhosted.org/packages/fb/02/7695485375106f5c542574f70e1968c391f86fa3efc9f1fd76aac0af7237/multidict-6.2.0-cp312-cp312-win32.whl", hash = "sha256:76b34c12b013d813e6cb325e6bd4f9c984db27758b16085926bbe7ceeaace626", size = 26676 },
    { url = "https://files.pythonhosted.org/packages/3c/f5/f147000fe1f4078160157b15b0790fff0513646b0f9b7404bf34007a9b44/multidict-6.2.0-cp312-cp312-win_amd64.whl", hash = "sha256:0b183a959fb88ad1be201de2c4bdf52fa8e46e6c185d76201286a97b6f5ee65c", size = 28899 },
    { url = "https://files.pythonhosted.org/packages/a4/6c/5df5590b1f9a821154589df62ceae247537b01ab26b0aa85997c35ca3d9e/multidict-6.2.0-cp313-cp313-macosx_10_13_universal2.whl", hash = "sha256:5c5e7d2e300d5cb3b2693b6d60d3e8c8e7dd4ebe27cd17c9cb57020cac0acb80", size = 49151 },
    { url = "https://files.pythonhosted.org/packages/d5/ca/c917fbf1be989cd7ea9caa6f87e9c33844ba8d5fbb29cd515d4d2833b84c/multidict-6.2.0-cp313-cp313-macosx_10_13_x86_64.whl", hash = "sha256:256d431fe4583c5f1e0f2e9c4d9c22f3a04ae96009b8cfa096da3a8723db0a16", size = 29803 },
    { url = "https://files.pythonhosted.org/packages/22/19/d97086fc96f73acf36d4dbe65c2c4175911969df49c4e94ef082be59d94e/multidict-6.2.0-cp313-cp313-macosx_11_0_arm64.whl", hash = "sha256:a3c0ff89fe40a152e77b191b83282c9664357dce3004032d42e68c514ceff27e", size = 29947 },
    { url = "https://files.pythonhosted.org/packages/e3/3b/203476b6e915c3f51616d5f87230c556e2f24b168c14818a3d8dae242b1b/multidict-6.2.0-cp313-cp313-manylinux_2_17_aarch64.manylinux2014_aarch64.whl", hash = "sha256:ef7d48207926edbf8b16b336f779c557dd8f5a33035a85db9c4b0febb0706817", size = 130369 },
    { url = "https://files.pythonhosted.org/packages/c6/4f/67470007cf03b2bb6df8ae6d716a8eeb0a7d19e0c8dba4e53fa338883bca/multidict-6.2.0-cp313-cp313-manylinux_2_17_ppc64le.manylinux2014_ppc64le.whl", hash = "sha256:1f3c099d3899b14e1ce52262eb82a5f5cb92157bb5106bf627b618c090a0eadc", size = 135231 },
    { url = "https://files.pythonhosted.org/packages/6d/f5/7a5ce64dc9a3fecc7d67d0b5cb9c262c67e0b660639e5742c13af63fd80f/multidict-6.2.0-cp313-cp313-manylinux_2_17_s390x.manylinux2014_s390x.whl", hash = "sha256:e16e7297f29a544f49340012d6fc08cf14de0ab361c9eb7529f6a57a30cbfda1", size = 133634 },
    { url = "https://files.pythonhosted.org/packages/05/93/ab2931907e318c0437a4cd156c9cfff317ffb33d99ebbfe2d64200a870f7/multidict-6.2.0-cp313-cp313-manylinux_2_17_x86_64.manylinux2014_x86_64.whl", hash = "sha256:042028348dc5a1f2be6c666437042a98a5d24cee50380f4c0902215e5ec41844", size = 131349 },
    { url = "https://files.pythonhosted.org/packages/54/aa/ab8eda83a6a85f5b4bb0b1c28e62b18129b14519ef2e0d4cfd5f360da73c/multidict-6.2.0-cp313-cp313-manylinux_2_5_i686.manylinux1_i686.manylinux_2_17_i686.manylinux2014_i686.whl", hash = "sha256:08549895e6a799bd551cf276f6e59820aa084f0f90665c0f03dd3a50db5d3c48", size = 120861 },
    { url = "https://files.pythonhosted.org/packages/15/2f/7d08ea7c5d9f45786893b4848fad59ec8ea567367d4234691a721e4049a1/multidict-6.2.0-cp313-cp313-musllinux_1_2_aarch64.whl", hash = "sha256:4ccfd74957ef53fa7380aaa1c961f523d582cd5e85a620880ffabd407f8202c0", size = 134611 },
    { url = "https://files.pythonhosted.org/packages/8b/07/387047bb1eac563981d397a7f85c75b306df1fff3c20b90da5a6cf6e487e/multidict-6.2.0-cp313-cp313-musllinux_1_2_i686.whl", hash = "sha256:83b78c680d4b15d33042d330c2fa31813ca3974197bddb3836a5c635a5fd013f", size = 128955 },
    { url = "https://files.pythonhosted.org/packages/8d/6e/7ae18f764a5282c2d682f1c90c6b2a0f6490327730170139a7a63bf3bb20/multidict-6.2.0-cp313-cp313-musllinux_1_2_ppc64le.whl", hash = "sha256:b4c153863dd6569f6511845922c53e39c8d61f6e81f228ad5443e690fca403de", size = 139759 },
    { url = "https://files.pythonhosted.org/packages/b6/f4/c1b3b087b9379b9e56229bcf6570b9a963975c205a5811ac717284890598/multidict-6.2.0-cp313-cp313-musllinux_1_2_s390x.whl", hash = "sha256:98aa8325c7f47183b45588af9c434533196e241be0a4e4ae2190b06d17675c02", size = 136426 },
    { url = "https://files.pythonhosted.org/packages/a2/0e/ef7b39b161ffd40f9e25dd62e59644b2ccaa814c64e9573f9bc721578419/multidict-6.2.0-cp313-cp313-musllinux_1_2_x86_64.whl", hash = "sha256:9e658d1373c424457ddf6d55ec1db93c280b8579276bebd1f72f113072df8a5d", size = 134648 },
    { url = "https://files.pythonhosted.org/packages/37/5c/7905acd0ca411c97bcae62ab167d9922f0c5a1d316b6d3af875d4bda3551/multidict-6.2.0-cp313-cp313-win32.whl", hash = "sha256:3157126b028c074951839233647bd0e30df77ef1fedd801b48bdcad242a60f4e", size = 26680 },
    { url = "https://files.pythonhosted.org/packages/89/36/96b071d1dad6ac44fe517e4250329e753787bb7a63967ef44bb9b3a659f6/multidict-6.2.0-cp313-cp313-win_amd64.whl", hash = "sha256:2e87f1926e91855ae61769ba3e3f7315120788c099677e0842e697b0bfb659f2", size = 28942 },
    { url = "https://files.pythonhosted.org/packages/f5/05/d686cd2a12d648ecd434675ee8daa2901a80f477817e89ab3b160de5b398/multidict-6.2.0-cp313-cp313t-macosx_10_13_universal2.whl", hash = "sha256:2529ddbdaa424b2c6c2eb668ea684dd6b75b839d0ad4b21aad60c168269478d7", size = 50807 },
    { url = "https://files.pythonhosted.org/packages/4c/1f/c7db5aac8fea129fa4c5a119e3d279da48d769138ae9624d1234aa01a06f/multidict-6.2.0-cp313-cp313t-macosx_10_13_x86_64.whl", hash = "sha256:13551d0e2d7201f0959725a6a769b6f7b9019a168ed96006479c9ac33fe4096b", size = 30474 },
    { url = "https://files.pythonhosted.org/packages/e5/f1/1fb27514f4d73cea165429dcb7d90cdc4a45445865832caa0c50dd545420/multidict-6.2.0-cp313-cp313t-macosx_11_0_arm64.whl", hash = "sha256:d1996ee1330e245cd3aeda0887b4409e3930524c27642b046e4fae88ffa66c5e", size = 30841 },
    { url = "https://files.pythonhosted.org/packages/d6/6b/9487169e549a23c8958edbb332afaf1ab55d61f0c03cb758ee07ff8f74fb/multidict-6.2.0-cp313-cp313t-manylinux_2_17_aarch64.manylinux2014_aarch64.whl", hash = "sha256:c537da54ce4ff7c15e78ab1292e5799d0d43a2108e006578a57f531866f64025", size = 148658 },
    { url = "https://files.pythonhosted.org/packages/d7/22/79ebb2e4f70857c94999ce195db76886ae287b1b6102da73df24dcad4903/multidict-6.2.0-cp313-cp313t-manylinux_2_17_ppc64le.manylinux2014_ppc64le.whl", hash = "sha256:0f249badb360b0b4d694307ad40f811f83df4da8cef7b68e429e4eea939e49dd", size = 151988 },
    { url = "https://files.pythonhosted.org/packages/49/5d/63b17f3c1a2861587d26705923a94eb6b2600e5222d6b0d513bce5a78720/multidict-6.2.0-cp313-cp313t-manylinux_2_17_s390x.manylinux2014_s390x.whl", hash = "sha256:48d39b1824b8d6ea7de878ef6226efbe0773f9c64333e1125e0efcfdd18a24c7", size = 148432 },
    { url = "https://files.pythonhosted.org/packages/a3/22/55204eec45c4280fa431c11494ad64d6da0dc89af76282fc6467432360a0/multidict-6.2.0-cp313-cp313t-manylinux_2_17_x86_64.manylinux2014_x86_64.whl", hash = "sha256:b99aac6bb2c37db336fa03a39b40ed4ef2818bf2dfb9441458165ebe88b793af", size = 143161 },
    { url = "https://files.pythonhosted.org/packages/97/e6/202b2cf5af161228767acab8bc49e73a91f4a7de088c9c71f3c02950a030/multidict-6.2.0-cp313-cp313t-manylinux_2_5_i686.manylinux1_i686.manylinux_2_17_i686.manylinux2014_i686.whl", hash = "sha256:07bfa8bc649783e703263f783f73e27fef8cd37baaad4389816cf6a133141331", size = 136820 },
    { url = "https://files.pythonhosted.org/packages/7d/16/dbedae0e94c7edc48fddef0c39483f2313205d9bc566fd7f11777b168616/multidict-6.2.0-cp313-cp313t-musllinux_1_2_aarch64.whl", hash = "sha256:b2c00ad31fbc2cbac85d7d0fcf90853b2ca2e69d825a2d3f3edb842ef1544a2c", size = 150875 },
    { url = "https://files.pythonhosted.org/packages/f3/04/38ccf25d4bf8beef76a22bad7d9833fd088b4594c9765fe6fede39aa6c89/multidict-6.2.0-cp313-cp313t-musllinux_1_2_i686.whl", hash = "sha256:0d57a01a2a9fa00234aace434d8c131f0ac6e0ac6ef131eda5962d7e79edfb5b", size = 142050 },
    { url = "https://files.pythonhosted.org/packages/9e/89/4f6b43386e7b79a4aad560d751981a0a282a1943c312ac72f940d7cf8f9f/multidict-6.2.0-cp313-cp313t-musllinux_1_2_ppc64le.whl", hash = "sha256:abf5b17bc0cf626a8a497d89ac691308dbd825d2ac372aa990b1ca114e470151", size = 154117 },
    { url = "https://files.pythonhosted.org/packages/24/e3/3dde5b193f86d30ad6400bd50e116b0df1da3f0c7d419661e3bd79e5ad86/multidict-6.2.0-cp313-cp313t-musllinux_1_2_s390x.whl", hash = "sha256:f7716f7e7138252d88607228ce40be22660d6608d20fd365d596e7ca0738e019", size = 149408 },
    { url = "https://files.pythonhosted.org/packages/df/b2/ec1e27e8e3da12fcc9053e1eae2f6b50faa8708064d83ea25aa7fb77ffd2/multidict-6.2.0-cp313-cp313t-musllinux_1_2_x86_64.whl", hash = "sha256:d5a36953389f35f0a4e88dc796048829a2f467c9197265504593f0e420571547", size = 145767 },
    { url = "https://files.pythonhosted.org/packages/3a/8e/c07a648a9d592fa9f3a19d1c7e1c7738ba95aff90db967a5a09cff1e1f37/multidict-6.2.0-cp313-cp313t-win32.whl", hash = "sha256:e653d36b1bf48fa78c7fcebb5fa679342e025121ace8c87ab05c1cefd33b34fc", size = 28950 },
    { url = "https://files.pythonhosted.org/packages/dc/a9/bebb5485b94d7c09831638a4df9a1a924c32431a750723f0bf39cd16a787/multidict-6.2.0-cp313-cp313t-win_amd64.whl", hash = "sha256:ca23db5fb195b5ef4fd1f77ce26cadefdf13dba71dab14dadd29b34d457d7c44", size = 32001 },
    { url = "https://files.pythonhosted.org/packages/9c/fd/b247aec6add5601956d440488b7f23151d8343747e82c038af37b28d6098/multidict-6.2.0-py3-none-any.whl", hash = "sha256:5d26547423e5e71dcc562c4acdc134b900640a39abd9066d7326a7cc2324c530", size = 10266 },
]

[[package]]
name = "multipart"
version = "1.2.1"
source = { registry = "https://pypi.org/simple" }
sdist = { url = "https://files.pythonhosted.org/packages/df/91/6c93b6a95e6a99ef929a99d019fbf5b5f7fd3368389a0b1ec7ce0a23565b/multipart-1.2.1.tar.gz", hash = "sha256:829b909b67bc1ad1c6d4488fcdc6391c2847842b08323addf5200db88dbe9480", size = 36507 }
wheels = [
    { url = "https://files.pythonhosted.org/packages/cc/d1/3598d1e73385baaab427392856f915487db7aa10abadd436f8f2d3e3b0f9/multipart-1.2.1-py3-none-any.whl", hash = "sha256:c03dc203bc2e67f6b46a599467ae0d87cf71d7530504b2c1ff4a9ea21d8b8c8c", size = 13730 },
]

[[package]]
name = "mypy"
version = "1.15.0"
source = { registry = "https://pypi.org/simple" }
dependencies = [
    { name = "mypy-extensions" },
    { name = "typing-extensions" },
]
sdist = { url = "https://files.pythonhosted.org/packages/ce/43/d5e49a86afa64bd3839ea0d5b9c7103487007d728e1293f52525d6d5486a/mypy-1.15.0.tar.gz", hash = "sha256:404534629d51d3efea5c800ee7c42b72a6554d6c400e6a79eafe15d11341fd43", size = 3239717 }
wheels = [
    { url = "https://files.pythonhosted.org/packages/98/3a/03c74331c5eb8bd025734e04c9840532226775c47a2c39b56a0c8d4f128d/mypy-1.15.0-cp312-cp312-macosx_10_13_x86_64.whl", hash = "sha256:aea39e0583d05124836ea645f412e88a5c7d0fd77a6d694b60d9b6b2d9f184fd", size = 10793981 },
    { url = "https://files.pythonhosted.org/packages/f0/1a/41759b18f2cfd568848a37c89030aeb03534411eef981df621d8fad08a1d/mypy-1.15.0-cp312-cp312-macosx_11_0_arm64.whl", hash = "sha256:2f2147ab812b75e5b5499b01ade1f4a81489a147c01585cda36019102538615f", size = 9749175 },
    { url = "https://files.pythonhosted.org/packages/12/7e/873481abf1ef112c582db832740f4c11b2bfa510e829d6da29b0ab8c3f9c/mypy-1.15.0-cp312-cp312-manylinux_2_17_aarch64.manylinux2014_aarch64.manylinux_2_28_aarch64.whl", hash = "sha256:ce436f4c6d218a070048ed6a44c0bbb10cd2cc5e272b29e7845f6a2f57ee4464", size = 11455675 },
    { url = "https://files.pythonhosted.org/packages/b3/d0/92ae4cde706923a2d3f2d6c39629134063ff64b9dedca9c1388363da072d/mypy-1.15.0-cp312-cp312-manylinux_2_17_x86_64.manylinux2014_x86_64.manylinux_2_28_x86_64.whl", hash = "sha256:8023ff13985661b50a5928fc7a5ca15f3d1affb41e5f0a9952cb68ef090b31ee", size = 12410020 },
    { url = "https://files.pythonhosted.org/packages/46/8b/df49974b337cce35f828ba6fda228152d6db45fed4c86ba56ffe442434fd/mypy-1.15.0-cp312-cp312-musllinux_1_2_x86_64.whl", hash = "sha256:1124a18bc11a6a62887e3e137f37f53fbae476dc36c185d549d4f837a2a6a14e", size = 12498582 },
    { url = "https://files.pythonhosted.org/packages/13/50/da5203fcf6c53044a0b699939f31075c45ae8a4cadf538a9069b165c1050/mypy-1.15.0-cp312-cp312-win_amd64.whl", hash = "sha256:171a9ca9a40cd1843abeca0e405bc1940cd9b305eaeea2dda769ba096932bb22", size = 9366614 },
    { url = "https://files.pythonhosted.org/packages/6a/9b/fd2e05d6ffff24d912f150b87db9e364fa8282045c875654ce7e32fffa66/mypy-1.15.0-cp313-cp313-macosx_10_13_x86_64.whl", hash = "sha256:93faf3fdb04768d44bf28693293f3904bbb555d076b781ad2530214ee53e3445", size = 10788592 },
    { url = "https://files.pythonhosted.org/packages/74/37/b246d711c28a03ead1fd906bbc7106659aed7c089d55fe40dd58db812628/mypy-1.15.0-cp313-cp313-macosx_11_0_arm64.whl", hash = "sha256:811aeccadfb730024c5d3e326b2fbe9249bb7413553f15499a4050f7c30e801d", size = 9753611 },
    { url = "https://files.pythonhosted.org/packages/a6/ac/395808a92e10cfdac8003c3de9a2ab6dc7cde6c0d2a4df3df1b815ffd067/mypy-1.15.0-cp313-cp313-manylinux_2_17_aarch64.manylinux2014_aarch64.manylinux_2_28_aarch64.whl", hash = "sha256:98b7b9b9aedb65fe628c62a6dc57f6d5088ef2dfca37903a7d9ee374d03acca5", size = 11438443 },
    { url = "https://files.pythonhosted.org/packages/d2/8b/801aa06445d2de3895f59e476f38f3f8d610ef5d6908245f07d002676cbf/mypy-1.15.0-cp313-cp313-manylinux_2_17_x86_64.manylinux2014_x86_64.manylinux_2_28_x86_64.whl", hash = "sha256:c43a7682e24b4f576d93072216bf56eeff70d9140241f9edec0c104d0c515036", size = 12402541 },
    { url = "https://files.pythonhosted.org/packages/c7/67/5a4268782eb77344cc613a4cf23540928e41f018a9a1ec4c6882baf20ab8/mypy-1.15.0-cp313-cp313-musllinux_1_2_x86_64.whl", hash = "sha256:baefc32840a9f00babd83251560e0ae1573e2f9d1b067719479bfb0e987c6357", size = 12494348 },
    { url = "https://files.pythonhosted.org/packages/83/3e/57bb447f7bbbfaabf1712d96f9df142624a386d98fb026a761532526057e/mypy-1.15.0-cp313-cp313-win_amd64.whl", hash = "sha256:b9378e2c00146c44793c98b8d5a61039a048e31f429fb0eb546d93f4b000bedf", size = 9373648 },
    { url = "https://files.pythonhosted.org/packages/09/4e/a7d65c7322c510de2c409ff3828b03354a7c43f5a8ed458a7a131b41c7b9/mypy-1.15.0-py3-none-any.whl", hash = "sha256:5469affef548bd1895d86d3bf10ce2b44e33d86923c29e4d675b3e323437ea3e", size = 2221777 },
]

[[package]]
name = "mypy-extensions"
version = "1.0.0"
source = { registry = "https://pypi.org/simple" }
sdist = { url = "https://files.pythonhosted.org/packages/98/a4/1ab47638b92648243faf97a5aeb6ea83059cc3624972ab6b8d2316078d3f/mypy_extensions-1.0.0.tar.gz", hash = "sha256:75dbf8955dc00442a438fc4d0666508a9a97b6bd41aa2f0ffe9d2f2725af0782", size = 4433 }
wheels = [
    { url = "https://files.pythonhosted.org/packages/2a/e2/5d3f6ada4297caebe1a2add3b126fe800c96f56dbe5d1988a2cbe0b267aa/mypy_extensions-1.0.0-py3-none-any.whl", hash = "sha256:4392f6c0eb8a5668a69e23d168ffa70f0be9ccfd32b5cc2d26a34ae5b844552d", size = 4695 },
]

[[package]]
name = "nbclient"
version = "0.10.2"
source = { registry = "https://pypi.org/simple" }
dependencies = [
    { name = "jupyter-client" },
    { name = "jupyter-core" },
    { name = "nbformat" },
    { name = "traitlets" },
]
sdist = { url = "https://files.pythonhosted.org/packages/87/66/7ffd18d58eae90d5721f9f39212327695b749e23ad44b3881744eaf4d9e8/nbclient-0.10.2.tar.gz", hash = "sha256:90b7fc6b810630db87a6d0c2250b1f0ab4cf4d3c27a299b0cde78a4ed3fd9193", size = 62424 }
wheels = [
    { url = "https://files.pythonhosted.org/packages/34/6d/e7fa07f03a4a7b221d94b4d586edb754a9b0dc3c9e2c93353e9fa4e0d117/nbclient-0.10.2-py3-none-any.whl", hash = "sha256:4ffee11e788b4a27fabeb7955547e4318a5298f34342a4bfd01f2e1faaeadc3d", size = 25434 },
]

[[package]]
name = "nbconvert"
version = "7.16.6"
source = { registry = "https://pypi.org/simple" }
dependencies = [
    { name = "beautifulsoup4" },
    { name = "bleach", extra = ["css"] },
    { name = "defusedxml" },
    { name = "jinja2" },
    { name = "jupyter-core" },
    { name = "jupyterlab-pygments" },
    { name = "markupsafe" },
    { name = "mistune" },
    { name = "nbclient" },
    { name = "nbformat" },
    { name = "packaging" },
    { name = "pandocfilters" },
    { name = "pygments" },
    { name = "traitlets" },
]
sdist = { url = "https://files.pythonhosted.org/packages/a3/59/f28e15fc47ffb73af68a8d9b47367a8630d76e97ae85ad18271b9db96fdf/nbconvert-7.16.6.tar.gz", hash = "sha256:576a7e37c6480da7b8465eefa66c17844243816ce1ccc372633c6b71c3c0f582", size = 857715 }
wheels = [
    { url = "https://files.pythonhosted.org/packages/cc/9a/cd673b2f773a12c992f41309ef81b99da1690426bd2f96957a7ade0d3ed7/nbconvert-7.16.6-py3-none-any.whl", hash = "sha256:1375a7b67e0c2883678c48e506dc320febb57685e5ee67faa51b18a90f3a712b", size = 258525 },
]

[[package]]
name = "nbformat"
version = "5.10.4"
source = { registry = "https://pypi.org/simple" }
dependencies = [
    { name = "fastjsonschema" },
    { name = "jsonschema" },
    { name = "jupyter-core" },
    { name = "traitlets" },
]
sdist = { url = "https://files.pythonhosted.org/packages/6d/fd/91545e604bc3dad7dca9ed03284086039b294c6b3d75c0d2fa45f9e9caf3/nbformat-5.10.4.tar.gz", hash = "sha256:322168b14f937a5d11362988ecac2a4952d3d8e3a2cbeb2319584631226d5b3a", size = 142749 }
wheels = [
    { url = "https://files.pythonhosted.org/packages/a9/82/0340caa499416c78e5d8f5f05947ae4bc3cba53c9f038ab6e9ed964e22f1/nbformat-5.10.4-py3-none-any.whl", hash = "sha256:3b48d6c8fbca4b299bf3982ea7db1af21580e4fec269ad087b9e81588891200b", size = 78454 },
]

[[package]]
name = "nest-asyncio"
version = "1.6.0"
source = { registry = "https://pypi.org/simple" }
sdist = { url = "https://files.pythonhosted.org/packages/83/f8/51569ac65d696c8ecbee95938f89d4abf00f47d58d48f6fbabfe8f0baefe/nest_asyncio-1.6.0.tar.gz", hash = "sha256:6f172d5449aca15afd6c646851f4e31e02c598d553a667e38cafa997cfec55fe", size = 7418 }
wheels = [
    { url = "https://files.pythonhosted.org/packages/a0/c4/c2971a3ba4c6103a3d10c4b0f24f461ddc027f0f09763220cf35ca1401b3/nest_asyncio-1.6.0-py3-none-any.whl", hash = "sha256:87af6efd6b5e897c81050477ef65c62e2b2f35d51703cae01aff2905b1852e1c", size = 5195 },
]

[[package]]
name = "nh3"
version = "0.2.21"
source = { registry = "https://pypi.org/simple" }
sdist = { url = "https://files.pythonhosted.org/packages/37/30/2f81466f250eb7f591d4d193930df661c8c23e9056bdc78e365b646054d8/nh3-0.2.21.tar.gz", hash = "sha256:4990e7ee6a55490dbf00d61a6f476c9a3258e31e711e13713b2ea7d6616f670e", size = 16581 }
wheels = [
    { url = "https://files.pythonhosted.org/packages/7f/81/b83775687fcf00e08ade6d4605f0be9c4584cb44c4973d9f27b7456a31c9/nh3-0.2.21-cp313-cp313t-macosx_10_12_x86_64.macosx_11_0_arm64.macosx_10_12_universal2.whl", hash = "sha256:fcff321bd60c6c5c9cb4ddf2554e22772bb41ebd93ad88171bbbb6f271255286", size = 1297678 },
    { url = "https://files.pythonhosted.org/packages/22/ee/d0ad8fb4b5769f073b2df6807f69a5e57ca9cea504b78809921aef460d20/nh3-0.2.21-cp313-cp313t-manylinux_2_17_x86_64.manylinux2014_x86_64.whl", hash = "sha256:31eedcd7d08b0eae28ba47f43fd33a653b4cdb271d64f1aeda47001618348fde", size = 733774 },
    { url = "https://files.pythonhosted.org/packages/ea/76/b450141e2d384ede43fe53953552f1c6741a499a8c20955ad049555cabc8/nh3-0.2.21-cp313-cp313t-manylinux_2_5_i686.manylinux1_i686.whl", hash = "sha256:d426d7be1a2f3d896950fe263332ed1662f6c78525b4520c8e9861f8d7f0d243", size = 760012 },
    { url = "https://files.pythonhosted.org/packages/97/90/1182275db76cd8fbb1f6bf84c770107fafee0cb7da3e66e416bcb9633da2/nh3-0.2.21-cp313-cp313t-musllinux_1_2_aarch64.whl", hash = "sha256:9d67709bc0d7d1f5797b21db26e7a8b3d15d21c9c5f58ccfe48b5328483b685b", size = 923619 },
    { url = "https://files.pythonhosted.org/packages/29/c7/269a7cfbec9693fad8d767c34a755c25ccb8d048fc1dfc7a7d86bc99375c/nh3-0.2.21-cp313-cp313t-musllinux_1_2_armv7l.whl", hash = "sha256:55823c5ea1f6b267a4fad5de39bc0524d49a47783e1fe094bcf9c537a37df251", size = 1000384 },
    { url = "https://files.pythonhosted.org/packages/68/a9/48479dbf5f49ad93f0badd73fbb48b3d769189f04c6c69b0df261978b009/nh3-0.2.21-cp313-cp313t-musllinux_1_2_i686.whl", hash = "sha256:818f2b6df3763e058efa9e69677b5a92f9bc0acff3295af5ed013da544250d5b", size = 918908 },
    { url = "https://files.pythonhosted.org/packages/d7/da/0279c118f8be2dc306e56819880b19a1cf2379472e3b79fc8eab44e267e3/nh3-0.2.21-cp313-cp313t-musllinux_1_2_x86_64.whl", hash = "sha256:b3b5c58161e08549904ac4abd450dacd94ff648916f7c376ae4b2c0652b98ff9", size = 909180 },
    { url = "https://files.pythonhosted.org/packages/26/16/93309693f8abcb1088ae143a9c8dbcece9c8f7fb297d492d3918340c41f1/nh3-0.2.21-cp313-cp313t-win32.whl", hash = "sha256:637d4a10c834e1b7d9548592c7aad760611415fcd5bd346f77fd8a064309ae6d", size = 532747 },
    { url = "https://files.pythonhosted.org/packages/a2/3a/96eb26c56cbb733c0b4a6a907fab8408ddf3ead5d1b065830a8f6a9c3557/nh3-0.2.21-cp313-cp313t-win_amd64.whl", hash = "sha256:713d16686596e556b65e7f8c58328c2df63f1a7abe1277d87625dcbbc012ef82", size = 528908 },
    { url = "https://files.pythonhosted.org/packages/ba/1d/b1ef74121fe325a69601270f276021908392081f4953d50b03cbb38b395f/nh3-0.2.21-cp38-abi3-macosx_10_12_x86_64.macosx_11_0_arm64.macosx_10_12_universal2.whl", hash = "sha256:a772dec5b7b7325780922dd904709f0f5f3a79fbf756de5291c01370f6df0967", size = 1316133 },
    { url = "https://files.pythonhosted.org/packages/b8/f2/2c7f79ce6de55b41e7715f7f59b159fd59f6cdb66223c05b42adaee2b645/nh3-0.2.21-cp38-abi3-manylinux_2_17_aarch64.manylinux2014_aarch64.whl", hash = "sha256:d002b648592bf3033adfd875a48f09b8ecc000abd7f6a8769ed86b6ccc70c759", size = 758328 },
    { url = "https://files.pythonhosted.org/packages/6d/ad/07bd706fcf2b7979c51b83d8b8def28f413b090cf0cb0035ee6b425e9de5/nh3-0.2.21-cp38-abi3-manylinux_2_17_armv7l.manylinux2014_armv7l.whl", hash = "sha256:2a5174551f95f2836f2ad6a8074560f261cf9740a48437d6151fd2d4d7d617ab", size = 747020 },
    { url = "https://files.pythonhosted.org/packages/75/99/06a6ba0b8a0d79c3d35496f19accc58199a1fb2dce5e711a31be7e2c1426/nh3-0.2.21-cp38-abi3-manylinux_2_17_ppc64.manylinux2014_ppc64.whl", hash = "sha256:b8d55ea1fc7ae3633d758a92aafa3505cd3cc5a6e40470c9164d54dff6f96d42", size = 944878 },
    { url = "https://files.pythonhosted.org/packages/79/d4/dc76f5dc50018cdaf161d436449181557373869aacf38a826885192fc587/nh3-0.2.21-cp38-abi3-manylinux_2_17_ppc64le.manylinux2014_ppc64le.whl", hash = "sha256:6ae319f17cd8960d0612f0f0ddff5a90700fa71926ca800e9028e7851ce44a6f", size = 903460 },
    { url = "https://files.pythonhosted.org/packages/cd/c3/d4f8037b2ab02ebf5a2e8637bd54736ed3d0e6a2869e10341f8d9085f00e/nh3-0.2.21-cp38-abi3-manylinux_2_17_s390x.manylinux2014_s390x.whl", hash = "sha256:63ca02ac6f27fc80f9894409eb61de2cb20ef0a23740c7e29f9ec827139fa578", size = 839369 },
    { url = "https://files.pythonhosted.org/packages/11/a9/1cd3c6964ec51daed7b01ca4686a5c793581bf4492cbd7274b3f544c9abe/nh3-0.2.21-cp38-abi3-manylinux_2_17_x86_64.manylinux2014_x86_64.whl", hash = "sha256:a5f77e62aed5c4acad635239ac1290404c7e940c81abe561fd2af011ff59f585", size = 739036 },
    { url = "https://files.pythonhosted.org/packages/fd/04/bfb3ff08d17a8a96325010ae6c53ba41de6248e63cdb1b88ef6369a6cdfc/nh3-0.2.21-cp38-abi3-manylinux_2_5_i686.manylinux1_i686.whl", hash = "sha256:087ffadfdcd497658c3adc797258ce0f06be8a537786a7217649fc1c0c60c293", size = 768712 },
    { url = "https://files.pythonhosted.org/packages/9e/aa/cfc0bf545d668b97d9adea4f8b4598667d2b21b725d83396c343ad12bba7/nh3-0.2.21-cp38-abi3-musllinux_1_2_aarch64.whl", hash = "sha256:ac7006c3abd097790e611fe4646ecb19a8d7f2184b882f6093293b8d9b887431", size = 930559 },
    { url = "https://files.pythonhosted.org/packages/78/9d/6f5369a801d3a1b02e6a9a097d56bcc2f6ef98cffebf03c4bb3850d8e0f0/nh3-0.2.21-cp38-abi3-musllinux_1_2_armv7l.whl", hash = "sha256:6141caabe00bbddc869665b35fc56a478eb774a8c1dfd6fba9fe1dfdf29e6efa", size = 1008591 },
    { url = "https://files.pythonhosted.org/packages/a6/df/01b05299f68c69e480edff608248313cbb5dbd7595c5e048abe8972a57f9/nh3-0.2.21-cp38-abi3-musllinux_1_2_i686.whl", hash = "sha256:20979783526641c81d2f5bfa6ca5ccca3d1e4472474b162c6256745fbfe31cd1", size = 925670 },
    { url = "https://files.pythonhosted.org/packages/3d/79/bdba276f58d15386a3387fe8d54e980fb47557c915f5448d8c6ac6f7ea9b/nh3-0.2.21-cp38-abi3-musllinux_1_2_x86_64.whl", hash = "sha256:a7ea28cd49293749d67e4fcf326c554c83ec912cd09cd94aa7ec3ab1921c8283", size = 917093 },
    { url = "https://files.pythonhosted.org/packages/e7/d8/c6f977a5cd4011c914fb58f5ae573b071d736187ccab31bfb1d539f4af9f/nh3-0.2.21-cp38-abi3-win32.whl", hash = "sha256:6c9c30b8b0d291a7c5ab0967ab200598ba33208f754f2f4920e9343bdd88f79a", size = 537623 },
    { url = "https://files.pythonhosted.org/packages/23/fc/8ce756c032c70ae3dd1d48a3552577a325475af2a2f629604b44f571165c/nh3-0.2.21-cp38-abi3-win_amd64.whl", hash = "sha256:bb0014948f04d7976aabae43fcd4cb7f551f9f8ce785a4c9ef66e6c2590f8629", size = 535283 },
]

[[package]]
name = "notebook"
version = "7.3.3"
source = { registry = "https://pypi.org/simple" }
dependencies = [
    { name = "jupyter-server" },
    { name = "jupyterlab" },
    { name = "jupyterlab-server" },
    { name = "notebook-shim" },
    { name = "tornado" },
]
sdist = { url = "https://files.pythonhosted.org/packages/71/0f/7781fed05f79d1047c039dfd17fbd6e6670bcf5ad330baa997bcc62525b5/notebook-7.3.3.tar.gz", hash = "sha256:707a313fb882d35f921989eb3d204de942ed5132a44e4aa1fe0e8f24bb9dc25d", size = 12758099 }
wheels = [
    { url = "https://files.pythonhosted.org/packages/f2/bf/5e5fcf79c559600b738d7577c8360bfd4cfa705400af06f23b3a049e44b6/notebook-7.3.3-py3-none-any.whl", hash = "sha256:b193df0878956562d5171c8e25c9252b8e86c9fcc16163b8ee3fe6c5e3f422f7", size = 13142886 },
]

[[package]]
name = "notebook-shim"
version = "0.2.4"
source = { registry = "https://pypi.org/simple" }
dependencies = [
    { name = "jupyter-server" },
]
sdist = { url = "https://files.pythonhosted.org/packages/54/d2/92fa3243712b9a3e8bafaf60aac366da1cada3639ca767ff4b5b3654ec28/notebook_shim-0.2.4.tar.gz", hash = "sha256:b4b2cfa1b65d98307ca24361f5b30fe785b53c3fd07b7a47e89acb5e6ac638cb", size = 13167 }
wheels = [
    { url = "https://files.pythonhosted.org/packages/f9/33/bd5b9137445ea4b680023eb0469b2bb969d61303dedb2aac6560ff3d14a1/notebook_shim-0.2.4-py3-none-any.whl", hash = "sha256:411a5be4e9dc882a074ccbcae671eda64cceb068767e9a3419096986560e1cef", size = 13307 },
]

[[package]]
name = "numpy"
version = "2.2.4"
source = { registry = "https://pypi.org/simple" }
sdist = { url = "https://files.pythonhosted.org/packages/e1/78/31103410a57bc2c2b93a3597340a8119588571f6a4539067546cb9a0bfac/numpy-2.2.4.tar.gz", hash = "sha256:9ba03692a45d3eef66559efe1d1096c4b9b75c0986b5dff5530c378fb8331d4f", size = 20270701 }
wheels = [
    { url = "https://files.pythonhosted.org/packages/a2/30/182db21d4f2a95904cec1a6f779479ea1ac07c0647f064dea454ec650c42/numpy-2.2.4-cp312-cp312-macosx_10_13_x86_64.whl", hash = "sha256:a7b9084668aa0f64e64bd00d27ba5146ef1c3a8835f3bd912e7a9e01326804c4", size = 20947156 },
    { url = "https://files.pythonhosted.org/packages/24/6d/9483566acfbda6c62c6bc74b6e981c777229d2af93c8eb2469b26ac1b7bc/numpy-2.2.4-cp312-cp312-macosx_11_0_arm64.whl", hash = "sha256:dbe512c511956b893d2dacd007d955a3f03d555ae05cfa3ff1c1ff6df8851854", size = 14133092 },
    { url = "https://files.pythonhosted.org/packages/27/f6/dba8a258acbf9d2bed2525cdcbb9493ef9bae5199d7a9cb92ee7e9b2aea6/numpy-2.2.4-cp312-cp312-macosx_14_0_arm64.whl", hash = "sha256:bb649f8b207ab07caebba230d851b579a3c8711a851d29efe15008e31bb4de24", size = 5163515 },
    { url = "https://files.pythonhosted.org/packages/62/30/82116199d1c249446723c68f2c9da40d7f062551036f50b8c4caa42ae252/numpy-2.2.4-cp312-cp312-macosx_14_0_x86_64.whl", hash = "sha256:f34dc300df798742b3d06515aa2a0aee20941c13579d7a2f2e10af01ae4901ee", size = 6696558 },
    { url = "https://files.pythonhosted.org/packages/0e/b2/54122b3c6df5df3e87582b2e9430f1bdb63af4023c739ba300164c9ae503/numpy-2.2.4-cp312-cp312-manylinux_2_17_aarch64.manylinux2014_aarch64.whl", hash = "sha256:c3f7ac96b16955634e223b579a3e5798df59007ca43e8d451a0e6a50f6bfdfba", size = 14084742 },
    { url = "https://files.pythonhosted.org/packages/02/e2/e2cbb8d634151aab9528ef7b8bab52ee4ab10e076509285602c2a3a686e0/numpy-2.2.4-cp312-cp312-manylinux_2_17_x86_64.manylinux2014_x86_64.whl", hash = "sha256:4f92084defa704deadd4e0a5ab1dc52d8ac9e8a8ef617f3fbb853e79b0ea3592", size = 16134051 },
    { url = "https://files.pythonhosted.org/packages/8e/21/efd47800e4affc993e8be50c1b768de038363dd88865920439ef7b422c60/numpy-2.2.4-cp312-cp312-musllinux_1_2_aarch64.whl", hash = "sha256:7a4e84a6283b36632e2a5b56e121961f6542ab886bc9e12f8f9818b3c266bfbb", size = 15578972 },
    { url = "https://files.pythonhosted.org/packages/04/1e/f8bb88f6157045dd5d9b27ccf433d016981032690969aa5c19e332b138c0/numpy-2.2.4-cp312-cp312-musllinux_1_2_x86_64.whl", hash = "sha256:11c43995255eb4127115956495f43e9343736edb7fcdb0d973defd9de14cd84f", size = 17898106 },
    { url = "https://files.pythonhosted.org/packages/2b/93/df59a5a3897c1f036ae8ff845e45f4081bb06943039ae28a3c1c7c780f22/numpy-2.2.4-cp312-cp312-win32.whl", hash = "sha256:65ef3468b53269eb5fdb3a5c09508c032b793da03251d5f8722b1194f1790c00", size = 6311190 },
    { url = "https://files.pythonhosted.org/packages/46/69/8c4f928741c2a8efa255fdc7e9097527c6dc4e4df147e3cadc5d9357ce85/numpy-2.2.4-cp312-cp312-win_amd64.whl", hash = "sha256:2aad3c17ed2ff455b8eaafe06bcdae0062a1db77cb99f4b9cbb5f4ecb13c5146", size = 12644305 },
    { url = "https://files.pythonhosted.org/packages/2a/d0/bd5ad792e78017f5decfb2ecc947422a3669a34f775679a76317af671ffc/numpy-2.2.4-cp313-cp313-macosx_10_13_x86_64.whl", hash = "sha256:1cf4e5c6a278d620dee9ddeb487dc6a860f9b199eadeecc567f777daace1e9e7", size = 20933623 },
    { url = "https://files.pythonhosted.org/packages/c3/bc/2b3545766337b95409868f8e62053135bdc7fa2ce630aba983a2aa60b559/numpy-2.2.4-cp313-cp313-macosx_11_0_arm64.whl", hash = "sha256:1974afec0b479e50438fc3648974268f972e2d908ddb6d7fb634598cdb8260a0", size = 14148681 },
    { url = "https://files.pythonhosted.org/packages/6a/70/67b24d68a56551d43a6ec9fe8c5f91b526d4c1a46a6387b956bf2d64744e/numpy-2.2.4-cp313-cp313-macosx_14_0_arm64.whl", hash = "sha256:79bd5f0a02aa16808fcbc79a9a376a147cc1045f7dfe44c6e7d53fa8b8a79392", size = 5148759 },
    { url = "https://files.pythonhosted.org/packages/1c/8b/e2fc8a75fcb7be12d90b31477c9356c0cbb44abce7ffb36be39a0017afad/numpy-2.2.4-cp313-cp313-macosx_14_0_x86_64.whl", hash = "sha256:3387dd7232804b341165cedcb90694565a6015433ee076c6754775e85d86f1fc", size = 6683092 },
    { url = "https://files.pythonhosted.org/packages/13/73/41b7b27f169ecf368b52533edb72e56a133f9e86256e809e169362553b49/numpy-2.2.4-cp313-cp313-manylinux_2_17_aarch64.manylinux2014_aarch64.whl", hash = "sha256:6f527d8fdb0286fd2fd97a2a96c6be17ba4232da346931d967a0630050dfd298", size = 14081422 },
    { url = "https://files.pythonhosted.org/packages/4b/04/e208ff3ae3ddfbafc05910f89546382f15a3f10186b1f56bd99f159689c2/numpy-2.2.4-cp313-cp313-manylinux_2_17_x86_64.manylinux2014_x86_64.whl", hash = "sha256:bce43e386c16898b91e162e5baaad90c4b06f9dcbe36282490032cec98dc8ae7", size = 16132202 },
    { url = "https://files.pythonhosted.org/packages/fe/bc/2218160574d862d5e55f803d88ddcad88beff94791f9c5f86d67bd8fbf1c/numpy-2.2.4-cp313-cp313-musllinux_1_2_aarch64.whl", hash = "sha256:31504f970f563d99f71a3512d0c01a645b692b12a63630d6aafa0939e52361e6", size = 15573131 },
    { url = "https://files.pythonhosted.org/packages/a5/78/97c775bc4f05abc8a8426436b7cb1be806a02a2994b195945600855e3a25/numpy-2.2.4-cp313-cp313-musllinux_1_2_x86_64.whl", hash = "sha256:81413336ef121a6ba746892fad881a83351ee3e1e4011f52e97fba79233611fd", size = 17894270 },
    { url = "https://files.pythonhosted.org/packages/b9/eb/38c06217a5f6de27dcb41524ca95a44e395e6a1decdc0c99fec0832ce6ae/numpy-2.2.4-cp313-cp313-win32.whl", hash = "sha256:f486038e44caa08dbd97275a9a35a283a8f1d2f0ee60ac260a1790e76660833c", size = 6308141 },
    { url = "https://files.pythonhosted.org/packages/52/17/d0dd10ab6d125c6d11ffb6dfa3423c3571befab8358d4f85cd4471964fcd/numpy-2.2.4-cp313-cp313-win_amd64.whl", hash = "sha256:207a2b8441cc8b6a2a78c9ddc64d00d20c303d79fba08c577752f080c4007ee3", size = 12636885 },
    { url = "https://files.pythonhosted.org/packages/fa/e2/793288ede17a0fdc921172916efb40f3cbc2aa97e76c5c84aba6dc7e8747/numpy-2.2.4-cp313-cp313t-macosx_10_13_x86_64.whl", hash = "sha256:8120575cb4882318c791f839a4fd66161a6fa46f3f0a5e613071aae35b5dd8f8", size = 20961829 },
    { url = "https://files.pythonhosted.org/packages/3a/75/bb4573f6c462afd1ea5cbedcc362fe3e9bdbcc57aefd37c681be1155fbaa/numpy-2.2.4-cp313-cp313t-macosx_11_0_arm64.whl", hash = "sha256:a761ba0fa886a7bb33c6c8f6f20213735cb19642c580a931c625ee377ee8bd39", size = 14161419 },
    { url = "https://files.pythonhosted.org/packages/03/68/07b4cd01090ca46c7a336958b413cdbe75002286295f2addea767b7f16c9/numpy-2.2.4-cp313-cp313t-macosx_14_0_arm64.whl", hash = "sha256:ac0280f1ba4a4bfff363a99a6aceed4f8e123f8a9b234c89140f5e894e452ecd", size = 5196414 },
    { url = "https://files.pythonhosted.org/packages/a5/fd/d4a29478d622fedff5c4b4b4cedfc37a00691079623c0575978d2446db9e/numpy-2.2.4-cp313-cp313t-macosx_14_0_x86_64.whl", hash = "sha256:879cf3a9a2b53a4672a168c21375166171bc3932b7e21f622201811c43cdd3b0", size = 6709379 },
    { url = "https://files.pythonhosted.org/packages/41/78/96dddb75bb9be730b87c72f30ffdd62611aba234e4e460576a068c98eff6/numpy-2.2.4-cp313-cp313t-manylinux_2_17_aarch64.manylinux2014_aarch64.whl", hash = "sha256:f05d4198c1bacc9124018109c5fba2f3201dbe7ab6e92ff100494f236209c960", size = 14051725 },
    { url = "https://files.pythonhosted.org/packages/00/06/5306b8199bffac2a29d9119c11f457f6c7d41115a335b78d3f86fad4dbe8/numpy-2.2.4-cp313-cp313t-manylinux_2_17_x86_64.manylinux2014_x86_64.whl", hash = "sha256:e2f085ce2e813a50dfd0e01fbfc0c12bbe5d2063d99f8b29da30e544fb6483b8", size = 16101638 },
    { url = "https://files.pythonhosted.org/packages/fa/03/74c5b631ee1ded596945c12027649e6344614144369fd3ec1aaced782882/numpy-2.2.4-cp313-cp313t-musllinux_1_2_aarch64.whl", hash = "sha256:92bda934a791c01d6d9d8e038363c50918ef7c40601552a58ac84c9613a665bc", size = 15571717 },
    { url = "https://files.pythonhosted.org/packages/cb/dc/4fc7c0283abe0981e3b89f9b332a134e237dd476b0c018e1e21083310c31/numpy-2.2.4-cp313-cp313t-musllinux_1_2_x86_64.whl", hash = "sha256:ee4d528022f4c5ff67332469e10efe06a267e32f4067dc76bb7e2cddf3cd25ff", size = 17879998 },
    { url = "https://files.pythonhosted.org/packages/e5/2b/878576190c5cfa29ed896b518cc516aecc7c98a919e20706c12480465f43/numpy-2.2.4-cp313-cp313t-win32.whl", hash = "sha256:05c076d531e9998e7e694c36e8b349969c56eadd2cdcd07242958489d79a7286", size = 6366896 },
    { url = "https://files.pythonhosted.org/packages/3e/05/eb7eec66b95cf697f08c754ef26c3549d03ebd682819f794cb039574a0a6/numpy-2.2.4-cp313-cp313t-win_amd64.whl", hash = "sha256:188dcbca89834cc2e14eb2f106c96d6d46f200fe0200310fc29089657379c58d", size = 12739119 },
]

[[package]]
name = "ollama"
version = "0.4.7"
source = { registry = "https://pypi.org/simple" }
dependencies = [
    { name = "httpx" },
    { name = "pydantic" },
]
sdist = { url = "https://files.pythonhosted.org/packages/b0/6d/dc77539c735bbed5d0c873fb029fb86aa9f0163df169b34152914331c369/ollama-0.4.7.tar.gz", hash = "sha256:891dcbe54f55397d82d289c459de0ea897e103b86a3f1fad0fdb1895922a75ff", size = 12843 }
wheels = [
    { url = "https://files.pythonhosted.org/packages/31/83/c3ffac86906c10184c88c2e916460806b072a2cfe34cdcaf3a0c0e836d39/ollama-0.4.7-py3-none-any.whl", hash = "sha256:85505663cca67a83707be5fb3aeff0ea72e67846cea5985529d8eca4366564a1", size = 13210 },
]

[[package]]
name = "ollama-example"
version = "0.1.0"
source = { virtual = "samples/ollama-hello" }
dependencies = [
    { name = "genkit" },
    { name = "genkit-plugin-firebase" },
    { name = "genkit-plugin-google-ai" },
    { name = "genkit-plugin-google-cloud" },
    { name = "genkit-plugin-ollama" },
    { name = "pydantic" },
    { name = "structlog" },
]

[package.metadata]
requires-dist = [
    { name = "genkit", editable = "packages/genkit" },
    { name = "genkit-plugin-firebase", editable = "plugins/firebase" },
    { name = "genkit-plugin-google-ai", editable = "plugins/google-ai" },
    { name = "genkit-plugin-google-cloud", editable = "plugins/google-cloud" },
    { name = "genkit-plugin-ollama", editable = "plugins/ollama" },
    { name = "pydantic", specifier = ">=2.10.5" },
    { name = "structlog", specifier = ">=25.2.0" },
]

[[package]]
name = "ollama-simple-embed"
version = "0.1.0"
source = { virtual = "samples/ollama-simple-embed" }
dependencies = [
    { name = "genkit" },
    { name = "genkit-plugin-firebase" },
    { name = "genkit-plugin-google-ai" },
    { name = "genkit-plugin-google-cloud" },
    { name = "genkit-plugin-ollama" },
    { name = "pydantic" },
    { name = "structlog" },
]

[package.metadata]
requires-dist = [
    { name = "genkit", editable = "packages/genkit" },
    { name = "genkit-plugin-firebase", editable = "plugins/firebase" },
    { name = "genkit-plugin-google-ai", editable = "plugins/google-ai" },
    { name = "genkit-plugin-google-cloud", editable = "plugins/google-cloud" },
    { name = "genkit-plugin-ollama", editable = "plugins/ollama" },
    { name = "pydantic", specifier = ">=2.10.5" },
    { name = "structlog", specifier = ">=25.2.0" },
]

[[package]]
name = "openai"
version = "1.69.0"
source = { registry = "https://pypi.org/simple" }
dependencies = [
    { name = "anyio" },
    { name = "distro" },
    { name = "httpx" },
    { name = "jiter" },
    { name = "pydantic" },
    { name = "sniffio" },
    { name = "tqdm" },
    { name = "typing-extensions" },
]
sdist = { url = "https://files.pythonhosted.org/packages/ab/99/d164612528dfb7a9b19330623daded608e75d25823b01f81e0376eb388a4/openai-1.69.0.tar.gz", hash = "sha256:7b8a10a8ff77e1ae827e5e4c8480410af2070fb68bc973d6c994cf8218f1f98d", size = 409579 }
wheels = [
    { url = "https://files.pythonhosted.org/packages/b8/a4/28113be8b7bc937656aaf7b06feff7e9a5eb742ee4e405c6c48c30d879c4/openai-1.69.0-py3-none-any.whl", hash = "sha256:73c4b2ddfd050060f8d93c70367189bd891e70a5adb6d69c04c3571f4fea5627", size = 599068 },
]

[[package]]
name = "openai-sample"
version = "0.1.0"
source = { editable = "samples/openai" }
dependencies = [
    { name = "genkit" },
    { name = "genkit-plugin-compat-oai" },
    { name = "genkit-plugin-firebase" },
    { name = "genkit-plugin-google-ai" },
    { name = "genkit-plugin-google-cloud" },
    { name = "genkit-plugin-ollama" },
    { name = "genkit-plugin-pinecone" },
    { name = "genkit-plugin-vertex-ai" },
    { name = "httpx" },
    { name = "pydantic" },
    { name = "structlog" },
]

[package.metadata]
requires-dist = [
    { name = "genkit", editable = "packages/genkit" },
    { name = "genkit-plugin-compat-oai", editable = "plugins/compat-oai" },
    { name = "genkit-plugin-firebase", editable = "plugins/firebase" },
    { name = "genkit-plugin-google-ai", editable = "plugins/google-ai" },
    { name = "genkit-plugin-google-cloud", editable = "plugins/google-cloud" },
    { name = "genkit-plugin-ollama", editable = "plugins/ollama" },
    { name = "genkit-plugin-pinecone", editable = "plugins/pinecone" },
    { name = "genkit-plugin-vertex-ai", editable = "plugins/vertex-ai" },
    { name = "httpx", specifier = ">=0.28.1" },
    { name = "pydantic", specifier = ">=2.10.5" },
    { name = "structlog", specifier = ">=25.2.0" },
]

[[package]]
name = "opentelemetry-api"
version = "1.31.1"
source = { registry = "https://pypi.org/simple" }
dependencies = [
    { name = "deprecated" },
    { name = "importlib-metadata" },
]
sdist = { url = "https://files.pythonhosted.org/packages/8a/cf/db26ab9d748bf50d6edf524fb863aa4da616ba1ce46c57a7dff1112b73fb/opentelemetry_api-1.31.1.tar.gz", hash = "sha256:137ad4b64215f02b3000a0292e077641c8611aab636414632a9b9068593b7e91", size = 64059 }
wheels = [
    { url = "https://files.pythonhosted.org/packages/6c/c8/86557ff0da32f3817bc4face57ea35cfdc2f9d3bcefd42311ef860dcefb7/opentelemetry_api-1.31.1-py3-none-any.whl", hash = "sha256:1511a3f470c9c8a32eeea68d4ea37835880c0eed09dd1a0187acc8b1301da0a1", size = 65197 },
]

[[package]]
name = "opentelemetry-sdk"
version = "1.31.1"
source = { registry = "https://pypi.org/simple" }
dependencies = [
    { name = "opentelemetry-api" },
    { name = "opentelemetry-semantic-conventions" },
    { name = "typing-extensions" },
]
sdist = { url = "https://files.pythonhosted.org/packages/63/d9/4fe159908a63661e9e635e66edc0d0d816ed20cebcce886132b19ae87761/opentelemetry_sdk-1.31.1.tar.gz", hash = "sha256:c95f61e74b60769f8ff01ec6ffd3d29684743404603df34b20aa16a49dc8d903", size = 159523 }
wheels = [
    { url = "https://files.pythonhosted.org/packages/bc/36/758e5d3746bc86a2af20aa5e2236a7c5aa4264b501dc0e9f40efd9078ef0/opentelemetry_sdk-1.31.1-py3-none-any.whl", hash = "sha256:882d021321f223e37afaca7b4e06c1d8bbc013f9e17ff48a7aa017460a8e7dae", size = 118866 },
]

[[package]]
name = "opentelemetry-semantic-conventions"
version = "0.52b1"
source = { registry = "https://pypi.org/simple" }
dependencies = [
    { name = "deprecated" },
    { name = "opentelemetry-api" },
]
sdist = { url = "https://files.pythonhosted.org/packages/06/8c/599f9f27cff097ec4d76fbe9fe6d1a74577ceec52efe1a999511e3c42ef5/opentelemetry_semantic_conventions-0.52b1.tar.gz", hash = "sha256:7b3d226ecf7523c27499758a58b542b48a0ac8d12be03c0488ff8ec60c5bae5d", size = 111275 }
wheels = [
    { url = "https://files.pythonhosted.org/packages/98/be/d4ba300cfc1d4980886efbc9b48ee75242b9fcf940d9c4ccdc9ef413a7cf/opentelemetry_semantic_conventions-0.52b1-py3-none-any.whl", hash = "sha256:72b42db327e29ca8bb1b91e8082514ddf3bbf33f32ec088feb09526ade4bc77e", size = 183409 },
]

[[package]]
name = "overrides"
version = "7.7.0"
source = { registry = "https://pypi.org/simple" }
sdist = { url = "https://files.pythonhosted.org/packages/36/86/b585f53236dec60aba864e050778b25045f857e17f6e5ea0ae95fe80edd2/overrides-7.7.0.tar.gz", hash = "sha256:55158fa3d93b98cc75299b1e67078ad9003ca27945c76162c1c0766d6f91820a", size = 22812 }
wheels = [
    { url = "https://files.pythonhosted.org/packages/2c/ab/fc8290c6a4c722e5514d80f62b2dc4c4df1a68a41d1364e625c35990fcf3/overrides-7.7.0-py3-none-any.whl", hash = "sha256:c7ed9d062f78b8e4c1a7b70bd8796b35ead4d9f510227ef9c5dc7626c60d7e49", size = 17832 },
]

[[package]]
name = "packaging"
version = "24.2"
source = { registry = "https://pypi.org/simple" }
sdist = { url = "https://files.pythonhosted.org/packages/d0/63/68dbb6eb2de9cb10ee4c9c14a0148804425e13c4fb20d61cce69f53106da/packaging-24.2.tar.gz", hash = "sha256:c228a6dc5e932d346bc5739379109d49e8853dd8223571c7c5b55260edc0b97f", size = 163950 }
wheels = [
    { url = "https://files.pythonhosted.org/packages/88/ef/eb23f262cca3c0c4eb7ab1933c3b1f03d021f2c48f54763065b6f0e321be/packaging-24.2-py3-none-any.whl", hash = "sha256:09abb1bccd265c01f4a3aa3f7a7db064b36514d2cba19a2f694fe6150451a759", size = 65451 },
]

[[package]]
name = "pandocfilters"
version = "1.5.1"
source = { registry = "https://pypi.org/simple" }
sdist = { url = "https://files.pythonhosted.org/packages/70/6f/3dd4940bbe001c06a65f88e36bad298bc7a0de5036115639926b0c5c0458/pandocfilters-1.5.1.tar.gz", hash = "sha256:002b4a555ee4ebc03f8b66307e287fa492e4a77b4ea14d3f934328297bb4939e", size = 8454 }
wheels = [
    { url = "https://files.pythonhosted.org/packages/ef/af/4fbc8cab944db5d21b7e2a5b8e9211a03a79852b1157e2c102fcc61ac440/pandocfilters-1.5.1-py2.py3-none-any.whl", hash = "sha256:93be382804a9cdb0a7267585f157e5d1731bbe5545a85b268d6f5fe6232de2bc", size = 8663 },
]

[[package]]
name = "parso"
version = "0.8.4"
source = { registry = "https://pypi.org/simple" }
sdist = { url = "https://files.pythonhosted.org/packages/66/94/68e2e17afaa9169cf6412ab0f28623903be73d1b32e208d9e8e541bb086d/parso-0.8.4.tar.gz", hash = "sha256:eb3a7b58240fb99099a345571deecc0f9540ea5f4dd2fe14c2a99d6b281ab92d", size = 400609 }
wheels = [
    { url = "https://files.pythonhosted.org/packages/c6/ac/dac4a63f978e4dcb3c6d3a78c4d8e0192a113d288502a1216950c41b1027/parso-0.8.4-py2.py3-none-any.whl", hash = "sha256:a418670a20291dacd2dddc80c377c5c3791378ee1e8d12bffc35420643d43f18", size = 103650 },
]

[[package]]
name = "partial-json-parser"
version = "0.2.1.1.post5"
source = { registry = "https://pypi.org/simple" }
sdist = { url = "https://files.pythonhosted.org/packages/27/9c/9c366aed65acb40a97842ce1375a87b27ea37d735fc9717f7729bae3cc00/partial_json_parser-0.2.1.1.post5.tar.gz", hash = "sha256:992710ac67e90b367921d52727698928040f7713ba7ecb33b96371ea7aec82ca", size = 10313 }
wheels = [
    { url = "https://files.pythonhosted.org/packages/8c/ee/a9476f01f27c74420601be208c6c2c0dd3486681d515e9d765931b89851c/partial_json_parser-0.2.1.1.post5-py3-none-any.whl", hash = "sha256:627715aaa3cb3fb60a65b0d62223243acaa6c70846520a90326fef3a2f0b61ca", size = 10885 },
]

[[package]]
name = "pastel"
version = "0.2.1"
source = { registry = "https://pypi.org/simple" }
sdist = { url = "https://files.pythonhosted.org/packages/76/f1/4594f5e0fcddb6953e5b8fe00da8c317b8b41b547e2b3ae2da7512943c62/pastel-0.2.1.tar.gz", hash = "sha256:e6581ac04e973cac858828c6202c1e1e81fee1dc7de7683f3e1ffe0bfd8a573d", size = 7555 }
wheels = [
    { url = "https://files.pythonhosted.org/packages/aa/18/a8444036c6dd65ba3624c63b734d3ba95ba63ace513078e1580590075d21/pastel-0.2.1-py2.py3-none-any.whl", hash = "sha256:4349225fcdf6c2bb34d483e523475de5bb04a5c10ef711263452cb37d7dd4364", size = 5955 },
]

[[package]]
name = "pathspec"
version = "0.12.1"
source = { registry = "https://pypi.org/simple" }
sdist = { url = "https://files.pythonhosted.org/packages/ca/bc/f35b8446f4531a7cb215605d100cd88b7ac6f44ab3fc94870c120ab3adbf/pathspec-0.12.1.tar.gz", hash = "sha256:a482d51503a1ab33b1c67a6c3813a26953dbdc71c31dacaef9a838c4e29f5712", size = 51043 }
wheels = [
    { url = "https://files.pythonhosted.org/packages/cc/20/ff623b09d963f88bfde16306a54e12ee5ea43e9b597108672ff3a408aad6/pathspec-0.12.1-py3-none-any.whl", hash = "sha256:a0d503e138a4c123b27490a4f7beda6a01c6f288df0e4a8b79c7eb0dc7b4cc08", size = 31191 },
]

[[package]]
name = "pexpect"
version = "4.9.0"
source = { registry = "https://pypi.org/simple" }
dependencies = [
    { name = "ptyprocess" },
]
sdist = { url = "https://files.pythonhosted.org/packages/42/92/cc564bf6381ff43ce1f4d06852fc19a2f11d180f23dc32d9588bee2f149d/pexpect-4.9.0.tar.gz", hash = "sha256:ee7d41123f3c9911050ea2c2dac107568dc43b2d3b0c7557a33212c398ead30f", size = 166450 }
wheels = [
    { url = "https://files.pythonhosted.org/packages/9e/c3/059298687310d527a58bb01f3b1965787ee3b40dce76752eda8b44e9a2c5/pexpect-4.9.0-py2.py3-none-any.whl", hash = "sha256:7236d1e080e4936be2dc3e326cec0af72acf9212a7e1d060210e70a47e253523", size = 63772 },
]

[[package]]
name = "pillow"
version = "11.1.0"
source = { registry = "https://pypi.org/simple" }
sdist = { url = "https://files.pythonhosted.org/packages/f3/af/c097e544e7bd278333db77933e535098c259609c4eb3b85381109602fb5b/pillow-11.1.0.tar.gz", hash = "sha256:368da70808b36d73b4b390a8ffac11069f8a5c85f29eff1f1b01bcf3ef5b2a20", size = 46742715 }
wheels = [
    { url = "https://files.pythonhosted.org/packages/95/20/9ce6ed62c91c073fcaa23d216e68289e19d95fb8188b9fb7a63d36771db8/pillow-11.1.0-cp312-cp312-macosx_10_13_x86_64.whl", hash = "sha256:2062ffb1d36544d42fcaa277b069c88b01bb7298f4efa06731a7fd6cc290b81a", size = 3226818 },
    { url = "https://files.pythonhosted.org/packages/b9/d8/f6004d98579a2596c098d1e30d10b248798cceff82d2b77aa914875bfea1/pillow-11.1.0-cp312-cp312-macosx_11_0_arm64.whl", hash = "sha256:a85b653980faad27e88b141348707ceeef8a1186f75ecc600c395dcac19f385b", size = 3101662 },
    { url = "https://files.pythonhosted.org/packages/08/d9/892e705f90051c7a2574d9f24579c9e100c828700d78a63239676f960b74/pillow-11.1.0-cp312-cp312-manylinux_2_17_aarch64.manylinux2014_aarch64.whl", hash = "sha256:9409c080586d1f683df3f184f20e36fb647f2e0bc3988094d4fd8c9f4eb1b3b3", size = 4329317 },
    { url = "https://files.pythonhosted.org/packages/8c/aa/7f29711f26680eab0bcd3ecdd6d23ed6bce180d82e3f6380fb7ae35fcf3b/pillow-11.1.0-cp312-cp312-manylinux_2_17_x86_64.manylinux2014_x86_64.whl", hash = "sha256:7fdadc077553621911f27ce206ffcbec7d3f8d7b50e0da39f10997e8e2bb7f6a", size = 4412999 },
    { url = "https://files.pythonhosted.org/packages/c8/c4/8f0fe3b9e0f7196f6d0bbb151f9fba323d72a41da068610c4c960b16632a/pillow-11.1.0-cp312-cp312-manylinux_2_28_aarch64.whl", hash = "sha256:93a18841d09bcdd774dcdc308e4537e1f867b3dec059c131fde0327899734aa1", size = 4368819 },
    { url = "https://files.pythonhosted.org/packages/38/0d/84200ed6a871ce386ddc82904bfadc0c6b28b0c0ec78176871a4679e40b3/pillow-11.1.0-cp312-cp312-manylinux_2_28_x86_64.whl", hash = "sha256:9aa9aeddeed452b2f616ff5507459e7bab436916ccb10961c4a382cd3e03f47f", size = 4496081 },
    { url = "https://files.pythonhosted.org/packages/84/9c/9bcd66f714d7e25b64118e3952d52841a4babc6d97b6d28e2261c52045d4/pillow-11.1.0-cp312-cp312-musllinux_1_2_aarch64.whl", hash = "sha256:3cdcdb0b896e981678eee140d882b70092dac83ac1cdf6b3a60e2216a73f2b91", size = 4296513 },
    { url = "https://files.pythonhosted.org/packages/db/61/ada2a226e22da011b45f7104c95ebda1b63dcbb0c378ad0f7c2a710f8fd2/pillow-11.1.0-cp312-cp312-musllinux_1_2_x86_64.whl", hash = "sha256:36ba10b9cb413e7c7dfa3e189aba252deee0602c86c309799da5a74009ac7a1c", size = 4431298 },
    { url = "https://files.pythonhosted.org/packages/e7/c4/fc6e86750523f367923522014b821c11ebc5ad402e659d8c9d09b3c9d70c/pillow-11.1.0-cp312-cp312-win32.whl", hash = "sha256:cfd5cd998c2e36a862d0e27b2df63237e67273f2fc78f47445b14e73a810e7e6", size = 2291630 },
    { url = "https://files.pythonhosted.org/packages/08/5c/2104299949b9d504baf3f4d35f73dbd14ef31bbd1ddc2c1b66a5b7dfda44/pillow-11.1.0-cp312-cp312-win_amd64.whl", hash = "sha256:a697cd8ba0383bba3d2d3ada02b34ed268cb548b369943cd349007730c92bddf", size = 2626369 },
    { url = "https://files.pythonhosted.org/packages/37/f3/9b18362206b244167c958984b57c7f70a0289bfb59a530dd8af5f699b910/pillow-11.1.0-cp312-cp312-win_arm64.whl", hash = "sha256:4dd43a78897793f60766563969442020e90eb7847463eca901e41ba186a7d4a5", size = 2375240 },
    { url = "https://files.pythonhosted.org/packages/b3/31/9ca79cafdce364fd5c980cd3416c20ce1bebd235b470d262f9d24d810184/pillow-11.1.0-cp313-cp313-macosx_10_13_x86_64.whl", hash = "sha256:ae98e14432d458fc3de11a77ccb3ae65ddce70f730e7c76140653048c71bfcbc", size = 3226640 },
    { url = "https://files.pythonhosted.org/packages/ac/0f/ff07ad45a1f172a497aa393b13a9d81a32e1477ef0e869d030e3c1532521/pillow-11.1.0-cp313-cp313-macosx_11_0_arm64.whl", hash = "sha256:cc1331b6d5a6e144aeb5e626f4375f5b7ae9934ba620c0ac6b3e43d5e683a0f0", size = 3101437 },
    { url = "https://files.pythonhosted.org/packages/08/2f/9906fca87a68d29ec4530be1f893149e0cb64a86d1f9f70a7cfcdfe8ae44/pillow-11.1.0-cp313-cp313-manylinux_2_17_aarch64.manylinux2014_aarch64.whl", hash = "sha256:758e9d4ef15d3560214cddbc97b8ef3ef86ce04d62ddac17ad39ba87e89bd3b1", size = 4326605 },
    { url = "https://files.pythonhosted.org/packages/b0/0f/f3547ee15b145bc5c8b336401b2d4c9d9da67da9dcb572d7c0d4103d2c69/pillow-11.1.0-cp313-cp313-manylinux_2_17_x86_64.manylinux2014_x86_64.whl", hash = "sha256:b523466b1a31d0dcef7c5be1f20b942919b62fd6e9a9be199d035509cbefc0ec", size = 4411173 },
    { url = "https://files.pythonhosted.org/packages/b1/df/bf8176aa5db515c5de584c5e00df9bab0713548fd780c82a86cba2c2fedb/pillow-11.1.0-cp313-cp313-manylinux_2_28_aarch64.whl", hash = "sha256:9044b5e4f7083f209c4e35aa5dd54b1dd5b112b108648f5c902ad586d4f945c5", size = 4369145 },
    { url = "https://files.pythonhosted.org/packages/de/7c/7433122d1cfadc740f577cb55526fdc39129a648ac65ce64db2eb7209277/pillow-11.1.0-cp313-cp313-manylinux_2_28_x86_64.whl", hash = "sha256:3764d53e09cdedd91bee65c2527815d315c6b90d7b8b79759cc48d7bf5d4f114", size = 4496340 },
    { url = "https://files.pythonhosted.org/packages/25/46/dd94b93ca6bd555588835f2504bd90c00d5438fe131cf01cfa0c5131a19d/pillow-11.1.0-cp313-cp313-musllinux_1_2_aarch64.whl", hash = "sha256:31eba6bbdd27dde97b0174ddf0297d7a9c3a507a8a1480e1e60ef914fe23d352", size = 4296906 },
    { url = "https://files.pythonhosted.org/packages/a8/28/2f9d32014dfc7753e586db9add35b8a41b7a3b46540e965cb6d6bc607bd2/pillow-11.1.0-cp313-cp313-musllinux_1_2_x86_64.whl", hash = "sha256:b5d658fbd9f0d6eea113aea286b21d3cd4d3fd978157cbf2447a6035916506d3", size = 4431759 },
    { url = "https://files.pythonhosted.org/packages/33/48/19c2cbe7403870fbe8b7737d19eb013f46299cdfe4501573367f6396c775/pillow-11.1.0-cp313-cp313-win32.whl", hash = "sha256:f86d3a7a9af5d826744fabf4afd15b9dfef44fe69a98541f666f66fbb8d3fef9", size = 2291657 },
    { url = "https://files.pythonhosted.org/packages/3b/ad/285c556747d34c399f332ba7c1a595ba245796ef3e22eae190f5364bb62b/pillow-11.1.0-cp313-cp313-win_amd64.whl", hash = "sha256:593c5fd6be85da83656b93ffcccc2312d2d149d251e98588b14fbc288fd8909c", size = 2626304 },
    { url = "https://files.pythonhosted.org/packages/e5/7b/ef35a71163bf36db06e9c8729608f78dedf032fc8313d19bd4be5c2588f3/pillow-11.1.0-cp313-cp313-win_arm64.whl", hash = "sha256:11633d58b6ee5733bde153a8dafd25e505ea3d32e261accd388827ee987baf65", size = 2375117 },
    { url = "https://files.pythonhosted.org/packages/79/30/77f54228401e84d6791354888549b45824ab0ffde659bafa67956303a09f/pillow-11.1.0-cp313-cp313t-macosx_10_13_x86_64.whl", hash = "sha256:70ca5ef3b3b1c4a0812b5c63c57c23b63e53bc38e758b37a951e5bc466449861", size = 3230060 },
    { url = "https://files.pythonhosted.org/packages/ce/b1/56723b74b07dd64c1010fee011951ea9c35a43d8020acd03111f14298225/pillow-11.1.0-cp313-cp313t-macosx_11_0_arm64.whl", hash = "sha256:8000376f139d4d38d6851eb149b321a52bb8893a88dae8ee7d95840431977081", size = 3106192 },
    { url = "https://files.pythonhosted.org/packages/e1/cd/7bf7180e08f80a4dcc6b4c3a0aa9e0b0ae57168562726a05dc8aa8fa66b0/pillow-11.1.0-cp313-cp313t-manylinux_2_17_x86_64.manylinux2014_x86_64.whl", hash = "sha256:9ee85f0696a17dd28fbcfceb59f9510aa71934b483d1f5601d1030c3c8304f3c", size = 4446805 },
    { url = "https://files.pythonhosted.org/packages/97/42/87c856ea30c8ed97e8efbe672b58c8304dee0573f8c7cab62ae9e31db6ae/pillow-11.1.0-cp313-cp313t-manylinux_2_28_x86_64.whl", hash = "sha256:dd0e081319328928531df7a0e63621caf67652c8464303fd102141b785ef9547", size = 4530623 },
    { url = "https://files.pythonhosted.org/packages/ff/41/026879e90c84a88e33fb00cc6bd915ac2743c67e87a18f80270dfe3c2041/pillow-11.1.0-cp313-cp313t-musllinux_1_2_x86_64.whl", hash = "sha256:e63e4e5081de46517099dc30abe418122f54531a6ae2ebc8680bcd7096860eab", size = 4465191 },
    { url = "https://files.pythonhosted.org/packages/e5/fb/a7960e838bc5df57a2ce23183bfd2290d97c33028b96bde332a9057834d3/pillow-11.1.0-cp313-cp313t-win32.whl", hash = "sha256:dda60aa465b861324e65a78c9f5cf0f4bc713e4309f83bc387be158b077963d9", size = 2295494 },
    { url = "https://files.pythonhosted.org/packages/d7/6c/6ec83ee2f6f0fda8d4cf89045c6be4b0373ebfc363ba8538f8c999f63fcd/pillow-11.1.0-cp313-cp313t-win_amd64.whl", hash = "sha256:ad5db5781c774ab9a9b2c4302bbf0c1014960a0a7be63278d13ae6fdf88126fe", size = 2631595 },
    { url = "https://files.pythonhosted.org/packages/cf/6c/41c21c6c8af92b9fea313aa47c75de49e2f9a467964ee33eb0135d47eb64/pillow-11.1.0-cp313-cp313t-win_arm64.whl", hash = "sha256:67cd427c68926108778a9005f2a04adbd5e67c442ed21d95389fe1d595458756", size = 2377651 },
]

[[package]]
name = "pip"
version = "25.0.1"
source = { registry = "https://pypi.org/simple" }
sdist = { url = "https://files.pythonhosted.org/packages/70/53/b309b4a497b09655cb7e07088966881a57d082f48ac3cb54ea729fd2c6cf/pip-25.0.1.tar.gz", hash = "sha256:88f96547ea48b940a3a385494e181e29fb8637898f88d88737c5049780f196ea", size = 1950850 }
wheels = [
    { url = "https://files.pythonhosted.org/packages/c9/bc/b7db44f5f39f9d0494071bddae6880eb645970366d0a200022a1a93d57f5/pip-25.0.1-py3-none-any.whl", hash = "sha256:c46efd13b6aa8279f33f2864459c8ce587ea6a1a59ee20de055868d8f7688f7f", size = 1841526 },
]

[[package]]
name = "platformdirs"
version = "4.3.7"
source = { registry = "https://pypi.org/simple" }
sdist = { url = "https://files.pythonhosted.org/packages/b6/2d/7d512a3913d60623e7eb945c6d1b4f0bddf1d0b7ada5225274c87e5b53d1/platformdirs-4.3.7.tar.gz", hash = "sha256:eb437d586b6a0986388f0d6f74aa0cde27b48d0e3d66843640bfb6bdcdb6e351", size = 21291 }
wheels = [
    { url = "https://files.pythonhosted.org/packages/6d/45/59578566b3275b8fd9157885918fcd0c4d74162928a5310926887b856a51/platformdirs-4.3.7-py3-none-any.whl", hash = "sha256:a03875334331946f13c549dbd8f4bac7a13a50a895a0eb1e8c6a8ace80d40a94", size = 18499 },
]

[[package]]
name = "pluggy"
version = "1.5.0"
source = { registry = "https://pypi.org/simple" }
sdist = { url = "https://files.pythonhosted.org/packages/96/2d/02d4312c973c6050a18b314a5ad0b3210edb65a906f868e31c111dede4a6/pluggy-1.5.0.tar.gz", hash = "sha256:2cffa88e94fdc978c4c574f15f9e59b7f4201d439195c3715ca9e2486f1d0cf1", size = 67955 }
wheels = [
    { url = "https://files.pythonhosted.org/packages/88/5f/e351af9a41f866ac3f1fac4ca0613908d9a41741cfcf2228f4ad853b697d/pluggy-1.5.0-py3-none-any.whl", hash = "sha256:44e1ad92c8ca002de6377e165f3e0f1be63266ab4d554740532335b9d75ea669", size = 20556 },
]

[[package]]
name = "poethepoet"
version = "0.33.1"
source = { registry = "https://pypi.org/simple" }
dependencies = [
    { name = "pastel" },
    { name = "pyyaml" },
]
sdist = { url = "https://files.pythonhosted.org/packages/cd/1d/ec87271390cc5fafdd5996137331ad3a7ce99b715e4ee68db554d202817f/poethepoet-0.33.1.tar.gz", hash = "sha256:8775e09b64f773278b5483659ff238a708723491efadeedd1c2cbf773558cb4c", size = 62536 }
wheels = [
    { url = "https://files.pythonhosted.org/packages/34/ea/c476bfec360eb6831ce46df2719f76d1132b9a87da11c302081a9def5fce/poethepoet-0.33.1-py3-none-any.whl", hash = "sha256:b86d80a81b2ca4e4ce8e8f716cc6004a1a1cdead027778bc07d1c26cb3664770", size = 83512 },
]

[[package]]
name = "polyfactory"
version = "2.20.0"
source = { registry = "https://pypi.org/simple" }
dependencies = [
    { name = "faker" },
    { name = "typing-extensions" },
]
sdist = { url = "https://files.pythonhosted.org/packages/59/c8/9d5c64495e3a7b672455859399aa0098b2728a7820ebe856db0cd0590197/polyfactory-2.20.0.tar.gz", hash = "sha256:86017160f05332baadb5eaf89885e1ba7bb447a3140e46ba4546848c76cbdec5", size = 243596 }
wheels = [
    { url = "https://files.pythonhosted.org/packages/57/1a/c74707cb643b36ab490690d8b4501c2e839a81dcfbc14c9639d3d8ee9ad3/polyfactory-2.20.0-py3-none-any.whl", hash = "sha256:6a808454bb03afacf54abeeb50d79b86c9e5b8476efc2bc3788e5ece26dd561a", size = 60535 },
]

[[package]]
name = "prometheus-client"
version = "0.21.1"
source = { registry = "https://pypi.org/simple" }
sdist = { url = "https://files.pythonhosted.org/packages/62/14/7d0f567991f3a9af8d1cd4f619040c93b68f09a02b6d0b6ab1b2d1ded5fe/prometheus_client-0.21.1.tar.gz", hash = "sha256:252505a722ac04b0456be05c05f75f45d760c2911ffc45f2a06bcaed9f3ae3fb", size = 78551 }
wheels = [
    { url = "https://files.pythonhosted.org/packages/ff/c2/ab7d37426c179ceb9aeb109a85cda8948bb269b7561a0be870cc656eefe4/prometheus_client-0.21.1-py3-none-any.whl", hash = "sha256:594b45c410d6f4f8888940fe80b5cc2521b305a1fafe1c58609ef715a001f301", size = 54682 },
]

[[package]]
name = "prompt-file"
version = "0.1.0"
source = { editable = "samples/prompt-file" }
dependencies = [
    { name = "genkit" },
    { name = "genkit-plugin-firebase" },
    { name = "genkit-plugin-google-ai" },
    { name = "genkit-plugin-google-cloud" },
    { name = "genkit-plugin-ollama" },
    { name = "genkit-plugin-pinecone" },
    { name = "genkit-plugin-vertex-ai" },
    { name = "pydantic" },
]

[package.metadata]
requires-dist = [
    { name = "genkit", editable = "packages/genkit" },
    { name = "genkit-plugin-firebase", editable = "plugins/firebase" },
    { name = "genkit-plugin-google-ai", editable = "plugins/google-ai" },
    { name = "genkit-plugin-google-cloud", editable = "plugins/google-cloud" },
    { name = "genkit-plugin-ollama", editable = "plugins/ollama" },
    { name = "genkit-plugin-pinecone", editable = "plugins/pinecone" },
    { name = "genkit-plugin-vertex-ai", editable = "plugins/vertex-ai" },
    { name = "pydantic", specifier = ">=2.10.5" },
]

[[package]]
name = "prompt-toolkit"
version = "3.0.50"
source = { registry = "https://pypi.org/simple" }
dependencies = [
    { name = "wcwidth" },
]
sdist = { url = "https://files.pythonhosted.org/packages/a1/e1/bd15cb8ffdcfeeb2bdc215de3c3cffca11408d829e4b8416dcfe71ba8854/prompt_toolkit-3.0.50.tar.gz", hash = "sha256:544748f3860a2623ca5cd6d2795e7a14f3d0e1c3c9728359013f79877fc89bab", size = 429087 }
wheels = [
    { url = "https://files.pythonhosted.org/packages/e4/ea/d836f008d33151c7a1f62caf3d8dd782e4d15f6a43897f64480c2b8de2ad/prompt_toolkit-3.0.50-py3-none-any.whl", hash = "sha256:9b6427eb19e479d98acff65196a307c555eb567989e6d88ebbb1b509d9779198", size = 387816 },
]

[[package]]
name = "proto-plus"
version = "1.26.1"
source = { registry = "https://pypi.org/simple" }
dependencies = [
    { name = "protobuf" },
]
sdist = { url = "https://files.pythonhosted.org/packages/f4/ac/87285f15f7cce6d4a008f33f1757fb5a13611ea8914eb58c3d0d26243468/proto_plus-1.26.1.tar.gz", hash = "sha256:21a515a4c4c0088a773899e23c7bbade3d18f9c66c73edd4c7ee3816bc96a012", size = 56142 }
wheels = [
    { url = "https://files.pythonhosted.org/packages/4e/6d/280c4c2ce28b1593a19ad5239c8b826871fc6ec275c21afc8e1820108039/proto_plus-1.26.1-py3-none-any.whl", hash = "sha256:13285478c2dcf2abb829db158e1047e2f1e8d63a077d94263c2b88b043c75a66", size = 50163 },
]

[[package]]
name = "protobuf"
version = "5.29.4"
source = { registry = "https://pypi.org/simple" }
sdist = { url = "https://files.pythonhosted.org/packages/17/7d/b9dca7365f0e2c4fa7c193ff795427cfa6290147e5185ab11ece280a18e7/protobuf-5.29.4.tar.gz", hash = "sha256:4f1dfcd7997b31ef8f53ec82781ff434a28bf71d9102ddde14d076adcfc78c99", size = 424902 }
wheels = [
    { url = "https://files.pythonhosted.org/packages/9a/b2/043a1a1a20edd134563699b0e91862726a0dc9146c090743b6c44d798e75/protobuf-5.29.4-cp310-abi3-win32.whl", hash = "sha256:13eb236f8eb9ec34e63fc8b1d6efd2777d062fa6aaa68268fb67cf77f6839ad7", size = 422709 },
    { url = "https://files.pythonhosted.org/packages/79/fc/2474b59570daa818de6124c0a15741ee3e5d6302e9d6ce0bdfd12e98119f/protobuf-5.29.4-cp310-abi3-win_amd64.whl", hash = "sha256:bcefcdf3976233f8a502d265eb65ea740c989bacc6c30a58290ed0e519eb4b8d", size = 434506 },
    { url = "https://files.pythonhosted.org/packages/46/de/7c126bbb06aa0f8a7b38aaf8bd746c514d70e6a2a3f6dd460b3b7aad7aae/protobuf-5.29.4-cp38-abi3-macosx_10_9_universal2.whl", hash = "sha256:307ecba1d852ec237e9ba668e087326a67564ef83e45a0189a772ede9e854dd0", size = 417826 },
    { url = "https://files.pythonhosted.org/packages/a2/b5/bade14ae31ba871a139aa45e7a8183d869efe87c34a4850c87b936963261/protobuf-5.29.4-cp38-abi3-manylinux2014_aarch64.whl", hash = "sha256:aec4962f9ea93c431d5714ed1be1c93f13e1a8618e70035ba2b0564d9e633f2e", size = 319574 },
    { url = "https://files.pythonhosted.org/packages/46/88/b01ed2291aae68b708f7d334288ad5fb3e7aa769a9c309c91a0d55cb91b0/protobuf-5.29.4-cp38-abi3-manylinux2014_x86_64.whl", hash = "sha256:d7d3f7d1d5a66ed4942d4fefb12ac4b14a29028b209d4bfb25c68ae172059922", size = 319672 },
    { url = "https://files.pythonhosted.org/packages/12/fb/a586e0c973c95502e054ac5f81f88394f24ccc7982dac19c515acd9e2c93/protobuf-5.29.4-py3-none-any.whl", hash = "sha256:3fde11b505e1597f71b875ef2fc52062b6a9740e5f7c8997ce878b6009145862", size = 172551 },
]

[[package]]
name = "psutil"
version = "7.0.0"
source = { registry = "https://pypi.org/simple" }
sdist = { url = "https://files.pythonhosted.org/packages/2a/80/336820c1ad9286a4ded7e845b2eccfcb27851ab8ac6abece774a6ff4d3de/psutil-7.0.0.tar.gz", hash = "sha256:7be9c3eba38beccb6495ea33afd982a44074b78f28c434a1f51cc07fd315c456", size = 497003 }
wheels = [
    { url = "https://files.pythonhosted.org/packages/ed/e6/2d26234410f8b8abdbf891c9da62bee396583f713fb9f3325a4760875d22/psutil-7.0.0-cp36-abi3-macosx_10_9_x86_64.whl", hash = "sha256:101d71dc322e3cffd7cea0650b09b3d08b8e7c4109dd6809fe452dfd00e58b25", size = 238051 },
    { url = "https://files.pythonhosted.org/packages/04/8b/30f930733afe425e3cbfc0e1468a30a18942350c1a8816acfade80c005c4/psutil-7.0.0-cp36-abi3-macosx_11_0_arm64.whl", hash = "sha256:39db632f6bb862eeccf56660871433e111b6ea58f2caea825571951d4b6aa3da", size = 239535 },
    { url = "https://files.pythonhosted.org/packages/2a/ed/d362e84620dd22876b55389248e522338ed1bf134a5edd3b8231d7207f6d/psutil-7.0.0-cp36-abi3-manylinux_2_12_i686.manylinux2010_i686.manylinux_2_17_i686.manylinux2014_i686.whl", hash = "sha256:1fcee592b4c6f146991ca55919ea3d1f8926497a713ed7faaf8225e174581e91", size = 275004 },
    { url = "https://files.pythonhosted.org/packages/bf/b9/b0eb3f3cbcb734d930fdf839431606844a825b23eaf9a6ab371edac8162c/psutil-7.0.0-cp36-abi3-manylinux_2_12_x86_64.manylinux2010_x86_64.manylinux_2_17_x86_64.manylinux2014_x86_64.whl", hash = "sha256:4b1388a4f6875d7e2aff5c4ca1cc16c545ed41dd8bb596cefea80111db353a34", size = 277986 },
    { url = "https://files.pythonhosted.org/packages/eb/a2/709e0fe2f093556c17fbafda93ac032257242cabcc7ff3369e2cb76a97aa/psutil-7.0.0-cp36-abi3-manylinux_2_17_aarch64.manylinux2014_aarch64.whl", hash = "sha256:a5f098451abc2828f7dc6b58d44b532b22f2088f4999a937557b603ce72b1993", size = 279544 },
    { url = "https://files.pythonhosted.org/packages/50/e6/eecf58810b9d12e6427369784efe814a1eec0f492084ce8eb8f4d89d6d61/psutil-7.0.0-cp37-abi3-win32.whl", hash = "sha256:ba3fcef7523064a6c9da440fc4d6bd07da93ac726b5733c29027d7dc95b39d99", size = 241053 },
    { url = "https://files.pythonhosted.org/packages/50/1b/6921afe68c74868b4c9fa424dad3be35b095e16687989ebbb50ce4fceb7c/psutil-7.0.0-cp37-abi3-win_amd64.whl", hash = "sha256:4cf3d4eb1aa9b348dec30105c55cd9b7d4629285735a102beb4441e38db90553", size = 244885 },
]

[[package]]
name = "ptyprocess"
version = "0.7.0"
source = { registry = "https://pypi.org/simple" }
sdist = { url = "https://files.pythonhosted.org/packages/20/e5/16ff212c1e452235a90aeb09066144d0c5a6a8c0834397e03f5224495c4e/ptyprocess-0.7.0.tar.gz", hash = "sha256:5c5d0a3b48ceee0b48485e0c26037c0acd7d29765ca3fbb5cb3831d347423220", size = 70762 }
wheels = [
    { url = "https://files.pythonhosted.org/packages/22/a6/858897256d0deac81a172289110f31629fc4cee19b6f01283303e18c8db3/ptyprocess-0.7.0-py2.py3-none-any.whl", hash = "sha256:4b41f3967fce3af57cc7e94b888626c18bf37a083e3651ca8feeb66d492fef35", size = 13993 },
]

[[package]]
name = "pure-eval"
version = "0.2.3"
source = { registry = "https://pypi.org/simple" }
sdist = { url = "https://files.pythonhosted.org/packages/cd/05/0a34433a064256a578f1783a10da6df098ceaa4a57bbeaa96a6c0352786b/pure_eval-0.2.3.tar.gz", hash = "sha256:5f4e983f40564c576c7c8635ae88db5956bb2229d7e9237d03b3c0b0190eaf42", size = 19752 }
wheels = [
    { url = "https://files.pythonhosted.org/packages/8e/37/efad0257dc6e593a18957422533ff0f87ede7c9c6ea010a2177d738fb82f/pure_eval-0.2.3-py3-none-any.whl", hash = "sha256:1db8e35b67b3d218d818ae653e27f06c3aa420901fa7b081ca98cbedc874e0d0", size = 11842 },
]

[[package]]
name = "pyasn1"
version = "0.6.1"
source = { registry = "https://pypi.org/simple" }
sdist = { url = "https://files.pythonhosted.org/packages/ba/e9/01f1a64245b89f039897cb0130016d79f77d52669aae6ee7b159a6c4c018/pyasn1-0.6.1.tar.gz", hash = "sha256:6f580d2bdd84365380830acf45550f2511469f673cb4a5ae3857a3170128b034", size = 145322 }
wheels = [
    { url = "https://files.pythonhosted.org/packages/c8/f1/d6a797abb14f6283c0ddff96bbdd46937f64122b8c925cab503dd37f8214/pyasn1-0.6.1-py3-none-any.whl", hash = "sha256:0d632f46f2ba09143da3a8afe9e33fb6f92fa2320ab7e886e2d0f7672af84629", size = 83135 },
]

[[package]]
name = "pyasn1-modules"
version = "0.4.2"
source = { registry = "https://pypi.org/simple" }
dependencies = [
    { name = "pyasn1" },
]
sdist = { url = "https://files.pythonhosted.org/packages/e9/e6/78ebbb10a8c8e4b61a59249394a4a594c1a7af95593dc933a349c8d00964/pyasn1_modules-0.4.2.tar.gz", hash = "sha256:677091de870a80aae844b1ca6134f54652fa2c8c5a52aa396440ac3106e941e6", size = 307892 }
wheels = [
    { url = "https://files.pythonhosted.org/packages/47/8d/d529b5d697919ba8c11ad626e835d4039be708a35b0d22de83a269a6682c/pyasn1_modules-0.4.2-py3-none-any.whl", hash = "sha256:29253a9207ce32b64c3ac6600edc75368f98473906e8fd1043bd6b5b1de2c14a", size = 181259 },
]

[[package]]
name = "pycparser"
version = "2.22"
source = { registry = "https://pypi.org/simple" }
sdist = { url = "https://files.pythonhosted.org/packages/1d/b2/31537cf4b1ca988837256c910a668b553fceb8f069bedc4b1c826024b52c/pycparser-2.22.tar.gz", hash = "sha256:491c8be9c040f5390f5bf44a5b07752bd07f56edf992381b05c701439eec10f6", size = 172736 }
wheels = [
    { url = "https://files.pythonhosted.org/packages/13/a3/a812df4e2dd5696d1f351d58b8fe16a405b234ad2886a0dab9183fb78109/pycparser-2.22-py3-none-any.whl", hash = "sha256:c3702b6d3dd8c7abc1afa565d7e63d53a1d0bd86cdc24edd75470f4de499cfcc", size = 117552 },
]

[[package]]
name = "pydantic"
version = "2.11.1"
source = { registry = "https://pypi.org/simple" }
dependencies = [
    { name = "annotated-types" },
    { name = "pydantic-core" },
    { name = "typing-extensions" },
    { name = "typing-inspection" },
]
sdist = { url = "https://files.pythonhosted.org/packages/93/a3/698b87a4d4d303d7c5f62ea5fbf7a79cab236ccfbd0a17847b7f77f8163e/pydantic-2.11.1.tar.gz", hash = "sha256:442557d2910e75c991c39f4b4ab18963d57b9b55122c8b2a9cd176d8c29ce968", size = 782817 }
wheels = [
    { url = "https://files.pythonhosted.org/packages/cc/12/f9221a949f2419e2e23847303c002476c26fbcfd62dc7f3d25d0bec5ca99/pydantic-2.11.1-py3-none-any.whl", hash = "sha256:5b6c415eee9f8123a14d859be0c84363fec6b1feb6b688d6435801230b56e0b8", size = 442648 },
]

[package.optional-dependencies]
email = [
    { name = "email-validator" },
]

[[package]]
name = "pydantic-core"
version = "2.33.0"
source = { registry = "https://pypi.org/simple" }
dependencies = [
    { name = "typing-extensions" },
]
sdist = { url = "https://files.pythonhosted.org/packages/b9/05/91ce14dfd5a3a99555fce436318cc0fd1f08c4daa32b3248ad63669ea8b4/pydantic_core-2.33.0.tar.gz", hash = "sha256:40eb8af662ba409c3cbf4a8150ad32ae73514cd7cb1f1a2113af39763dd616b3", size = 434080 }
wheels = [
    { url = "https://files.pythonhosted.org/packages/a9/c4/c9381323cbdc1bb26d352bc184422ce77c4bc2f2312b782761093a59fafc/pydantic_core-2.33.0-cp312-cp312-macosx_10_12_x86_64.whl", hash = "sha256:6c32a40712e3662bebe524abe8abb757f2fa2000028d64cc5a1006016c06af43", size = 2025127 },
    { url = "https://files.pythonhosted.org/packages/6f/bd/af35278080716ecab8f57e84515c7dc535ed95d1c7f52c1c6f7b313a9dab/pydantic_core-2.33.0-cp312-cp312-macosx_11_0_arm64.whl", hash = "sha256:8ec86b5baa36f0a0bfb37db86c7d52652f8e8aa076ab745ef7725784183c3fdd", size = 1851687 },
    { url = "https://files.pythonhosted.org/packages/12/e4/a01461225809c3533c23bd1916b1e8c2e21727f0fea60ab1acbffc4e2fca/pydantic_core-2.33.0-cp312-cp312-manylinux_2_17_aarch64.manylinux2014_aarch64.whl", hash = "sha256:4deac83a8cc1d09e40683be0bc6d1fa4cde8df0a9bf0cda5693f9b0569ac01b6", size = 1892232 },
    { url = "https://files.pythonhosted.org/packages/51/17/3d53d62a328fb0a49911c2962036b9e7a4f781b7d15e9093c26299e5f76d/pydantic_core-2.33.0-cp312-cp312-manylinux_2_17_armv7l.manylinux2014_armv7l.whl", hash = "sha256:175ab598fb457a9aee63206a1993874badf3ed9a456e0654273e56f00747bbd6", size = 1977896 },
    { url = "https://files.pythonhosted.org/packages/30/98/01f9d86e02ec4a38f4b02086acf067f2c776b845d43f901bd1ee1c21bc4b/pydantic_core-2.33.0-cp312-cp312-manylinux_2_17_ppc64le.manylinux2014_ppc64le.whl", hash = "sha256:5f36afd0d56a6c42cf4e8465b6441cf546ed69d3a4ec92724cc9c8c61bd6ecf4", size = 2127717 },
    { url = "https://files.pythonhosted.org/packages/3c/43/6f381575c61b7c58b0fd0b92134c5a1897deea4cdfc3d47567b3ff460a4e/pydantic_core-2.33.0-cp312-cp312-manylinux_2_17_s390x.manylinux2014_s390x.whl", hash = "sha256:0a98257451164666afafc7cbf5fb00d613e33f7e7ebb322fbcd99345695a9a61", size = 2680287 },
    { url = "https://files.pythonhosted.org/packages/01/42/c0d10d1451d161a9a0da9bbef023b8005aa26e9993a8cc24dc9e3aa96c93/pydantic_core-2.33.0-cp312-cp312-manylinux_2_17_x86_64.manylinux2014_x86_64.whl", hash = "sha256:ecc6d02d69b54a2eb83ebcc6f29df04957f734bcf309d346b4f83354d8376862", size = 2008276 },
    { url = "https://files.pythonhosted.org/packages/20/ca/e08df9dba546905c70bae44ced9f3bea25432e34448d95618d41968f40b7/pydantic_core-2.33.0-cp312-cp312-manylinux_2_5_i686.manylinux1_i686.whl", hash = "sha256:1a69b7596c6603afd049ce7f3835bcf57dd3892fc7279f0ddf987bebed8caa5a", size = 2115305 },
    { url = "https://files.pythonhosted.org/packages/03/1f/9b01d990730a98833113581a78e595fd40ed4c20f9693f5a658fb5f91eff/pydantic_core-2.33.0-cp312-cp312-musllinux_1_1_aarch64.whl", hash = "sha256:ea30239c148b6ef41364c6f51d103c2988965b643d62e10b233b5efdca8c0099", size = 2068999 },
    { url = "https://files.pythonhosted.org/packages/20/18/fe752476a709191148e8b1e1139147841ea5d2b22adcde6ee6abb6c8e7cf/pydantic_core-2.33.0-cp312-cp312-musllinux_1_1_armv7l.whl", hash = "sha256:abfa44cf2f7f7d7a199be6c6ec141c9024063205545aa09304349781b9a125e6", size = 2241488 },
    { url = "https://files.pythonhosted.org/packages/81/22/14738ad0a0bf484b928c9e52004f5e0b81dd8dabbdf23b843717b37a71d1/pydantic_core-2.33.0-cp312-cp312-musllinux_1_1_x86_64.whl", hash = "sha256:20d4275f3c4659d92048c70797e5fdc396c6e4446caf517ba5cad2db60cd39d3", size = 2248430 },
    { url = "https://files.pythonhosted.org/packages/e8/27/be7571e215ac8d321712f2433c445b03dbcd645366a18f67b334df8912bc/pydantic_core-2.33.0-cp312-cp312-win32.whl", hash = "sha256:918f2013d7eadea1d88d1a35fd4a1e16aaf90343eb446f91cb091ce7f9b431a2", size = 1908353 },
    { url = "https://files.pythonhosted.org/packages/be/3a/be78f28732f93128bd0e3944bdd4b3970b389a1fbd44907c97291c8dcdec/pydantic_core-2.33.0-cp312-cp312-win_amd64.whl", hash = "sha256:aec79acc183865bad120b0190afac467c20b15289050648b876b07777e67ea48", size = 1955956 },
    { url = "https://files.pythonhosted.org/packages/21/26/b8911ac74faa994694b76ee6a22875cc7a4abea3c381fdba4edc6c6bef84/pydantic_core-2.33.0-cp312-cp312-win_arm64.whl", hash = "sha256:5461934e895968655225dfa8b3be79e7e927e95d4bd6c2d40edd2fa7052e71b6", size = 1903259 },
    { url = "https://files.pythonhosted.org/packages/79/20/de2ad03ce8f5b3accf2196ea9b44f31b0cd16ac6e8cfc6b21976ed45ec35/pydantic_core-2.33.0-cp313-cp313-macosx_10_12_x86_64.whl", hash = "sha256:f00e8b59e1fc8f09d05594aa7d2b726f1b277ca6155fc84c0396db1b373c4555", size = 2032214 },
    { url = "https://files.pythonhosted.org/packages/f9/af/6817dfda9aac4958d8b516cbb94af507eb171c997ea66453d4d162ae8948/pydantic_core-2.33.0-cp313-cp313-macosx_11_0_arm64.whl", hash = "sha256:1a73be93ecef45786d7d95b0c5e9b294faf35629d03d5b145b09b81258c7cd6d", size = 1852338 },
    { url = "https://files.pythonhosted.org/packages/44/f3/49193a312d9c49314f2b953fb55740b7c530710977cabe7183b8ef111b7f/pydantic_core-2.33.0-cp313-cp313-manylinux_2_17_aarch64.manylinux2014_aarch64.whl", hash = "sha256:ff48a55be9da6930254565ff5238d71d5e9cd8c5487a191cb85df3bdb8c77365", size = 1896913 },
    { url = "https://files.pythonhosted.org/packages/06/e0/c746677825b2e29a2fa02122a8991c83cdd5b4c5f638f0664d4e35edd4b2/pydantic_core-2.33.0-cp313-cp313-manylinux_2_17_armv7l.manylinux2014_armv7l.whl", hash = "sha256:26a4ea04195638dcd8c53dadb545d70badba51735b1594810e9768c2c0b4a5da", size = 1986046 },
    { url = "https://files.pythonhosted.org/packages/11/ec/44914e7ff78cef16afb5e5273d480c136725acd73d894affdbe2a1bbaad5/pydantic_core-2.33.0-cp313-cp313-manylinux_2_17_ppc64le.manylinux2014_ppc64le.whl", hash = "sha256:41d698dcbe12b60661f0632b543dbb119e6ba088103b364ff65e951610cb7ce0", size = 2128097 },
    { url = "https://files.pythonhosted.org/packages/fe/f5/c6247d424d01f605ed2e3802f338691cae17137cee6484dce9f1ac0b872b/pydantic_core-2.33.0-cp313-cp313-manylinux_2_17_s390x.manylinux2014_s390x.whl", hash = "sha256:ae62032ef513fe6281ef0009e30838a01057b832dc265da32c10469622613885", size = 2681062 },
    { url = "https://files.pythonhosted.org/packages/f0/85/114a2113b126fdd7cf9a9443b1b1fe1b572e5bd259d50ba9d5d3e1927fa9/pydantic_core-2.33.0-cp313-cp313-manylinux_2_17_x86_64.manylinux2014_x86_64.whl", hash = "sha256:f225f3a3995dbbc26affc191d0443c6c4aa71b83358fd4c2b7d63e2f6f0336f9", size = 2007487 },
    { url = "https://files.pythonhosted.org/packages/e6/40/3c05ed28d225c7a9acd2b34c5c8010c279683a870219b97e9f164a5a8af0/pydantic_core-2.33.0-cp313-cp313-manylinux_2_5_i686.manylinux1_i686.whl", hash = "sha256:5bdd36b362f419c78d09630cbaebc64913f66f62bda6d42d5fbb08da8cc4f181", size = 2121382 },
    { url = "https://files.pythonhosted.org/packages/8a/22/e70c086f41eebd323e6baa92cc906c3f38ddce7486007eb2bdb3b11c8f64/pydantic_core-2.33.0-cp313-cp313-musllinux_1_1_aarch64.whl", hash = "sha256:2a0147c0bef783fd9abc9f016d66edb6cac466dc54a17ec5f5ada08ff65caf5d", size = 2072473 },
    { url = "https://files.pythonhosted.org/packages/3e/84/d1614dedd8fe5114f6a0e348bcd1535f97d76c038d6102f271433cd1361d/pydantic_core-2.33.0-cp313-cp313-musllinux_1_1_armv7l.whl", hash = "sha256:c860773a0f205926172c6644c394e02c25421dc9a456deff16f64c0e299487d3", size = 2249468 },
    { url = "https://files.pythonhosted.org/packages/b0/c0/787061eef44135e00fddb4b56b387a06c303bfd3884a6df9bea5cb730230/pydantic_core-2.33.0-cp313-cp313-musllinux_1_1_x86_64.whl", hash = "sha256:138d31e3f90087f42aa6286fb640f3c7a8eb7bdae829418265e7e7474bd2574b", size = 2254716 },
    { url = "https://files.pythonhosted.org/packages/ae/e2/27262eb04963201e89f9c280f1e10c493a7a37bc877e023f31aa72d2f911/pydantic_core-2.33.0-cp313-cp313-win32.whl", hash = "sha256:d20cbb9d3e95114325780f3cfe990f3ecae24de7a2d75f978783878cce2ad585", size = 1916450 },
    { url = "https://files.pythonhosted.org/packages/13/8d/25ff96f1e89b19e0b70b3cd607c9ea7ca27e1dcb810a9cd4255ed6abf869/pydantic_core-2.33.0-cp313-cp313-win_amd64.whl", hash = "sha256:ca1103d70306489e3d006b0f79db8ca5dd3c977f6f13b2c59ff745249431a606", size = 1956092 },
    { url = "https://files.pythonhosted.org/packages/1b/64/66a2efeff657b04323ffcd7b898cb0354d36dae3a561049e092134a83e9c/pydantic_core-2.33.0-cp313-cp313-win_arm64.whl", hash = "sha256:6291797cad239285275558e0a27872da735b05c75d5237bbade8736f80e4c225", size = 1908367 },
    { url = "https://files.pythonhosted.org/packages/52/54/295e38769133363d7ec4a5863a4d579f331728c71a6644ff1024ee529315/pydantic_core-2.33.0-cp313-cp313t-macosx_11_0_arm64.whl", hash = "sha256:7b79af799630af263eca9ec87db519426d8c9b3be35016eddad1832bac812d87", size = 1813331 },
    { url = "https://files.pythonhosted.org/packages/4c/9c/0c8ea02db8d682aa1ef48938abae833c1d69bdfa6e5ec13b21734b01ae70/pydantic_core-2.33.0-cp313-cp313t-manylinux_2_17_x86_64.manylinux2014_x86_64.whl", hash = "sha256:eabf946a4739b5237f4f56d77fa6668263bc466d06a8036c055587c130a46f7b", size = 1986653 },
    { url = "https://files.pythonhosted.org/packages/8e/4f/3fb47d6cbc08c7e00f92300e64ba655428c05c56b8ab6723bd290bae6458/pydantic_core-2.33.0-cp313-cp313t-win_amd64.whl", hash = "sha256:8a1d581e8cdbb857b0e0e81df98603376c1a5c34dc5e54039dcc00f043df81e7", size = 1931234 },
]

[[package]]
name = "pygments"
version = "2.19.1"
source = { registry = "https://pypi.org/simple" }
sdist = { url = "https://files.pythonhosted.org/packages/7c/2d/c3338d48ea6cc0feb8446d8e6937e1408088a72a39937982cc6111d17f84/pygments-2.19.1.tar.gz", hash = "sha256:61c16d2a8576dc0649d9f39e089b5f02bcd27fba10d8fb4dcc28173f7a45151f", size = 4968581 }
wheels = [
    { url = "https://files.pythonhosted.org/packages/8a/0b/9fcc47d19c48b59121088dd6da2488a49d5f72dacf8262e2790a1d2c7d15/pygments-2.19.1-py3-none-any.whl", hash = "sha256:9ea1544ad55cecf4b8242fab6dd35a93bbce657034b0611ee383099054ab6d8c", size = 1225293 },
]

[[package]]
name = "pytest"
version = "8.3.5"
source = { registry = "https://pypi.org/simple" }
dependencies = [
    { name = "colorama", marker = "sys_platform == 'win32'" },
    { name = "iniconfig" },
    { name = "packaging" },
    { name = "pluggy" },
]
sdist = { url = "https://files.pythonhosted.org/packages/ae/3c/c9d525a414d506893f0cd8a8d0de7706446213181570cdbd766691164e40/pytest-8.3.5.tar.gz", hash = "sha256:f4efe70cc14e511565ac476b57c279e12a855b11f48f212af1080ef2263d3845", size = 1450891 }
wheels = [
    { url = "https://files.pythonhosted.org/packages/30/3d/64ad57c803f1fa1e963a7946b6e0fea4a70df53c1a7fed304586539c2bac/pytest-8.3.5-py3-none-any.whl", hash = "sha256:c69214aa47deac29fad6c2a4f590b9c4a9fdb16a403176fe154b79c0b4d4d820", size = 343634 },
]

[[package]]
name = "pytest-asyncio"
version = "0.26.0"
source = { registry = "https://pypi.org/simple" }
dependencies = [
    { name = "pytest" },
]
sdist = { url = "https://files.pythonhosted.org/packages/8e/c4/453c52c659521066969523e87d85d54139bbd17b78f09532fb8eb8cdb58e/pytest_asyncio-0.26.0.tar.gz", hash = "sha256:c4df2a697648241ff39e7f0e4a73050b03f123f760673956cf0d72a4990e312f", size = 54156 }
wheels = [
    { url = "https://files.pythonhosted.org/packages/20/7f/338843f449ace853647ace35870874f69a764d251872ed1b4de9f234822c/pytest_asyncio-0.26.0-py3-none-any.whl", hash = "sha256:7b51ed894f4fbea1340262bdae5135797ebbe21d8638978e35d31c6d19f72fb0", size = 19694 },
]

[[package]]
name = "pytest-cov"
version = "6.0.0"
source = { registry = "https://pypi.org/simple" }
dependencies = [
    { name = "coverage" },
    { name = "pytest" },
]
sdist = { url = "https://files.pythonhosted.org/packages/be/45/9b538de8cef30e17c7b45ef42f538a94889ed6a16f2387a6c89e73220651/pytest-cov-6.0.0.tar.gz", hash = "sha256:fde0b595ca248bb8e2d76f020b465f3b107c9632e6a1d1705f17834c89dcadc0", size = 66945 }
wheels = [
    { url = "https://files.pythonhosted.org/packages/36/3b/48e79f2cd6a61dbbd4807b4ed46cb564b4fd50a76166b1c4ea5c1d9e2371/pytest_cov-6.0.0-py3-none-any.whl", hash = "sha256:eee6f1b9e61008bd34975a4d5bab25801eb31898b032dd55addc93e96fcaaa35", size = 22949 },
]

[[package]]
name = "pytest-mock"
version = "3.14.0"
source = { registry = "https://pypi.org/simple" }
dependencies = [
    { name = "pytest" },
]
sdist = { url = "https://files.pythonhosted.org/packages/c6/90/a955c3ab35ccd41ad4de556596fa86685bf4fc5ffcc62d22d856cfd4e29a/pytest-mock-3.14.0.tar.gz", hash = "sha256:2719255a1efeceadbc056d6bf3df3d1c5015530fb40cf347c0f9afac88410bd0", size = 32814 }
wheels = [
    { url = "https://files.pythonhosted.org/packages/f2/3b/b26f90f74e2986a82df6e7ac7e319b8ea7ccece1caec9f8ab6104dc70603/pytest_mock-3.14.0-py3-none-any.whl", hash = "sha256:0b72c38033392a5f4621342fe11e9219ac11ec9d375f8e2a0c164539e0d70f6f", size = 9863 },
]

[[package]]
name = "pytest-watcher"
version = "0.4.3"
source = { registry = "https://pypi.org/simple" }
dependencies = [
    { name = "watchdog" },
]
sdist = { url = "https://files.pythonhosted.org/packages/72/72/a2a1e81f1b272ddd9a1848af4959c87c39aa95c0bbfb3007cacb86c47fa9/pytest_watcher-0.4.3.tar.gz", hash = "sha256:0cb0e4661648c8c0ff2b2d25efa5a8e421784b9e4c60fcecbf9b7c30b2d731b3", size = 10386 }
wheels = [
    { url = "https://files.pythonhosted.org/packages/5b/3a/c44a76c6bb5e9e896d9707fb1c704a31a0136950dec9514373ced0684d56/pytest_watcher-0.4.3-py3-none-any.whl", hash = "sha256:d59b1e1396f33a65ea4949b713d6884637755d641646960056a90b267c3460f9", size = 11852 },
]

[[package]]
name = "python-dateutil"
version = "2.9.0.post0"
source = { registry = "https://pypi.org/simple" }
dependencies = [
    { name = "six" },
]
sdist = { url = "https://files.pythonhosted.org/packages/66/c0/0c8b6ad9f17a802ee498c46e004a0eb49bc148f2fd230864601a86dcf6db/python-dateutil-2.9.0.post0.tar.gz", hash = "sha256:37dd54208da7e1cd875388217d5e00ebd4179249f90fb72437e91a35459a0ad3", size = 342432 }
wheels = [
    { url = "https://files.pythonhosted.org/packages/ec/57/56b9bcc3c9c6a792fcbaf139543cee77261f3651ca9da0c93f5c1221264b/python_dateutil-2.9.0.post0-py2.py3-none-any.whl", hash = "sha256:a8b2bc7bffae282281c8140a97d3aa9c14da0b136dfe83f850eea9a5f7470427", size = 229892 },
]

[[package]]
name = "python-json-logger"
version = "3.3.0"
source = { registry = "https://pypi.org/simple" }
sdist = { url = "https://files.pythonhosted.org/packages/9e/de/d3144a0bceede957f961e975f3752760fbe390d57fbe194baf709d8f1f7b/python_json_logger-3.3.0.tar.gz", hash = "sha256:12b7e74b17775e7d565129296105bbe3910842d9d0eb083fc83a6a617aa8df84", size = 16642 }
wheels = [
    { url = "https://files.pythonhosted.org/packages/08/20/0f2523b9e50a8052bc6a8b732dfc8568abbdc42010aef03a2d750bdab3b2/python_json_logger-3.3.0-py3-none-any.whl", hash = "sha256:dd980fae8cffb24c13caf6e158d3d61c0d6d22342f932cb6e9deedab3d35eec7", size = 15163 },
]

[[package]]
name = "pywin32"
version = "310"
source = { registry = "https://pypi.org/simple" }
wheels = [
    { url = "https://files.pythonhosted.org/packages/6b/ec/4fdbe47932f671d6e348474ea35ed94227fb5df56a7c30cbbb42cd396ed0/pywin32-310-cp312-cp312-win32.whl", hash = "sha256:8a75a5cc3893e83a108c05d82198880704c44bbaee4d06e442e471d3c9ea4f3d", size = 8796239 },
    { url = "https://files.pythonhosted.org/packages/e3/e5/b0627f8bb84e06991bea89ad8153a9e50ace40b2e1195d68e9dff6b03d0f/pywin32-310-cp312-cp312-win_amd64.whl", hash = "sha256:bf5c397c9a9a19a6f62f3fb821fbf36cac08f03770056711f765ec1503972060", size = 9503839 },
    { url = "https://files.pythonhosted.org/packages/1f/32/9ccf53748df72301a89713936645a664ec001abd35ecc8578beda593d37d/pywin32-310-cp312-cp312-win_arm64.whl", hash = "sha256:2349cc906eae872d0663d4d6290d13b90621eaf78964bb1578632ff20e152966", size = 8459470 },
    { url = "https://files.pythonhosted.org/packages/1c/09/9c1b978ffc4ae53999e89c19c77ba882d9fce476729f23ef55211ea1c034/pywin32-310-cp313-cp313-win32.whl", hash = "sha256:5d241a659c496ada3253cd01cfaa779b048e90ce4b2b38cd44168ad555ce74ab", size = 8794384 },
    { url = "https://files.pythonhosted.org/packages/45/3c/b4640f740ffebadd5d34df35fecba0e1cfef8fde9f3e594df91c28ad9b50/pywin32-310-cp313-cp313-win_amd64.whl", hash = "sha256:667827eb3a90208ddbdcc9e860c81bde63a135710e21e4cb3348968e4bd5249e", size = 9503039 },
    { url = "https://files.pythonhosted.org/packages/b4/f4/f785020090fb050e7fb6d34b780f2231f302609dc964672f72bfaeb59a28/pywin32-310-cp313-cp313-win_arm64.whl", hash = "sha256:e308f831de771482b7cf692a1f308f8fca701b2d8f9dde6cc440c7da17e47b33", size = 8458152 },
]

[[package]]
name = "pywin32-ctypes"
version = "0.2.3"
source = { registry = "https://pypi.org/simple" }
sdist = { url = "https://files.pythonhosted.org/packages/85/9f/01a1a99704853cb63f253eea009390c88e7131c67e66a0a02099a8c917cb/pywin32-ctypes-0.2.3.tar.gz", hash = "sha256:d162dc04946d704503b2edc4d55f3dba5c1d539ead017afa00142c38b9885755", size = 29471 }
wheels = [
    { url = "https://files.pythonhosted.org/packages/de/3d/8161f7711c017e01ac9f008dfddd9410dff3674334c233bde66e7ba65bbf/pywin32_ctypes-0.2.3-py3-none-any.whl", hash = "sha256:8a1513379d709975552d202d942d9837758905c8d01eb82b8bcc30918929e7b8", size = 30756 },
]

[[package]]
name = "pywinpty"
version = "2.0.15"
source = { registry = "https://pypi.org/simple" }
sdist = { url = "https://files.pythonhosted.org/packages/2d/7c/917f9c4681bb8d34bfbe0b79d36bbcd902651aeab48790df3d30ba0202fb/pywinpty-2.0.15.tar.gz", hash = "sha256:312cf39153a8736c617d45ce8b6ad6cd2107de121df91c455b10ce6bba7a39b2", size = 29017 }
wheels = [
    { url = "https://files.pythonhosted.org/packages/88/e5/9714def18c3a411809771a3fbcec70bffa764b9675afb00048a620fca604/pywinpty-2.0.15-cp312-cp312-win_amd64.whl", hash = "sha256:83a8f20b430bbc5d8957249f875341a60219a4e971580f2ba694fbfb54a45ebc", size = 1405243 },
    { url = "https://files.pythonhosted.org/packages/fb/16/2ab7b3b7f55f3c6929e5f629e1a68362981e4e5fed592a2ed1cb4b4914a5/pywinpty-2.0.15-cp313-cp313-win_amd64.whl", hash = "sha256:ab5920877dd632c124b4ed17bc6dd6ef3b9f86cd492b963ffdb1a67b85b0f408", size = 1405020 },
    { url = "https://files.pythonhosted.org/packages/7c/16/edef3515dd2030db2795dbfbe392232c7a0f3dc41b98e92b38b42ba497c7/pywinpty-2.0.15-cp313-cp313t-win_amd64.whl", hash = "sha256:a4560ad8c01e537708d2790dbe7da7d986791de805d89dd0d3697ca59e9e4901", size = 1404151 },
]

[[package]]
name = "pyxdg"
version = "0.28"
source = { registry = "https://pypi.org/simple" }
sdist = { url = "https://files.pythonhosted.org/packages/b0/25/7998cd2dec731acbd438fbf91bc619603fc5188de0a9a17699a781840452/pyxdg-0.28.tar.gz", hash = "sha256:3267bb3074e934df202af2ee0868575484108581e6f3cb006af1da35395e88b4", size = 77776 }
wheels = [
    { url = "https://files.pythonhosted.org/packages/e5/8d/cf41b66a8110670e3ad03dab9b759704eeed07fa96e90fdc0357b2ba70e2/pyxdg-0.28-py2.py3-none-any.whl", hash = "sha256:bdaf595999a0178ecea4052b7f4195569c1ff4d344567bccdc12dfdf02d545ab", size = 49520 },
]

[[package]]
name = "pyyaml"
version = "6.0.2"
source = { registry = "https://pypi.org/simple" }
sdist = { url = "https://files.pythonhosted.org/packages/54/ed/79a089b6be93607fa5cdaedf301d7dfb23af5f25c398d5ead2525b063e17/pyyaml-6.0.2.tar.gz", hash = "sha256:d584d9ec91ad65861cc08d42e834324ef890a082e591037abe114850ff7bbc3e", size = 130631 }
wheels = [
    { url = "https://files.pythonhosted.org/packages/86/0c/c581167fc46d6d6d7ddcfb8c843a4de25bdd27e4466938109ca68492292c/PyYAML-6.0.2-cp312-cp312-macosx_10_9_x86_64.whl", hash = "sha256:c70c95198c015b85feafc136515252a261a84561b7b1d51e3384e0655ddf25ab", size = 183873 },
    { url = "https://files.pythonhosted.org/packages/a8/0c/38374f5bb272c051e2a69281d71cba6fdb983413e6758b84482905e29a5d/PyYAML-6.0.2-cp312-cp312-macosx_11_0_arm64.whl", hash = "sha256:ce826d6ef20b1bc864f0a68340c8b3287705cae2f8b4b1d932177dcc76721725", size = 173302 },
    { url = "https://files.pythonhosted.org/packages/c3/93/9916574aa8c00aa06bbac729972eb1071d002b8e158bd0e83a3b9a20a1f7/PyYAML-6.0.2-cp312-cp312-manylinux_2_17_aarch64.manylinux2014_aarch64.whl", hash = "sha256:1f71ea527786de97d1a0cc0eacd1defc0985dcf6b3f17bb77dcfc8c34bec4dc5", size = 739154 },
    { url = "https://files.pythonhosted.org/packages/95/0f/b8938f1cbd09739c6da569d172531567dbcc9789e0029aa070856f123984/PyYAML-6.0.2-cp312-cp312-manylinux_2_17_s390x.manylinux2014_s390x.whl", hash = "sha256:9b22676e8097e9e22e36d6b7bda33190d0d400f345f23d4065d48f4ca7ae0425", size = 766223 },
    { url = "https://files.pythonhosted.org/packages/b9/2b/614b4752f2e127db5cc206abc23a8c19678e92b23c3db30fc86ab731d3bd/PyYAML-6.0.2-cp312-cp312-manylinux_2_17_x86_64.manylinux2014_x86_64.whl", hash = "sha256:80bab7bfc629882493af4aa31a4cfa43a4c57c83813253626916b8c7ada83476", size = 767542 },
    { url = "https://files.pythonhosted.org/packages/d4/00/dd137d5bcc7efea1836d6264f049359861cf548469d18da90cd8216cf05f/PyYAML-6.0.2-cp312-cp312-musllinux_1_1_aarch64.whl", hash = "sha256:0833f8694549e586547b576dcfaba4a6b55b9e96098b36cdc7ebefe667dfed48", size = 731164 },
    { url = "https://files.pythonhosted.org/packages/c9/1f/4f998c900485e5c0ef43838363ba4a9723ac0ad73a9dc42068b12aaba4e4/PyYAML-6.0.2-cp312-cp312-musllinux_1_1_x86_64.whl", hash = "sha256:8b9c7197f7cb2738065c481a0461e50ad02f18c78cd75775628afb4d7137fb3b", size = 756611 },
    { url = "https://files.pythonhosted.org/packages/df/d1/f5a275fdb252768b7a11ec63585bc38d0e87c9e05668a139fea92b80634c/PyYAML-6.0.2-cp312-cp312-win32.whl", hash = "sha256:ef6107725bd54b262d6dedcc2af448a266975032bc85ef0172c5f059da6325b4", size = 140591 },
    { url = "https://files.pythonhosted.org/packages/0c/e8/4f648c598b17c3d06e8753d7d13d57542b30d56e6c2dedf9c331ae56312e/PyYAML-6.0.2-cp312-cp312-win_amd64.whl", hash = "sha256:7e7401d0de89a9a855c839bc697c079a4af81cf878373abd7dc625847d25cbd8", size = 156338 },
    { url = "https://files.pythonhosted.org/packages/ef/e3/3af305b830494fa85d95f6d95ef7fa73f2ee1cc8ef5b495c7c3269fb835f/PyYAML-6.0.2-cp313-cp313-macosx_10_13_x86_64.whl", hash = "sha256:efdca5630322a10774e8e98e1af481aad470dd62c3170801852d752aa7a783ba", size = 181309 },
    { url = "https://files.pythonhosted.org/packages/45/9f/3b1c20a0b7a3200524eb0076cc027a970d320bd3a6592873c85c92a08731/PyYAML-6.0.2-cp313-cp313-macosx_11_0_arm64.whl", hash = "sha256:50187695423ffe49e2deacb8cd10510bc361faac997de9efef88badc3bb9e2d1", size = 171679 },
    { url = "https://files.pythonhosted.org/packages/7c/9a/337322f27005c33bcb656c655fa78325b730324c78620e8328ae28b64d0c/PyYAML-6.0.2-cp313-cp313-manylinux_2_17_aarch64.manylinux2014_aarch64.whl", hash = "sha256:0ffe8360bab4910ef1b9e87fb812d8bc0a308b0d0eef8c8f44e0254ab3b07133", size = 733428 },
    { url = "https://files.pythonhosted.org/packages/a3/69/864fbe19e6c18ea3cc196cbe5d392175b4cf3d5d0ac1403ec3f2d237ebb5/PyYAML-6.0.2-cp313-cp313-manylinux_2_17_s390x.manylinux2014_s390x.whl", hash = "sha256:17e311b6c678207928d649faa7cb0d7b4c26a0ba73d41e99c4fff6b6c3276484", size = 763361 },
    { url = "https://files.pythonhosted.org/packages/04/24/b7721e4845c2f162d26f50521b825fb061bc0a5afcf9a386840f23ea19fa/PyYAML-6.0.2-cp313-cp313-manylinux_2_17_x86_64.manylinux2014_x86_64.whl", hash = "sha256:70b189594dbe54f75ab3a1acec5f1e3faa7e8cf2f1e08d9b561cb41b845f69d5", size = 759523 },
    { url = "https://files.pythonhosted.org/packages/2b/b2/e3234f59ba06559c6ff63c4e10baea10e5e7df868092bf9ab40e5b9c56b6/PyYAML-6.0.2-cp313-cp313-musllinux_1_1_aarch64.whl", hash = "sha256:41e4e3953a79407c794916fa277a82531dd93aad34e29c2a514c2c0c5fe971cc", size = 726660 },
    { url = "https://files.pythonhosted.org/packages/fe/0f/25911a9f080464c59fab9027482f822b86bf0608957a5fcc6eaac85aa515/PyYAML-6.0.2-cp313-cp313-musllinux_1_1_x86_64.whl", hash = "sha256:68ccc6023a3400877818152ad9a1033e3db8625d899c72eacb5a668902e4d652", size = 751597 },
    { url = "https://files.pythonhosted.org/packages/14/0d/e2c3b43bbce3cf6bd97c840b46088a3031085179e596d4929729d8d68270/PyYAML-6.0.2-cp313-cp313-win32.whl", hash = "sha256:bc2fa7c6b47d6bc618dd7fb02ef6fdedb1090ec036abab80d4681424b84c1183", size = 140527 },
    { url = "https://files.pythonhosted.org/packages/fa/de/02b54f42487e3d3c6efb3f89428677074ca7bf43aae402517bc7cca949f3/PyYAML-6.0.2-cp313-cp313-win_amd64.whl", hash = "sha256:8388ee1976c416731879ac16da0aff3f63b286ffdd57cdeb95f3f2e085687563", size = 156446 },
]

[[package]]
name = "pyzmq"
version = "26.3.0"
source = { registry = "https://pypi.org/simple" }
dependencies = [
    { name = "cffi", marker = "implementation_name == 'pypy'" },
]
sdist = { url = "https://files.pythonhosted.org/packages/3a/ed/c3876f3b3e8beba336214ce44e1efa1792dd537027cef24192ac2b077d7c/pyzmq-26.3.0.tar.gz", hash = "sha256:f1cd68b8236faab78138a8fc703f7ca0ad431b17a3fcac696358600d4e6243b3", size = 276733 }
wheels = [
    { url = "https://files.pythonhosted.org/packages/7b/03/7170c3814bb9106c1bca67700c731aaf1cd990fd2f0097c754acb600330e/pyzmq-26.3.0-cp312-cp312-macosx_10_15_universal2.whl", hash = "sha256:c80653332c6136da7f4d4e143975e74ac0fa14f851f716d90583bc19e8945cea", size = 1348354 },
    { url = "https://files.pythonhosted.org/packages/74/f3/908b17f9111cdc764aef1de3d36026a2984c46ed90c3c2c85f28b66142f0/pyzmq-26.3.0-cp312-cp312-manylinux_2_17_aarch64.manylinux2014_aarch64.whl", hash = "sha256:6e317ee1d4528a03506cb1c282cd9db73660a35b3564096de37de7350e7d87a7", size = 671056 },
    { url = "https://files.pythonhosted.org/packages/02/ad/afcb8484b65ceacd1609f709c2caeed31bd6c49261a7507cd5c175cc105f/pyzmq-26.3.0-cp312-cp312-manylinux_2_17_i686.manylinux2014_i686.whl", hash = "sha256:943a22ebb3daacb45f76a9bcca9a7b74e7d94608c0c0505da30af900b998ca8d", size = 908597 },
    { url = "https://files.pythonhosted.org/packages/a1/b5/4eeeae0aaaa6ef0c74cfa8b2273b53382bd858df6d99485f2fc8211e7002/pyzmq-26.3.0-cp312-cp312-manylinux_2_17_x86_64.manylinux2014_x86_64.whl", hash = "sha256:3fc9e71490d989144981ea21ef4fdfaa7b6aa84aff9632d91c736441ce2f6b00", size = 865260 },
    { url = "https://files.pythonhosted.org/packages/74/6a/63db856e93e3a3c3dc98a1de28a902cf1b21c7b0d3856cd5931d7cfd30af/pyzmq-26.3.0-cp312-cp312-manylinux_2_28_x86_64.whl", hash = "sha256:e281a8071a06888575a4eb523c4deeefdcd2f5fe4a2d47e02ac8bf3a5b49f695", size = 859916 },
    { url = "https://files.pythonhosted.org/packages/e1/ce/d522c9b46ee3746d4b98c81969c568c2c6296e931a65f2c87104b645654c/pyzmq-26.3.0-cp312-cp312-musllinux_1_1_aarch64.whl", hash = "sha256:be77efd735bb1064605be8dec6e721141c1421ef0b115ef54e493a64e50e9a52", size = 1201368 },
    { url = "https://files.pythonhosted.org/packages/5a/56/29dcd3647a39e933eb489fda261a1e2700a59d4a9432889a85166e15651c/pyzmq-26.3.0-cp312-cp312-musllinux_1_1_i686.whl", hash = "sha256:7a4ac2ffa34f1212dd586af90f4ba894e424f0cabb3a49cdcff944925640f6ac", size = 1512663 },
    { url = "https://files.pythonhosted.org/packages/6b/36/7c570698127a43398ed1b1832dada59496e633115016addbce5eda9938a6/pyzmq-26.3.0-cp312-cp312-musllinux_1_1_x86_64.whl", hash = "sha256:ba698c7c252af83b6bba9775035263f0df5f807f0404019916d4b71af8161f66", size = 1411693 },
    { url = "https://files.pythonhosted.org/packages/de/54/51d39bef85a7cdbca36227f7defdbfcdc5011b8361a3bfc0e8df431f5a5d/pyzmq-26.3.0-cp312-cp312-win32.whl", hash = "sha256:214038aaa88e801e54c2ef0cfdb2e6df27eb05f67b477380a452b595c5ecfa37", size = 581244 },
    { url = "https://files.pythonhosted.org/packages/f2/6a/9512b11a1d0c5648534f03d5ab0c3222f55dc9c192029c1cb00a0ca044e2/pyzmq-26.3.0-cp312-cp312-win_amd64.whl", hash = "sha256:bad7fe0372e505442482ca3ccbc0d6f38dae81b1650f57a0aa6bbee18e7df495", size = 643559 },
    { url = "https://files.pythonhosted.org/packages/27/9f/faf5c9cf91b61eeb82a5e919d024d3ac28a795c92cce817be264ccd757d3/pyzmq-26.3.0-cp312-cp312-win_arm64.whl", hash = "sha256:b7b578d604e79e99aa39495becea013fd043fa9f36e4b490efa951f3d847a24d", size = 557664 },
    { url = "https://files.pythonhosted.org/packages/37/16/97b8c5107bfccb39120e611671a452c9ff6e8626fb3f8d4c15afd652b6ae/pyzmq-26.3.0-cp313-cp313-macosx_10_15_universal2.whl", hash = "sha256:fa85953df84beb7b8b73cb3ec3f5d92b62687a09a8e71525c6734e020edf56fd", size = 1345691 },
    { url = "https://files.pythonhosted.org/packages/a5/61/d5572d95040c0bb5b31eed5b23f3f0f992d94e4e0de0cea62e3c7f3a85c1/pyzmq-26.3.0-cp313-cp313-manylinux_2_17_aarch64.manylinux2014_aarch64.whl", hash = "sha256:209d09f0ab6ddbcebe64630d1e6ca940687e736f443c265ae15bc4bfad833597", size = 670622 },
    { url = "https://files.pythonhosted.org/packages/1c/0c/f0235d27388aacf4ed8bcc1d574f6f2f629da0a20610faa0a8e9d363c2b0/pyzmq-26.3.0-cp313-cp313-manylinux_2_17_i686.manylinux2014_i686.whl", hash = "sha256:d35cc1086f1d4f907df85c6cceb2245cb39a04f69c3f375993363216134d76d4", size = 908683 },
    { url = "https://files.pythonhosted.org/packages/cb/52/664828f9586c396b857eec088d208230463e3dc991a24df6adbad98fbaa3/pyzmq-26.3.0-cp313-cp313-manylinux_2_17_x86_64.manylinux2014_x86_64.whl", hash = "sha256:b380e9087078ba91e45fb18cdd0c25275ffaa045cf63c947be0ddae6186bc9d9", size = 865212 },
    { url = "https://files.pythonhosted.org/packages/2b/14/213b2967030b7d7aecc32dd453830f98799b3cbf2b10a40232e9f22a6520/pyzmq-26.3.0-cp313-cp313-manylinux_2_28_x86_64.whl", hash = "sha256:6d64e74143587efe7c9522bb74d1448128fdf9897cc9b6d8b9927490922fd558", size = 860068 },
    { url = "https://files.pythonhosted.org/packages/aa/e5/ff50c8fade69d1c0469652832c626d1910668697642c10cb0e1b6183ef9a/pyzmq-26.3.0-cp313-cp313-musllinux_1_1_aarch64.whl", hash = "sha256:efba4f53ac7752eea6d8ca38a4ddac579e6e742fba78d1e99c12c95cd2acfc64", size = 1201303 },
    { url = "https://files.pythonhosted.org/packages/9a/e2/fff5e483be95ccc11a05781323e001e63ec15daec1d0f6f08de72ca534db/pyzmq-26.3.0-cp313-cp313-musllinux_1_1_i686.whl", hash = "sha256:9b0137a1c40da3b7989839f9b78a44de642cdd1ce20dcef341de174c8d04aa53", size = 1512892 },
    { url = "https://files.pythonhosted.org/packages/21/75/cc44d276e43136e5692e487c3c019f816e11ed445261e434217c28cc98c4/pyzmq-26.3.0-cp313-cp313-musllinux_1_1_x86_64.whl", hash = "sha256:a995404bd3982c089e57b428c74edd5bfc3b0616b3dbcd6a8e270f1ee2110f36", size = 1411736 },
    { url = "https://files.pythonhosted.org/packages/ee/1c/d070cbc9a7961fe772641c51bb3798d88cb1f8e20ca718407363462624cf/pyzmq-26.3.0-cp313-cp313-win32.whl", hash = "sha256:240b1634b9e530ef6a277d95cbca1a6922f44dfddc5f0a3cd6c722a8de867f14", size = 581214 },
    { url = "https://files.pythonhosted.org/packages/38/d3/91082f1151ff5b54e0bed40eb1a26f418530ab07ecaec4dbb83e3d9fa9a9/pyzmq-26.3.0-cp313-cp313-win_amd64.whl", hash = "sha256:fe67291775ea4c2883764ba467eb389c29c308c56b86c1e19e49c9e1ed0cbeca", size = 643412 },
    { url = "https://files.pythonhosted.org/packages/e0/cf/dabe68dfdf3e67bea6152eeec4b251cf899ee5b853cfb5c97e4719f9e6e9/pyzmq-26.3.0-cp313-cp313-win_arm64.whl", hash = "sha256:73ca9ae9a9011b714cf7650450cd9c8b61a135180b708904f1f0a05004543dce", size = 557444 },
    { url = "https://files.pythonhosted.org/packages/c0/56/e7576ac71c1566da4f4ec586351462a2bb202143fb074bf56df8fe85dcc3/pyzmq-26.3.0-cp313-cp313t-macosx_10_15_universal2.whl", hash = "sha256:fea7efbd7e49af9d7e5ed6c506dfc7de3d1a628790bd3a35fd0e3c904dc7d464", size = 1340288 },
    { url = "https://files.pythonhosted.org/packages/f1/ab/0bca97e94d420b5908968bc479e51c3686a9f80d8893450eefcd673b1b1d/pyzmq-26.3.0-cp313-cp313t-manylinux_2_17_aarch64.manylinux2014_aarch64.whl", hash = "sha256:c4430c7cba23bb0e2ee203eee7851c1654167d956fc6d4b3a87909ccaf3c5825", size = 662462 },
    { url = "https://files.pythonhosted.org/packages/ee/be/99e89b55863808da322ac3ab52d8e135dcf2241094aaa468bfe2923d5194/pyzmq-26.3.0-cp313-cp313t-manylinux_2_17_i686.manylinux2014_i686.whl", hash = "sha256:016d89bee8c7d566fad75516b4e53ec7c81018c062d4c51cd061badf9539be52", size = 896464 },
    { url = "https://files.pythonhosted.org/packages/38/d4/a4be06a313c8d6a5fe1d92975db30aca85f502e867fca392532e06a28c3c/pyzmq-26.3.0-cp313-cp313t-manylinux_2_17_x86_64.manylinux2014_x86_64.whl", hash = "sha256:04bfe59852d76d56736bfd10ac1d49d421ab8ed11030b4a0332900691507f557", size = 853432 },
    { url = "https://files.pythonhosted.org/packages/12/e6/e608b4c34106bbf5b3b382662ea90a43b2e23df0aa9c1f0fd4e21168d523/pyzmq-26.3.0-cp313-cp313t-manylinux_2_28_x86_64.whl", hash = "sha256:1fe05bd0d633a0f672bb28cb8b4743358d196792e1caf04973b7898a0d70b046", size = 845884 },
    { url = "https://files.pythonhosted.org/packages/c3/a9/d5e6355308ba529d9cd3576ee8bb3b2e2b726571748f515fbb8559401f5b/pyzmq-26.3.0-cp313-cp313t-musllinux_1_1_aarch64.whl", hash = "sha256:2aa1a9f236d5b835fb8642f27de95f9edcfd276c4bc1b6ffc84f27c6fb2e2981", size = 1191454 },
    { url = "https://files.pythonhosted.org/packages/6a/9a/a21dc6c73ac242e425709c1e0049368d8f5db5de7c1102a45f93f5c492b3/pyzmq-26.3.0-cp313-cp313t-musllinux_1_1_i686.whl", hash = "sha256:21399b31753bf321043ea60c360ed5052cc7be20739785b1dff1820f819e35b3", size = 1500397 },
    { url = "https://files.pythonhosted.org/packages/87/88/0236056156da0278c9ca2e2562463643597808b5bbd6c34009ba217e7e92/pyzmq-26.3.0-cp313-cp313t-musllinux_1_1_x86_64.whl", hash = "sha256:d015efcd96aca8882057e7e6f06224f79eecd22cad193d3e6a0a91ec67590d1f", size = 1398401 },
]

[[package]]
name = "rag"
version = "0.1.0"
source = { editable = "samples/rag" }
dependencies = [
    { name = "genkit" },
    { name = "genkit-plugin-firebase" },
    { name = "genkit-plugin-google-ai" },
    { name = "genkit-plugin-google-cloud" },
    { name = "genkit-plugin-ollama" },
    { name = "genkit-plugin-pinecone" },
    { name = "genkit-plugin-vertex-ai" },
    { name = "pydantic" },
]

[package.metadata]
requires-dist = [
    { name = "genkit", editable = "packages/genkit" },
    { name = "genkit-plugin-firebase", editable = "plugins/firebase" },
    { name = "genkit-plugin-google-ai", editable = "plugins/google-ai" },
    { name = "genkit-plugin-google-cloud", editable = "plugins/google-cloud" },
    { name = "genkit-plugin-ollama", editable = "plugins/ollama" },
    { name = "genkit-plugin-pinecone", editable = "plugins/pinecone" },
    { name = "genkit-plugin-vertex-ai", editable = "plugins/vertex-ai" },
    { name = "pydantic", specifier = ">=2.10.5" },
]

[[package]]
name = "readme-renderer"
version = "44.0"
source = { registry = "https://pypi.org/simple" }
dependencies = [
    { name = "docutils" },
    { name = "nh3" },
    { name = "pygments" },
]
sdist = { url = "https://files.pythonhosted.org/packages/5a/a9/104ec9234c8448c4379768221ea6df01260cd6c2ce13182d4eac531c8342/readme_renderer-44.0.tar.gz", hash = "sha256:8712034eabbfa6805cacf1402b4eeb2a73028f72d1166d6f5cb7f9c047c5d1e1", size = 32056 }
wheels = [
    { url = "https://files.pythonhosted.org/packages/e1/67/921ec3024056483db83953ae8e48079ad62b92db7880013ca77632921dd0/readme_renderer-44.0-py3-none-any.whl", hash = "sha256:2fbca89b81a08526aadf1357a8c2ae889ec05fb03f5da67f9769c9a592166151", size = 13310 },
]

[[package]]
name = "referencing"
version = "0.36.2"
source = { registry = "https://pypi.org/simple" }
dependencies = [
    { name = "attrs" },
    { name = "rpds-py" },
    { name = "typing-extensions", marker = "python_full_version < '3.13'" },
]
sdist = { url = "https://files.pythonhosted.org/packages/2f/db/98b5c277be99dd18bfd91dd04e1b759cad18d1a338188c936e92f921c7e2/referencing-0.36.2.tar.gz", hash = "sha256:df2e89862cd09deabbdba16944cc3f10feb6b3e6f18e902f7cc25609a34775aa", size = 74744 }
wheels = [
    { url = "https://files.pythonhosted.org/packages/c1/b1/3baf80dc6d2b7bc27a95a67752d0208e410351e3feb4eb78de5f77454d8d/referencing-0.36.2-py3-none-any.whl", hash = "sha256:e8699adbbf8b5c7de96d8ffa0eb5c158b3beafce084968e2ea8bb08c6794dcd0", size = 26775 },
]

[[package]]
name = "requests"
version = "2.32.3"
source = { registry = "https://pypi.org/simple" }
dependencies = [
    { name = "certifi" },
    { name = "charset-normalizer" },
    { name = "idna" },
    { name = "urllib3" },
]
sdist = { url = "https://files.pythonhosted.org/packages/63/70/2bf7780ad2d390a8d301ad0b550f1581eadbd9a20f896afe06353c2a2913/requests-2.32.3.tar.gz", hash = "sha256:55365417734eb18255590a9ff9eb97e9e1da868d4ccd6402399eaf68af20a760", size = 131218 }
wheels = [
    { url = "https://files.pythonhosted.org/packages/f9/9b/335f9764261e915ed497fcdeb11df5dfd6f7bf257d4a6a2a686d80da4d54/requests-2.32.3-py3-none-any.whl", hash = "sha256:70761cfe03c773ceb22aa2f671b4757976145175cdfca038c02654d061d6dcc6", size = 64928 },
]

[[package]]
name = "requests-toolbelt"
version = "1.0.0"
source = { registry = "https://pypi.org/simple" }
dependencies = [
    { name = "requests" },
]
sdist = { url = "https://files.pythonhosted.org/packages/f3/61/d7545dafb7ac2230c70d38d31cbfe4cc64f7144dc41f6e4e4b78ecd9f5bb/requests-toolbelt-1.0.0.tar.gz", hash = "sha256:7681a0a3d047012b5bdc0ee37d7f8f07ebe76ab08caeccfc3921ce23c88d5bc6", size = 206888 }
wheels = [
    { url = "https://files.pythonhosted.org/packages/3f/51/d4db610ef29373b879047326cbf6fa98b6c1969d6f6dc423279de2b1be2c/requests_toolbelt-1.0.0-py2.py3-none-any.whl", hash = "sha256:cccfdd665f0a24fcf4726e690f65639d272bb0637b9b92dfd91a5568ccf6bd06", size = 54481 },
]

[[package]]
name = "rfc3339-validator"
version = "0.1.4"
source = { registry = "https://pypi.org/simple" }
dependencies = [
    { name = "six" },
]
sdist = { url = "https://files.pythonhosted.org/packages/28/ea/a9387748e2d111c3c2b275ba970b735e04e15cdb1eb30693b6b5708c4dbd/rfc3339_validator-0.1.4.tar.gz", hash = "sha256:138a2abdf93304ad60530167e51d2dfb9549521a836871b88d7f4695d0022f6b", size = 5513 }
wheels = [
    { url = "https://files.pythonhosted.org/packages/7b/44/4e421b96b67b2daff264473f7465db72fbdf36a07e05494f50300cc7b0c6/rfc3339_validator-0.1.4-py2.py3-none-any.whl", hash = "sha256:24f6ec1eda14ef823da9e36ec7113124b39c04d50a4d3d3a3c2859577e7791fa", size = 3490 },
]

[[package]]
name = "rfc3986"
version = "2.0.0"
source = { registry = "https://pypi.org/simple" }
sdist = { url = "https://files.pythonhosted.org/packages/85/40/1520d68bfa07ab5a6f065a186815fb6610c86fe957bc065754e47f7b0840/rfc3986-2.0.0.tar.gz", hash = "sha256:97aacf9dbd4bfd829baad6e6309fa6573aaf1be3f6fa735c8ab05e46cecb261c", size = 49026 }
wheels = [
    { url = "https://files.pythonhosted.org/packages/ff/9a/9afaade874b2fa6c752c36f1548f718b5b83af81ed9b76628329dab81c1b/rfc3986-2.0.0-py2.py3-none-any.whl", hash = "sha256:50b1502b60e289cb37883f3dfd34532b8873c7de9f49bb546641ce9cbd256ebd", size = 31326 },
]

[[package]]
name = "rfc3986-validator"
version = "0.1.1"
source = { registry = "https://pypi.org/simple" }
sdist = { url = "https://files.pythonhosted.org/packages/da/88/f270de456dd7d11dcc808abfa291ecdd3f45ff44e3b549ffa01b126464d0/rfc3986_validator-0.1.1.tar.gz", hash = "sha256:3d44bde7921b3b9ec3ae4e3adca370438eccebc676456449b145d533b240d055", size = 6760 }
wheels = [
    { url = "https://files.pythonhosted.org/packages/9e/51/17023c0f8f1869d8806b979a2bffa3f861f26a3f1a66b094288323fba52f/rfc3986_validator-0.1.1-py2.py3-none-any.whl", hash = "sha256:2f235c432ef459970b4306369336b9d5dbdda31b510ca1e327636e01f528bfa9", size = 4242 },
]

[[package]]
name = "rich"
version = "13.9.4"
source = { registry = "https://pypi.org/simple" }
dependencies = [
    { name = "markdown-it-py" },
    { name = "pygments" },
]
sdist = { url = "https://files.pythonhosted.org/packages/ab/3a/0316b28d0761c6734d6bc14e770d85506c986c85ffb239e688eeaab2c2bc/rich-13.9.4.tar.gz", hash = "sha256:439594978a49a09530cff7ebc4b5c7103ef57baf48d5ea3184f21d9a2befa098", size = 223149 }
wheels = [
    { url = "https://files.pythonhosted.org/packages/19/71/39c7c0d87f8d4e6c020a393182060eaefeeae6c01dab6a84ec346f2567df/rich-13.9.4-py3-none-any.whl", hash = "sha256:6049d5e6ec054bf2779ab3358186963bac2ea89175919d699e378b99738c2a90", size = 242424 },
]

[[package]]
name = "rich-click"
version = "1.8.8"
source = { registry = "https://pypi.org/simple" }
dependencies = [
    { name = "click" },
    { name = "rich" },
    { name = "typing-extensions" },
]
sdist = { url = "https://files.pythonhosted.org/packages/a6/7a/4b78c5997f2a799a8c5c07f3b2145bbcda40115c4d35c76fbadd418a3c89/rich_click-1.8.8.tar.gz", hash = "sha256:547c618dea916620af05d4a6456da797fbde904c97901f44d2f32f89d85d6c84", size = 39066 }
wheels = [
    { url = "https://files.pythonhosted.org/packages/fa/69/963f0bf44a654f6465bdb66fb5a91051b0d7af9f742b5bd7202607165036/rich_click-1.8.8-py3-none-any.whl", hash = "sha256:205aabd5a98e64ab2c105dee9e368be27480ba004c7dfa2accd0ed44f9f1550e", size = 35747 },
]

[[package]]
name = "rpds-py"
version = "0.24.0"
source = { registry = "https://pypi.org/simple" }
sdist = { url = "https://files.pythonhosted.org/packages/0b/b3/52b213298a0ba7097c7ea96bee95e1947aa84cc816d48cebb539770cdf41/rpds_py-0.24.0.tar.gz", hash = "sha256:772cc1b2cd963e7e17e6cc55fe0371fb9c704d63e44cacec7b9b7f523b78919e", size = 26863 }
wheels = [
    { url = "https://files.pythonhosted.org/packages/1a/e0/1c55f4a3be5f1ca1a4fd1f3ff1504a1478c1ed48d84de24574c4fa87e921/rpds_py-0.24.0-cp312-cp312-macosx_10_12_x86_64.whl", hash = "sha256:d8551e733626afec514b5d15befabea0dd70a343a9f23322860c4f16a9430205", size = 366945 },
    { url = "https://files.pythonhosted.org/packages/39/1b/a3501574fbf29118164314dbc800d568b8c1c7b3258b505360e8abb3902c/rpds_py-0.24.0-cp312-cp312-macosx_11_0_arm64.whl", hash = "sha256:0e374c0ce0ca82e5b67cd61fb964077d40ec177dd2c4eda67dba130de09085c7", size = 351935 },
    { url = "https://files.pythonhosted.org/packages/dc/47/77d3d71c55f6a374edde29f1aca0b2e547325ed00a9da820cabbc9497d2b/rpds_py-0.24.0-cp312-cp312-manylinux_2_17_aarch64.manylinux2014_aarch64.whl", hash = "sha256:d69d003296df4840bd445a5d15fa5b6ff6ac40496f956a221c4d1f6f7b4bc4d9", size = 390817 },
    { url = "https://files.pythonhosted.org/packages/4e/ec/1e336ee27484379e19c7f9cc170f4217c608aee406d3ae3a2e45336bff36/rpds_py-0.24.0-cp312-cp312-manylinux_2_17_armv7l.manylinux2014_armv7l.whl", hash = "sha256:8212ff58ac6dfde49946bea57474a386cca3f7706fc72c25b772b9ca4af6b79e", size = 401983 },
    { url = "https://files.pythonhosted.org/packages/07/f8/39b65cbc272c635eaea6d393c2ad1ccc81c39eca2db6723a0ca4b2108fce/rpds_py-0.24.0-cp312-cp312-manylinux_2_17_ppc64le.manylinux2014_ppc64le.whl", hash = "sha256:528927e63a70b4d5f3f5ccc1fa988a35456eb5d15f804d276709c33fc2f19bda", size = 451719 },
    { url = "https://files.pythonhosted.org/packages/32/05/05c2b27dd9c30432f31738afed0300659cb9415db0ff7429b05dfb09bbde/rpds_py-0.24.0-cp312-cp312-manylinux_2_17_s390x.manylinux2014_s390x.whl", hash = "sha256:a824d2c7a703ba6daaca848f9c3d5cb93af0505be505de70e7e66829affd676e", size = 442546 },
    { url = "https://files.pythonhosted.org/packages/7d/e0/19383c8b5d509bd741532a47821c3e96acf4543d0832beba41b4434bcc49/rpds_py-0.24.0-cp312-cp312-manylinux_2_17_x86_64.manylinux2014_x86_64.whl", hash = "sha256:44d51febb7a114293ffd56c6cf4736cb31cd68c0fddd6aa303ed09ea5a48e029", size = 393695 },
    { url = "https://files.pythonhosted.org/packages/9d/15/39f14e96d94981d0275715ae8ea564772237f3fa89bc3c21e24de934f2c7/rpds_py-0.24.0-cp312-cp312-manylinux_2_5_i686.manylinux1_i686.whl", hash = "sha256:3fab5f4a2c64a8fb64fc13b3d139848817a64d467dd6ed60dcdd6b479e7febc9", size = 427218 },
    { url = "https://files.pythonhosted.org/packages/22/b9/12da7124905a680f690da7a9de6f11de770b5e359f5649972f7181c8bf51/rpds_py-0.24.0-cp312-cp312-musllinux_1_2_aarch64.whl", hash = "sha256:9be4f99bee42ac107870c61dfdb294d912bf81c3c6d45538aad7aecab468b6b7", size = 568062 },
    { url = "https://files.pythonhosted.org/packages/88/17/75229017a2143d915f6f803721a6d721eca24f2659c5718a538afa276b4f/rpds_py-0.24.0-cp312-cp312-musllinux_1_2_i686.whl", hash = "sha256:564c96b6076a98215af52f55efa90d8419cc2ef45d99e314fddefe816bc24f91", size = 596262 },
    { url = "https://files.pythonhosted.org/packages/aa/64/8e8a1d8bd1b6b638d6acb6d41ab2cec7f2067a5b8b4c9175703875159a7c/rpds_py-0.24.0-cp312-cp312-musllinux_1_2_x86_64.whl", hash = "sha256:75a810b7664c17f24bf2ffd7f92416c00ec84b49bb68e6a0d93e542406336b56", size = 564306 },
    { url = "https://files.pythonhosted.org/packages/68/1c/a7eac8d8ed8cb234a9b1064647824c387753343c3fab6ed7c83481ed0be7/rpds_py-0.24.0-cp312-cp312-win32.whl", hash = "sha256:f6016bd950be4dcd047b7475fdf55fb1e1f59fc7403f387be0e8123e4a576d30", size = 224281 },
    { url = "https://files.pythonhosted.org/packages/bb/46/b8b5424d1d21f2f2f3f2d468660085318d4f74a8df8289e3dd6ad224d488/rpds_py-0.24.0-cp312-cp312-win_amd64.whl", hash = "sha256:998c01b8e71cf051c28f5d6f1187abbdf5cf45fc0efce5da6c06447cba997034", size = 239719 },
    { url = "https://files.pythonhosted.org/packages/9d/c3/3607abc770395bc6d5a00cb66385a5479fb8cd7416ddef90393b17ef4340/rpds_py-0.24.0-cp313-cp313-macosx_10_12_x86_64.whl", hash = "sha256:3d2d8e4508e15fc05b31285c4b00ddf2e0eb94259c2dc896771966a163122a0c", size = 367072 },
    { url = "https://files.pythonhosted.org/packages/d8/35/8c7ee0fe465793e3af3298dc5a9f3013bd63e7a69df04ccfded8293a4982/rpds_py-0.24.0-cp313-cp313-macosx_11_0_arm64.whl", hash = "sha256:0f00c16e089282ad68a3820fd0c831c35d3194b7cdc31d6e469511d9bffc535c", size = 351919 },
    { url = "https://files.pythonhosted.org/packages/91/d3/7e1b972501eb5466b9aca46a9c31bcbbdc3ea5a076e9ab33f4438c1d069d/rpds_py-0.24.0-cp313-cp313-manylinux_2_17_aarch64.manylinux2014_aarch64.whl", hash = "sha256:951cc481c0c395c4a08639a469d53b7d4afa252529a085418b82a6b43c45c240", size = 390360 },
    { url = "https://files.pythonhosted.org/packages/a2/a8/ccabb50d3c91c26ad01f9b09a6a3b03e4502ce51a33867c38446df9f896b/rpds_py-0.24.0-cp313-cp313-manylinux_2_17_armv7l.manylinux2014_armv7l.whl", hash = "sha256:c9ca89938dff18828a328af41ffdf3902405a19f4131c88e22e776a8e228c5a8", size = 400704 },
    { url = "https://files.pythonhosted.org/packages/53/ae/5fa5bf0f3bc6ce21b5ea88fc0ecd3a439e7cb09dd5f9ffb3dbe1b6894fc5/rpds_py-0.24.0-cp313-cp313-manylinux_2_17_ppc64le.manylinux2014_ppc64le.whl", hash = "sha256:ed0ef550042a8dbcd657dfb284a8ee00f0ba269d3f2286b0493b15a5694f9fe8", size = 450839 },
    { url = "https://files.pythonhosted.org/packages/e3/ac/c4e18b36d9938247e2b54f6a03746f3183ca20e1edd7d3654796867f5100/rpds_py-0.24.0-cp313-cp313-manylinux_2_17_s390x.manylinux2014_s390x.whl", hash = "sha256:2b2356688e5d958c4d5cb964af865bea84db29971d3e563fb78e46e20fe1848b", size = 441494 },
    { url = "https://files.pythonhosted.org/packages/bf/08/b543969c12a8f44db6c0f08ced009abf8f519191ca6985509e7c44102e3c/rpds_py-0.24.0-cp313-cp313-manylinux_2_17_x86_64.manylinux2014_x86_64.whl", hash = "sha256:78884d155fd15d9f64f5d6124b486f3d3f7fd7cd71a78e9670a0f6f6ca06fb2d", size = 393185 },
    { url = "https://files.pythonhosted.org/packages/da/7e/f6eb6a7042ce708f9dfc781832a86063cea8a125bbe451d663697b51944f/rpds_py-0.24.0-cp313-cp313-manylinux_2_5_i686.manylinux1_i686.whl", hash = "sha256:6a4a535013aeeef13c5532f802708cecae8d66c282babb5cd916379b72110cf7", size = 426168 },
    { url = "https://files.pythonhosted.org/packages/38/b0/6cd2bb0509ac0b51af4bb138e145b7c4c902bb4b724d6fd143689d6e0383/rpds_py-0.24.0-cp313-cp313-musllinux_1_2_aarch64.whl", hash = "sha256:84e0566f15cf4d769dade9b366b7b87c959be472c92dffb70462dd0844d7cbad", size = 567622 },
    { url = "https://files.pythonhosted.org/packages/64/b0/c401f4f077547d98e8b4c2ec6526a80e7cb04f519d416430ec1421ee9e0b/rpds_py-0.24.0-cp313-cp313-musllinux_1_2_i686.whl", hash = "sha256:823e74ab6fbaa028ec89615ff6acb409e90ff45580c45920d4dfdddb069f2120", size = 595435 },
    { url = "https://files.pythonhosted.org/packages/9f/ec/7993b6e803294c87b61c85bd63e11142ccfb2373cf88a61ec602abcbf9d6/rpds_py-0.24.0-cp313-cp313-musllinux_1_2_x86_64.whl", hash = "sha256:c61a2cb0085c8783906b2f8b1f16a7e65777823c7f4d0a6aaffe26dc0d358dd9", size = 563762 },
    { url = "https://files.pythonhosted.org/packages/1f/29/4508003204cb2f461dc2b83dd85f8aa2b915bc98fe6046b9d50d4aa05401/rpds_py-0.24.0-cp313-cp313-win32.whl", hash = "sha256:60d9b630c8025b9458a9d114e3af579a2c54bd32df601c4581bd054e85258143", size = 223510 },
    { url = "https://files.pythonhosted.org/packages/f9/12/09e048d1814195e01f354155fb772fb0854bd3450b5f5a82224b3a319f0e/rpds_py-0.24.0-cp313-cp313-win_amd64.whl", hash = "sha256:6eea559077d29486c68218178ea946263b87f1c41ae7f996b1f30a983c476a5a", size = 239075 },
    { url = "https://files.pythonhosted.org/packages/d2/03/5027cde39bb2408d61e4dd0cf81f815949bb629932a6c8df1701d0257fc4/rpds_py-0.24.0-cp313-cp313t-macosx_10_12_x86_64.whl", hash = "sha256:d09dc82af2d3c17e7dd17120b202a79b578d79f2b5424bda209d9966efeed114", size = 362974 },
    { url = "https://files.pythonhosted.org/packages/bf/10/24d374a2131b1ffafb783e436e770e42dfdb74b69a2cd25eba8c8b29d861/rpds_py-0.24.0-cp313-cp313t-macosx_11_0_arm64.whl", hash = "sha256:5fc13b44de6419d1e7a7e592a4885b323fbc2f46e1f22151e3a8ed3b8b920405", size = 348730 },
    { url = "https://files.pythonhosted.org/packages/7a/d1/1ef88d0516d46cd8df12e5916966dbf716d5ec79b265eda56ba1b173398c/rpds_py-0.24.0-cp313-cp313t-manylinux_2_17_aarch64.manylinux2014_aarch64.whl", hash = "sha256:c347a20d79cedc0a7bd51c4d4b7dbc613ca4e65a756b5c3e57ec84bd43505b47", size = 387627 },
    { url = "https://files.pythonhosted.org/packages/4e/35/07339051b8b901ecefd449ebf8e5522e92bcb95e1078818cbfd9db8e573c/rpds_py-0.24.0-cp313-cp313t-manylinux_2_17_armv7l.manylinux2014_armv7l.whl", hash = "sha256:20f2712bd1cc26a3cc16c5a1bfee9ed1abc33d4cdf1aabd297fe0eb724df4272", size = 394094 },
    { url = "https://files.pythonhosted.org/packages/dc/62/ee89ece19e0ba322b08734e95441952062391065c157bbd4f8802316b4f1/rpds_py-0.24.0-cp313-cp313t-manylinux_2_17_ppc64le.manylinux2014_ppc64le.whl", hash = "sha256:aad911555286884be1e427ef0dc0ba3929e6821cbeca2194b13dc415a462c7fd", size = 449639 },
    { url = "https://files.pythonhosted.org/packages/15/24/b30e9f9e71baa0b9dada3a4ab43d567c6b04a36d1cb531045f7a8a0a7439/rpds_py-0.24.0-cp313-cp313t-manylinux_2_17_s390x.manylinux2014_s390x.whl", hash = "sha256:0aeb3329c1721c43c58cae274d7d2ca85c1690d89485d9c63a006cb79a85771a", size = 438584 },
    { url = "https://files.pythonhosted.org/packages/28/d9/49f7b8f3b4147db13961e19d5e30077cd0854ccc08487026d2cb2142aa4a/rpds_py-0.24.0-cp313-cp313t-manylinux_2_17_x86_64.manylinux2014_x86_64.whl", hash = "sha256:2a0f156e9509cee987283abd2296ec816225145a13ed0391df8f71bf1d789e2d", size = 391047 },
    { url = "https://files.pythonhosted.org/packages/49/b0/e66918d0972c33a259ba3cd7b7ff10ed8bd91dbcfcbec6367b21f026db75/rpds_py-0.24.0-cp313-cp313t-manylinux_2_5_i686.manylinux1_i686.whl", hash = "sha256:aa6800adc8204ce898c8a424303969b7aa6a5e4ad2789c13f8648739830323b7", size = 418085 },
    { url = "https://files.pythonhosted.org/packages/e1/6b/99ed7ea0a94c7ae5520a21be77a82306aac9e4e715d4435076ead07d05c6/rpds_py-0.24.0-cp313-cp313t-musllinux_1_2_aarch64.whl", hash = "sha256:a18fc371e900a21d7392517c6f60fe859e802547309e94313cd8181ad9db004d", size = 564498 },
    { url = "https://files.pythonhosted.org/packages/28/26/1cacfee6b800e6fb5f91acecc2e52f17dbf8b0796a7c984b4568b6d70e38/rpds_py-0.24.0-cp313-cp313t-musllinux_1_2_i686.whl", hash = "sha256:9168764133fd919f8dcca2ead66de0105f4ef5659cbb4fa044f7014bed9a1797", size = 590202 },
    { url = "https://files.pythonhosted.org/packages/a9/9e/57bd2f9fba04a37cef673f9a66b11ca8c43ccdd50d386c455cd4380fe461/rpds_py-0.24.0-cp313-cp313t-musllinux_1_2_x86_64.whl", hash = "sha256:5f6e3cec44ba05ee5cbdebe92d052f69b63ae792e7d05f1020ac5e964394080c", size = 561771 },
    { url = "https://files.pythonhosted.org/packages/9f/cf/b719120f375ab970d1c297dbf8de1e3c9edd26fe92c0ed7178dd94b45992/rpds_py-0.24.0-cp313-cp313t-win32.whl", hash = "sha256:8ebc7e65ca4b111d928b669713865f021b7773350eeac4a31d3e70144297baba", size = 221195 },
    { url = "https://files.pythonhosted.org/packages/2d/e5/22865285789f3412ad0c3d7ec4dc0a3e86483b794be8a5d9ed5a19390900/rpds_py-0.24.0-cp313-cp313t-win_amd64.whl", hash = "sha256:675269d407a257b8c00a6b58205b72eec8231656506c56fd429d924ca00bb350", size = 237354 },
]

[[package]]
name = "rsa"
version = "4.9"
source = { registry = "https://pypi.org/simple" }
dependencies = [
    { name = "pyasn1" },
]
sdist = { url = "https://files.pythonhosted.org/packages/aa/65/7d973b89c4d2351d7fb232c2e452547ddfa243e93131e7cfa766da627b52/rsa-4.9.tar.gz", hash = "sha256:e38464a49c6c85d7f1351b0126661487a7e0a14a50f1675ec50eb34d4f20ef21", size = 29711 }
wheels = [
    { url = "https://files.pythonhosted.org/packages/49/97/fa78e3d2f65c02c8e1268b9aba606569fe97f6c8f7c2d74394553347c145/rsa-4.9-py3-none-any.whl", hash = "sha256:90260d9058e514786967344d0ef75fa8727eed8a7d2e43ce9f4bcf1b536174f7", size = 34315 },
]

[[package]]
name = "ruff"
version = "0.11.2"
source = { registry = "https://pypi.org/simple" }
sdist = { url = "https://files.pythonhosted.org/packages/90/61/fb87430f040e4e577e784e325351186976516faef17d6fcd921fe28edfd7/ruff-0.11.2.tar.gz", hash = "sha256:ec47591497d5a1050175bdf4e1a4e6272cddff7da88a2ad595e1e326041d8d94", size = 3857511 }
wheels = [
    { url = "https://files.pythonhosted.org/packages/62/99/102578506f0f5fa29fd7e0df0a273864f79af044757aef73d1cae0afe6ad/ruff-0.11.2-py3-none-linux_armv6l.whl", hash = "sha256:c69e20ea49e973f3afec2c06376eb56045709f0212615c1adb0eda35e8a4e477", size = 10113146 },
    { url = "https://files.pythonhosted.org/packages/74/ad/5cd4ba58ab602a579997a8494b96f10f316e874d7c435bcc1a92e6da1b12/ruff-0.11.2-py3-none-macosx_10_12_x86_64.whl", hash = "sha256:2c5424cc1c4eb1d8ecabe6d4f1b70470b4f24a0c0171356290b1953ad8f0e272", size = 10867092 },
    { url = "https://files.pythonhosted.org/packages/fc/3e/d3f13619e1d152c7b600a38c1a035e833e794c6625c9a6cea6f63dbf3af4/ruff-0.11.2-py3-none-macosx_11_0_arm64.whl", hash = "sha256:ecf20854cc73f42171eedb66f006a43d0a21bfb98a2523a809931cda569552d9", size = 10224082 },
    { url = "https://files.pythonhosted.org/packages/90/06/f77b3d790d24a93f38e3806216f263974909888fd1e826717c3ec956bbcd/ruff-0.11.2-py3-none-manylinux_2_17_aarch64.manylinux2014_aarch64.whl", hash = "sha256:0c543bf65d5d27240321604cee0633a70c6c25c9a2f2492efa9f6d4b8e4199bb", size = 10394818 },
    { url = "https://files.pythonhosted.org/packages/99/7f/78aa431d3ddebfc2418cd95b786642557ba8b3cb578c075239da9ce97ff9/ruff-0.11.2-py3-none-manylinux_2_17_armv7l.manylinux2014_armv7l.whl", hash = "sha256:20967168cc21195db5830b9224be0e964cc9c8ecf3b5a9e3ce19876e8d3a96e3", size = 9952251 },
    { url = "https://files.pythonhosted.org/packages/30/3e/f11186d1ddfaca438c3bbff73c6a2fdb5b60e6450cc466129c694b0ab7a2/ruff-0.11.2-py3-none-manylinux_2_17_i686.manylinux2014_i686.whl", hash = "sha256:955a9ce63483999d9f0b8f0b4a3ad669e53484232853054cc8b9d51ab4c5de74", size = 11563566 },
    { url = "https://files.pythonhosted.org/packages/22/6c/6ca91befbc0a6539ee133d9a9ce60b1a354db12c3c5d11cfdbf77140f851/ruff-0.11.2-py3-none-manylinux_2_17_ppc64.manylinux2014_ppc64.whl", hash = "sha256:86b3a27c38b8fce73bcd262b0de32e9a6801b76d52cdb3ae4c914515f0cef608", size = 12208721 },
    { url = "https://files.pythonhosted.org/packages/19/b0/24516a3b850d55b17c03fc399b681c6a549d06ce665915721dc5d6458a5c/ruff-0.11.2-py3-none-manylinux_2_17_ppc64le.manylinux2014_ppc64le.whl", hash = "sha256:a3b66a03b248c9fcd9d64d445bafdf1589326bee6fc5c8e92d7562e58883e30f", size = 11662274 },
    { url = "https://files.pythonhosted.org/packages/d7/65/76be06d28ecb7c6070280cef2bcb20c98fbf99ff60b1c57d2fb9b8771348/ruff-0.11.2-py3-none-manylinux_2_17_s390x.manylinux2014_s390x.whl", hash = "sha256:0397c2672db015be5aa3d4dac54c69aa012429097ff219392c018e21f5085147", size = 13792284 },
    { url = "https://files.pythonhosted.org/packages/ce/d2/4ceed7147e05852876f3b5f3fdc23f878ce2b7e0b90dd6e698bda3d20787/ruff-0.11.2-py3-none-manylinux_2_17_x86_64.manylinux2014_x86_64.whl", hash = "sha256:869bcf3f9abf6457fbe39b5a37333aa4eecc52a3b99c98827ccc371a8e5b6f1b", size = 11327861 },
    { url = "https://files.pythonhosted.org/packages/c4/78/4935ecba13706fd60ebe0e3dc50371f2bdc3d9bc80e68adc32ff93914534/ruff-0.11.2-py3-none-musllinux_1_2_aarch64.whl", hash = "sha256:2a2b50ca35457ba785cd8c93ebbe529467594087b527a08d487cf0ee7b3087e9", size = 10276560 },
    { url = "https://files.pythonhosted.org/packages/81/7f/1b2435c3f5245d410bb5dc80f13ec796454c21fbda12b77d7588d5cf4e29/ruff-0.11.2-py3-none-musllinux_1_2_armv7l.whl", hash = "sha256:7c69c74bf53ddcfbc22e6eb2f31211df7f65054bfc1f72288fc71e5f82db3eab", size = 9945091 },
    { url = "https://files.pythonhosted.org/packages/39/c4/692284c07e6bf2b31d82bb8c32f8840f9d0627d92983edaac991a2b66c0a/ruff-0.11.2-py3-none-musllinux_1_2_i686.whl", hash = "sha256:6e8fb75e14560f7cf53b15bbc55baf5ecbe373dd5f3aab96ff7aa7777edd7630", size = 10977133 },
    { url = "https://files.pythonhosted.org/packages/94/cf/8ab81cb7dd7a3b0a3960c2769825038f3adcd75faf46dd6376086df8b128/ruff-0.11.2-py3-none-musllinux_1_2_x86_64.whl", hash = "sha256:842a472d7b4d6f5924e9297aa38149e5dcb1e628773b70e6387ae2c97a63c58f", size = 11378514 },
    { url = "https://files.pythonhosted.org/packages/d9/3a/a647fa4f316482dacf2fd68e8a386327a33d6eabd8eb2f9a0c3d291ec549/ruff-0.11.2-py3-none-win32.whl", hash = "sha256:aca01ccd0eb5eb7156b324cfaa088586f06a86d9e5314b0eb330cb48415097cc", size = 10319835 },
    { url = "https://files.pythonhosted.org/packages/86/54/3c12d3af58012a5e2cd7ebdbe9983f4834af3f8cbea0e8a8c74fa1e23b2b/ruff-0.11.2-py3-none-win_amd64.whl", hash = "sha256:3170150172a8f994136c0c66f494edf199a0bbea7a409f649e4bc8f4d7084080", size = 11373713 },
    { url = "https://files.pythonhosted.org/packages/d6/d4/dd813703af8a1e2ac33bf3feb27e8a5ad514c9f219df80c64d69807e7f71/ruff-0.11.2-py3-none-win_arm64.whl", hash = "sha256:52933095158ff328f4c77af3d74f0379e34fd52f175144cefc1b192e7ccd32b4", size = 10441990 },
]

[[package]]
name = "secretstorage"
version = "3.3.3"
source = { registry = "https://pypi.org/simple" }
dependencies = [
    { name = "cryptography" },
    { name = "jeepney" },
]
sdist = { url = "https://files.pythonhosted.org/packages/53/a4/f48c9d79cb507ed1373477dbceaba7401fd8a23af63b837fa61f1dcd3691/SecretStorage-3.3.3.tar.gz", hash = "sha256:2403533ef369eca6d2ba81718576c5e0f564d5cca1b58f73a8b23e7d4eeebd77", size = 19739 }
wheels = [
    { url = "https://files.pythonhosted.org/packages/54/24/b4293291fa1dd830f353d2cb163295742fa87f179fcc8a20a306a81978b7/SecretStorage-3.3.3-py3-none-any.whl", hash = "sha256:f356e6628222568e3af06f2eba8df495efa13b3b63081dafd4f7d9a7b7bc9f99", size = 15221 },
]

[[package]]
name = "semantic-version"
version = "2.10.0"
source = { registry = "https://pypi.org/simple" }
sdist = { url = "https://files.pythonhosted.org/packages/7d/31/f2289ce78b9b473d582568c234e104d2a342fd658cc288a7553d83bb8595/semantic_version-2.10.0.tar.gz", hash = "sha256:bdabb6d336998cbb378d4b9db3a4b56a1e3235701dc05ea2690d9a997ed5041c", size = 52289 }
wheels = [
    { url = "https://files.pythonhosted.org/packages/6a/23/8146aad7d88f4fcb3a6218f41a60f6c2d4e3a72de72da1825dc7c8f7877c/semantic_version-2.10.0-py2.py3-none-any.whl", hash = "sha256:de78a3b8e0feda74cabc54aab2da702113e33ac9d9eb9d2389bcf1f58b7d9177", size = 15552 },
]

[[package]]
name = "send2trash"
version = "1.8.3"
source = { registry = "https://pypi.org/simple" }
sdist = { url = "https://files.pythonhosted.org/packages/fd/3a/aec9b02217bb79b87bbc1a21bc6abc51e3d5dcf65c30487ac96c0908c722/Send2Trash-1.8.3.tar.gz", hash = "sha256:b18e7a3966d99871aefeb00cfbcfdced55ce4871194810fc71f4aa484b953abf", size = 17394 }
wheels = [
    { url = "https://files.pythonhosted.org/packages/40/b0/4562db6223154aa4e22f939003cb92514c79f3d4dccca3444253fd17f902/Send2Trash-1.8.3-py3-none-any.whl", hash = "sha256:0c31227e0bd08961c7665474a3d1ef7193929fedda4233843689baa056be46c9", size = 18072 },
]

[[package]]
name = "setuptools"
version = "78.1.0"
source = { registry = "https://pypi.org/simple" }
sdist = { url = "https://files.pythonhosted.org/packages/a9/5a/0db4da3bc908df06e5efae42b44e75c81dd52716e10192ff36d0c1c8e379/setuptools-78.1.0.tar.gz", hash = "sha256:18fd474d4a82a5f83dac888df697af65afa82dec7323d09c3e37d1f14288da54", size = 1367827 }
wheels = [
    { url = "https://files.pythonhosted.org/packages/54/21/f43f0a1fa8b06b32812e0975981f4677d28e0f3271601dc88ac5a5b83220/setuptools-78.1.0-py3-none-any.whl", hash = "sha256:3e386e96793c8702ae83d17b853fb93d3e09ef82ec62722e61da5cd22376dcd8", size = 1256108 },
]

[[package]]
name = "shapely"
version = "2.0.7"
source = { registry = "https://pypi.org/simple" }
dependencies = [
    { name = "numpy" },
]
sdist = { url = "https://files.pythonhosted.org/packages/21/c0/a911d1fd765d07a2b6769ce155219a281bfbe311584ebe97340d75c5bdb1/shapely-2.0.7.tar.gz", hash = "sha256:28fe2997aab9a9dc026dc6a355d04e85841546b2a5d232ed953e3321ab958ee5", size = 283413 }
wheels = [
    { url = "https://files.pythonhosted.org/packages/4f/3e/ea100eec5811bafd0175eb21828a3be5b0960f65250f4474391868be7c0f/shapely-2.0.7-cp312-cp312-macosx_10_13_x86_64.whl", hash = "sha256:4c2b9859424facbafa54f4a19b625a752ff958ab49e01bc695f254f7db1835fa", size = 1482451 },
    { url = "https://files.pythonhosted.org/packages/ce/53/c6a3487716fd32e1f813d2a9608ba7b72a8a52a6966e31c6443480a1d016/shapely-2.0.7-cp312-cp312-macosx_11_0_arm64.whl", hash = "sha256:5aed1c6764f51011d69a679fdf6b57e691371ae49ebe28c3edb5486537ffbd51", size = 1345765 },
    { url = "https://files.pythonhosted.org/packages/fd/dd/b35d7891d25cc11066a70fb8d8169a6a7fca0735dd9b4d563a84684969a3/shapely-2.0.7-cp312-cp312-manylinux_2_17_aarch64.manylinux2014_aarch64.whl", hash = "sha256:73c9ae8cf443187d784d57202199bf9fd2d4bb7d5521fe8926ba40db1bc33e8e", size = 2421540 },
    { url = "https://files.pythonhosted.org/packages/62/de/8dbd7df60eb23cb983bb698aac982944b3d602ef0ce877a940c269eae34e/shapely-2.0.7-cp312-cp312-manylinux_2_17_x86_64.manylinux2014_x86_64.whl", hash = "sha256:a9469f49ff873ef566864cb3516091881f217b5d231c8164f7883990eec88b73", size = 2525741 },
    { url = "https://files.pythonhosted.org/packages/96/64/faf0413ebc7a84fe7a0790bf39ec0b02b40132b68e57aba985c0b6e4e7b6/shapely-2.0.7-cp312-cp312-win32.whl", hash = "sha256:6bca5095e86be9d4ef3cb52d56bdd66df63ff111d580855cb8546f06c3c907cd", size = 1296552 },
    { url = "https://files.pythonhosted.org/packages/63/05/8a1c279c226d6ad7604d9e237713dd21788eab96db97bf4ce0ea565e5596/shapely-2.0.7-cp312-cp312-win_amd64.whl", hash = "sha256:f86e2c0259fe598c4532acfcf638c1f520fa77c1275912bbc958faecbf00b108", size = 1443464 },
    { url = "https://files.pythonhosted.org/packages/c6/21/abea43effbfe11f792e44409ee9ad7635aa93ef1c8ada0ef59b3c1c3abad/shapely-2.0.7-cp313-cp313-macosx_10_13_x86_64.whl", hash = "sha256:a0c09e3e02f948631c7763b4fd3dd175bc45303a0ae04b000856dedebefe13cb", size = 1481618 },
    { url = "https://files.pythonhosted.org/packages/d9/71/af688798da36fe355a6e6ffe1d4628449cb5fa131d57fc169bcb614aeee7/shapely-2.0.7-cp313-cp313-macosx_11_0_arm64.whl", hash = "sha256:06ff6020949b44baa8fc2e5e57e0f3d09486cd5c33b47d669f847c54136e7027", size = 1345159 },
    { url = "https://files.pythonhosted.org/packages/67/47/f934fe2b70d31bb9774ad4376e34f81666deed6b811306ff574faa3d115e/shapely-2.0.7-cp313-cp313-manylinux_2_17_aarch64.manylinux2014_aarch64.whl", hash = "sha256:5d6dbf096f961ca6bec5640e22e65ccdec11e676344e8157fe7d636e7904fd36", size = 2410267 },
    { url = "https://files.pythonhosted.org/packages/f5/8a/2545cc2a30afc63fc6176c1da3b76af28ef9c7358ed4f68f7c6a9d86cf5b/shapely-2.0.7-cp313-cp313-manylinux_2_17_x86_64.manylinux2014_x86_64.whl", hash = "sha256:adeddfb1e22c20548e840403e5e0b3d9dc3daf66f05fa59f1fcf5b5f664f0e98", size = 2514128 },
    { url = "https://files.pythonhosted.org/packages/87/54/2344ce7da39676adec94e84fbaba92a8f1664e4ae2d33bd404dafcbe607f/shapely-2.0.7-cp313-cp313-win32.whl", hash = "sha256:a7f04691ce1c7ed974c2f8b34a1fe4c3c5dfe33128eae886aa32d730f1ec1913", size = 1295783 },
    { url = "https://files.pythonhosted.org/packages/d7/1e/6461e5cfc8e73ae165b8cff6eb26a4d65274fad0e1435137c5ba34fe4e88/shapely-2.0.7-cp313-cp313-win_amd64.whl", hash = "sha256:aaaf5f7e6cc234c1793f2a2760da464b604584fb58c6b6d7d94144fd2692d67e", size = 1442300 },
]

[[package]]
name = "six"
version = "1.17.0"
source = { registry = "https://pypi.org/simple" }
sdist = { url = "https://files.pythonhosted.org/packages/94/e7/b2c673351809dca68a0e064b6af791aa332cf192da575fd474ed7d6f16a2/six-1.17.0.tar.gz", hash = "sha256:ff70335d468e7eb6ec65b95b99d3a2836546063f63acc5171de367e834932a81", size = 34031 }
wheels = [
    { url = "https://files.pythonhosted.org/packages/b7/ce/149a00dd41f10bc29e5921b496af8b574d8413afcd5e30dfa0ed46c2cc5e/six-1.17.0-py2.py3-none-any.whl", hash = "sha256:4721f391ed90541fddacab5acf947aa0d3dc7d27b2e1e8eda2be8970586c3274", size = 11050 },
]

[[package]]
name = "sniffio"
version = "1.3.1"
source = { registry = "https://pypi.org/simple" }
sdist = { url = "https://files.pythonhosted.org/packages/a2/87/a6771e1546d97e7e041b6ae58d80074f81b7d5121207425c964ddf5cfdbd/sniffio-1.3.1.tar.gz", hash = "sha256:f4324edc670a0f49750a81b895f35c3adb843cca46f0530f79fc1babb23789dc", size = 20372 }
wheels = [
    { url = "https://files.pythonhosted.org/packages/e9/44/75a9c9421471a6c4805dbf2356f7c181a29c1879239abab1ea2cc8f38b40/sniffio-1.3.1-py3-none-any.whl", hash = "sha256:2f6da418d1f1e0fddd844478f41680e794e6051915791a034ff65e5f100525a2", size = 10235 },
]

[[package]]
name = "soupsieve"
version = "2.6"
source = { registry = "https://pypi.org/simple" }
sdist = { url = "https://files.pythonhosted.org/packages/d7/ce/fbaeed4f9fb8b2daa961f90591662df6a86c1abf25c548329a86920aedfb/soupsieve-2.6.tar.gz", hash = "sha256:e2e68417777af359ec65daac1057404a3c8a5455bb8abc36f1a9866ab1a51abb", size = 101569 }
wheels = [
    { url = "https://files.pythonhosted.org/packages/d1/c2/fe97d779f3ef3b15f05c94a2f1e3d21732574ed441687474db9d342a7315/soupsieve-2.6-py3-none-any.whl", hash = "sha256:e72c4ff06e4fb6e4b5a9f0f55fe6e81514581fca1515028625d0f299c602ccc9", size = 36186 },
]

[[package]]
name = "sse-starlette"
version = "2.2.1"
source = { registry = "https://pypi.org/simple" }
dependencies = [
    { name = "anyio" },
    { name = "starlette" },
]
sdist = { url = "https://files.pythonhosted.org/packages/71/a4/80d2a11af59fe75b48230846989e93979c892d3a20016b42bb44edb9e398/sse_starlette-2.2.1.tar.gz", hash = "sha256:54470d5f19274aeed6b2d473430b08b4b379ea851d953b11d7f1c4a2c118b419", size = 17376 }
wheels = [
    { url = "https://files.pythonhosted.org/packages/d9/e0/5b8bd393f27f4a62461c5cf2479c75a2cc2ffa330976f9f00f5f6e4f50eb/sse_starlette-2.2.1-py3-none-any.whl", hash = "sha256:6410a3d3ba0c89e7675d4c273a301d64649c03a5ef1ca101f10b47f895fd0e99", size = 10120 },
]

[[package]]
name = "stack-data"
version = "0.6.3"
source = { registry = "https://pypi.org/simple" }
dependencies = [
    { name = "asttokens" },
    { name = "executing" },
    { name = "pure-eval" },
]
sdist = { url = "https://files.pythonhosted.org/packages/28/e3/55dcc2cfbc3ca9c29519eb6884dd1415ecb53b0e934862d3559ddcb7e20b/stack_data-0.6.3.tar.gz", hash = "sha256:836a778de4fec4dcd1dcd89ed8abff8a221f58308462e1c4aa2a3cf30148f0b9", size = 44707 }
wheels = [
    { url = "https://files.pythonhosted.org/packages/f1/7b/ce1eafaf1a76852e2ec9b22edecf1daa58175c090266e9f6c64afcd81d91/stack_data-0.6.3-py3-none-any.whl", hash = "sha256:d5558e0c25a4cb0853cddad3d77da9891a08cb85dd9f9f91b9f8cd66e511e695", size = 24521 },
]

[[package]]
name = "starlette"
version = "0.46.1"
source = { registry = "https://pypi.org/simple" }
dependencies = [
    { name = "anyio" },
]
sdist = { url = "https://files.pythonhosted.org/packages/04/1b/52b27f2e13ceedc79a908e29eac426a63465a1a01248e5f24aa36a62aeb3/starlette-0.46.1.tar.gz", hash = "sha256:3c88d58ee4bd1bb807c0d1acb381838afc7752f9ddaec81bbe4383611d833230", size = 2580102 }
wheels = [
    { url = "https://files.pythonhosted.org/packages/a0/4b/528ccf7a982216885a1ff4908e886b8fb5f19862d1962f56a3fce2435a70/starlette-0.46.1-py3-none-any.whl", hash = "sha256:77c74ed9d2720138b25875133f3a2dae6d854af2ec37dceb56aef370c1d8a227", size = 71995 },
]

[[package]]
name = "structlog"
version = "25.2.0"
source = { registry = "https://pypi.org/simple" }
sdist = { url = "https://files.pythonhosted.org/packages/78/b8/d3670aec25747e32d54cd5258102ae0d69b9c61c79e7aa326be61a570d0d/structlog-25.2.0.tar.gz", hash = "sha256:d9f9776944207d1035b8b26072b9b140c63702fd7aa57c2f85d28ab701bd8e92", size = 1367438 }
wheels = [
    { url = "https://files.pythonhosted.org/packages/51/eb/244741c1abf7b4092686db0798a4c43491298f40ddec4226f5c4f6b5d3eb/structlog-25.2.0-py3-none-any.whl", hash = "sha256:0fecea2e345d5d491b72f3db2e5fcd6393abfc8cd06a4851f21fcd4d1a99f437", size = 68448 },
]

[[package]]
name = "terminado"
version = "0.18.1"
source = { registry = "https://pypi.org/simple" }
dependencies = [
    { name = "ptyprocess", marker = "os_name != 'nt'" },
    { name = "pywinpty", marker = "os_name == 'nt'" },
    { name = "tornado" },
]
sdist = { url = "https://files.pythonhosted.org/packages/8a/11/965c6fd8e5cc254f1fe142d547387da17a8ebfd75a3455f637c663fb38a0/terminado-0.18.1.tar.gz", hash = "sha256:de09f2c4b85de4765f7714688fff57d3e75bad1f909b589fde880460c753fd2e", size = 32701 }
wheels = [
    { url = "https://files.pythonhosted.org/packages/6a/9e/2064975477fdc887e47ad42157e214526dcad8f317a948dee17e1659a62f/terminado-0.18.1-py3-none-any.whl", hash = "sha256:a4468e1b37bb318f8a86514f65814e1afc977cf29b3992a4500d9dd305dcceb0", size = 14154 },
]

[[package]]
name = "tinycss2"
version = "1.4.0"
source = { registry = "https://pypi.org/simple" }
dependencies = [
    { name = "webencodings" },
]
sdist = { url = "https://files.pythonhosted.org/packages/7a/fd/7a5ee21fd08ff70d3d33a5781c255cbe779659bd03278feb98b19ee550f4/tinycss2-1.4.0.tar.gz", hash = "sha256:10c0972f6fc0fbee87c3edb76549357415e94548c1ae10ebccdea16fb404a9b7", size = 87085 }
wheels = [
    { url = "https://files.pythonhosted.org/packages/e6/34/ebdc18bae6aa14fbee1a08b63c015c72b64868ff7dae68808ab500c492e2/tinycss2-1.4.0-py3-none-any.whl", hash = "sha256:3a49cf47b7675da0b15d0c6e1df8df4ebd96e9394bb905a5775adb0d884c5289", size = 26610 },
]

[[package]]
name = "toml"
version = "0.10.2"
source = { registry = "https://pypi.org/simple" }
sdist = { url = "https://files.pythonhosted.org/packages/be/ba/1f744cdc819428fc6b5084ec34d9b30660f6f9daaf70eead706e3203ec3c/toml-0.10.2.tar.gz", hash = "sha256:b3bda1d108d5dd99f4a20d24d9c348e91c4db7ab1b749200bded2f839ccbe68f", size = 22253 }
wheels = [
    { url = "https://files.pythonhosted.org/packages/44/6f/7120676b6d73228c96e17f1f794d8ab046fc910d781c8d151120c3f1569e/toml-0.10.2-py2.py3-none-any.whl", hash = "sha256:806143ae5bfb6a3c6e736a764057db0e6a0e05e338b5630894a5f779cabb4f9b", size = 16588 },
]

[[package]]
name = "tool-interrupt"
version = "0.1.0"
source = { editable = "samples/tool-interrupts" }
dependencies = [
    { name = "genkit" },
    { name = "genkit-plugin-google-ai" },
    { name = "genkit-plugin-google-genai" },
    { name = "pydantic" },
]

[package.metadata]
requires-dist = [
    { name = "genkit", editable = "packages/genkit" },
    { name = "genkit-plugin-google-ai", editable = "plugins/google-ai" },
    { name = "genkit-plugin-google-genai", editable = "plugins/google-genai" },
    { name = "pydantic", specifier = ">=2.10.5" },
]

[[package]]
name = "tornado"
version = "6.4.2"
source = { registry = "https://pypi.org/simple" }
sdist = { url = "https://files.pythonhosted.org/packages/59/45/a0daf161f7d6f36c3ea5fc0c2de619746cc3dd4c76402e9db545bd920f63/tornado-6.4.2.tar.gz", hash = "sha256:92bad5b4746e9879fd7bf1eb21dce4e3fc5128d71601f80005afa39237ad620b", size = 501135 }
wheels = [
    { url = "https://files.pythonhosted.org/packages/26/7e/71f604d8cea1b58f82ba3590290b66da1e72d840aeb37e0d5f7291bd30db/tornado-6.4.2-cp38-abi3-macosx_10_9_universal2.whl", hash = "sha256:e828cce1123e9e44ae2a50a9de3055497ab1d0aeb440c5ac23064d9e44880da1", size = 436299 },
    { url = "https://files.pythonhosted.org/packages/96/44/87543a3b99016d0bf54fdaab30d24bf0af2e848f1d13d34a3a5380aabe16/tornado-6.4.2-cp38-abi3-macosx_10_9_x86_64.whl", hash = "sha256:072ce12ada169c5b00b7d92a99ba089447ccc993ea2143c9ede887e0937aa803", size = 434253 },
    { url = "https://files.pythonhosted.org/packages/cb/fb/fdf679b4ce51bcb7210801ef4f11fdac96e9885daa402861751353beea6e/tornado-6.4.2-cp38-abi3-manylinux_2_17_aarch64.manylinux2014_aarch64.whl", hash = "sha256:1a017d239bd1bb0919f72af256a970624241f070496635784d9bf0db640d3fec", size = 437602 },
    { url = "https://files.pythonhosted.org/packages/4f/3b/e31aeffffc22b475a64dbeb273026a21b5b566f74dee48742817626c47dc/tornado-6.4.2-cp38-abi3-manylinux_2_5_i686.manylinux1_i686.manylinux_2_17_i686.manylinux2014_i686.whl", hash = "sha256:c36e62ce8f63409301537222faffcef7dfc5284f27eec227389f2ad11b09d946", size = 436972 },
    { url = "https://files.pythonhosted.org/packages/22/55/b78a464de78051a30599ceb6983b01d8f732e6f69bf37b4ed07f642ac0fc/tornado-6.4.2-cp38-abi3-manylinux_2_5_x86_64.manylinux1_x86_64.manylinux_2_17_x86_64.manylinux2014_x86_64.whl", hash = "sha256:bca9eb02196e789c9cb5c3c7c0f04fb447dc2adffd95265b2c7223a8a615ccbf", size = 437173 },
    { url = "https://files.pythonhosted.org/packages/79/5e/be4fb0d1684eb822c9a62fb18a3e44a06188f78aa466b2ad991d2ee31104/tornado-6.4.2-cp38-abi3-musllinux_1_2_aarch64.whl", hash = "sha256:304463bd0772442ff4d0f5149c6f1c2135a1fae045adf070821c6cdc76980634", size = 437892 },
    { url = "https://files.pythonhosted.org/packages/f5/33/4f91fdd94ea36e1d796147003b490fe60a0215ac5737b6f9c65e160d4fe0/tornado-6.4.2-cp38-abi3-musllinux_1_2_i686.whl", hash = "sha256:c82c46813ba483a385ab2a99caeaedf92585a1f90defb5693351fa7e4ea0bf73", size = 437334 },
    { url = "https://files.pythonhosted.org/packages/2b/ae/c1b22d4524b0e10da2f29a176fb2890386f7bd1f63aacf186444873a88a0/tornado-6.4.2-cp38-abi3-musllinux_1_2_x86_64.whl", hash = "sha256:932d195ca9015956fa502c6b56af9eb06106140d844a335590c1ec7f5277d10c", size = 437261 },
    { url = "https://files.pythonhosted.org/packages/b5/25/36dbd49ab6d179bcfc4c6c093a51795a4f3bed380543a8242ac3517a1751/tornado-6.4.2-cp38-abi3-win32.whl", hash = "sha256:2876cef82e6c5978fde1e0d5b1f919d756968d5b4282418f3146b79b58556482", size = 438463 },
    { url = "https://files.pythonhosted.org/packages/61/cc/58b1adeb1bb46228442081e746fcdbc4540905c87e8add7c277540934edb/tornado-6.4.2-cp38-abi3-win_amd64.whl", hash = "sha256:908b71bf3ff37d81073356a5fadcc660eb10c1476ee6e2725588626ce7e5ca38", size = 438907 },
]

[[package]]
name = "tqdm"
version = "4.67.1"
source = { registry = "https://pypi.org/simple" }
dependencies = [
    { name = "colorama", marker = "sys_platform == 'win32'" },
]
sdist = { url = "https://files.pythonhosted.org/packages/a8/4b/29b4ef32e036bb34e4ab51796dd745cdba7ed47ad142a9f4a1eb8e0c744d/tqdm-4.67.1.tar.gz", hash = "sha256:f8aef9c52c08c13a65f30ea34f4e5aac3fd1a34959879d7e59e63027286627f2", size = 169737 }
wheels = [
    { url = "https://files.pythonhosted.org/packages/d0/30/dc54f88dd4a2b5dc8a0279bdd7270e735851848b762aeb1c1184ed1f6b14/tqdm-4.67.1-py3-none-any.whl", hash = "sha256:26445eca388f82e72884e0d580d5464cd801a3ea01e63e5601bdff9ba6a48de2", size = 78540 },
]

[[package]]
name = "traitlets"
version = "5.14.3"
source = { registry = "https://pypi.org/simple" }
sdist = { url = "https://files.pythonhosted.org/packages/eb/79/72064e6a701c2183016abbbfedaba506d81e30e232a68c9f0d6f6fcd1574/traitlets-5.14.3.tar.gz", hash = "sha256:9ed0579d3502c94b4b3732ac120375cda96f923114522847de4b3bb98b96b6b7", size = 161621 }
wheels = [
    { url = "https://files.pythonhosted.org/packages/00/c0/8f5d070730d7836adc9c9b6408dec68c6ced86b304a9b26a14df072a6e8c/traitlets-5.14.3-py3-none-any.whl", hash = "sha256:b74e89e397b1ed28cc831db7aea759ba6640cb3de13090ca145426688ff1ac4f", size = 85359 },
]

[[package]]
name = "twine"
version = "6.1.0"
source = { registry = "https://pypi.org/simple" }
dependencies = [
    { name = "id" },
    { name = "keyring", marker = "platform_machine != 'ppc64le' and platform_machine != 's390x'" },
    { name = "packaging" },
    { name = "readme-renderer" },
    { name = "requests" },
    { name = "requests-toolbelt" },
    { name = "rfc3986" },
    { name = "rich" },
    { name = "urllib3" },
]
sdist = { url = "https://files.pythonhosted.org/packages/c8/a2/6df94fc5c8e2170d21d7134a565c3a8fb84f9797c1dd65a5976aaf714418/twine-6.1.0.tar.gz", hash = "sha256:be324f6272eff91d07ee93f251edf232fc647935dd585ac003539b42404a8dbd", size = 168404 }
wheels = [
    { url = "https://files.pythonhosted.org/packages/7c/b6/74e927715a285743351233f33ea3c684528a0d374d2e43ff9ce9585b73fe/twine-6.1.0-py3-none-any.whl", hash = "sha256:a47f973caf122930bf0fbbf17f80b83bc1602c9ce393c7845f289a3001dc5384", size = 40791 },
]

[[package]]
name = "types-aiofiles"
version = "24.1.0.20250326"
source = { registry = "https://pypi.org/simple" }
sdist = { url = "https://files.pythonhosted.org/packages/8d/25/c76a9ee91eefac376ed8905b029272e27c44739e3f148faf5c00afe71e43/types_aiofiles-24.1.0.20250326.tar.gz", hash = "sha256:c4bbe432fd043911ba83fb635456f5cc54f6d05fda2aadf6bef12a84f07a6efe", size = 14369 }
wheels = [
    { url = "https://files.pythonhosted.org/packages/0e/18/1016ffd4c7775f24371f6a0309483dc5597e8245b5add67924e54ea3b83a/types_aiofiles-24.1.0.20250326-py3-none-any.whl", hash = "sha256:dfb58c9aa18bd449e80fb5d7f49dc3dd20d31de920a46223a61798ee4a521a70", size = 14344 },
]

[[package]]
name = "types-python-dateutil"
version = "2.9.0.20241206"
source = { registry = "https://pypi.org/simple" }
sdist = { url = "https://files.pythonhosted.org/packages/a9/60/47d92293d9bc521cd2301e423a358abfac0ad409b3a1606d8fbae1321961/types_python_dateutil-2.9.0.20241206.tar.gz", hash = "sha256:18f493414c26ffba692a72369fea7a154c502646301ebfe3d56a04b3767284cb", size = 13802 }
wheels = [
    { url = "https://files.pythonhosted.org/packages/0f/b3/ca41df24db5eb99b00d97f89d7674a90cb6b3134c52fb8121b6d8d30f15c/types_python_dateutil-2.9.0.20241206-py3-none-any.whl", hash = "sha256:e248a4bc70a486d3e3ec84d0dc30eec3a5f979d6e7ee4123ae043eedbb987f53", size = 14384 },
]

[[package]]
name = "typing-extensions"
version = "4.13.0"
source = { registry = "https://pypi.org/simple" }
sdist = { url = "https://files.pythonhosted.org/packages/0e/3e/b00a62db91a83fff600de219b6ea9908e6918664899a2d85db222f4fbf19/typing_extensions-4.13.0.tar.gz", hash = "sha256:0a4ac55a5820789d87e297727d229866c9650f6521b64206413c4fbada24d95b", size = 106520 }
wheels = [
    { url = "https://files.pythonhosted.org/packages/e0/86/39b65d676ec5732de17b7e3c476e45bb80ec64eb50737a8dce1a4178aba1/typing_extensions-4.13.0-py3-none-any.whl", hash = "sha256:c8dd92cc0d6425a97c18fbb9d1954e5ff92c1ca881a309c45f06ebc0b79058e5", size = 45683 },
]

[[package]]
name = "typing-inspection"
version = "0.4.0"
source = { registry = "https://pypi.org/simple" }
dependencies = [
    { name = "typing-extensions" },
]
sdist = { url = "https://files.pythonhosted.org/packages/82/5c/e6082df02e215b846b4b8c0b887a64d7d08ffaba30605502639d44c06b82/typing_inspection-0.4.0.tar.gz", hash = "sha256:9765c87de36671694a67904bf2c96e395be9c6439bb6c87b5142569dcdd65122", size = 76222 }
wheels = [
    { url = "https://files.pythonhosted.org/packages/31/08/aa4fdfb71f7de5176385bd9e90852eaf6b5d622735020ad600f2bab54385/typing_inspection-0.4.0-py3-none-any.whl", hash = "sha256:50e72559fcd2a6367a19f7a7e610e6afcb9fac940c650290eed893d61386832f", size = 14125 },
]

[[package]]
name = "tzdata"
version = "2025.2"
source = { registry = "https://pypi.org/simple" }
sdist = { url = "https://files.pythonhosted.org/packages/95/32/1a225d6164441be760d75c2c42e2780dc0873fe382da3e98a2e1e48361e5/tzdata-2025.2.tar.gz", hash = "sha256:b60a638fcc0daffadf82fe0f57e53d06bdec2f36c4df66280ae79bce6bd6f2b9", size = 196380 }
wheels = [
    { url = "https://files.pythonhosted.org/packages/5c/23/c7abc0ca0a1526a0774eca151daeb8de62ec457e77262b66b359c3c7679e/tzdata-2025.2-py2.py3-none-any.whl", hash = "sha256:1a403fada01ff9221ca8044d701868fa132215d84beb92242d9acd2147f667a8", size = 347839 },
]

[[package]]
name = "uri-template"
version = "1.3.0"
source = { registry = "https://pypi.org/simple" }
sdist = { url = "https://files.pythonhosted.org/packages/31/c7/0336f2bd0bcbada6ccef7aaa25e443c118a704f828a0620c6fa0207c1b64/uri-template-1.3.0.tar.gz", hash = "sha256:0e00f8eb65e18c7de20d595a14336e9f337ead580c70934141624b6d1ffdacc7", size = 21678 }
wheels = [
    { url = "https://files.pythonhosted.org/packages/e7/00/3fca040d7cf8a32776d3d81a00c8ee7457e00f80c649f1e4a863c8321ae9/uri_template-1.3.0-py3-none-any.whl", hash = "sha256:a44a133ea12d44a0c0f06d7d42a52d71282e77e2f937d8abd5655b8d56fc1363", size = 11140 },
]

[[package]]
name = "urllib3"
version = "2.3.0"
source = { registry = "https://pypi.org/simple" }
sdist = { url = "https://files.pythonhosted.org/packages/aa/63/e53da845320b757bf29ef6a9062f5c669fe997973f966045cb019c3f4b66/urllib3-2.3.0.tar.gz", hash = "sha256:f8c5449b3cf0861679ce7e0503c7b44b5ec981bec0d1d3795a07f1ba96f0204d", size = 307268 }
wheels = [
    { url = "https://files.pythonhosted.org/packages/c8/19/4ec628951a74043532ca2cf5d97b7b14863931476d117c471e8e2b1eb39f/urllib3-2.3.0-py3-none-any.whl", hash = "sha256:1cee9ad369867bfdbbb48b7dd50374c0967a0bb7710050facf0dd6911440e3df", size = 128369 },
]

[[package]]
name = "uvicorn"
version = "0.34.0"
source = { registry = "https://pypi.org/simple" }
dependencies = [
    { name = "click" },
    { name = "h11" },
]
sdist = { url = "https://files.pythonhosted.org/packages/4b/4d/938bd85e5bf2edeec766267a5015ad969730bb91e31b44021dfe8b22df6c/uvicorn-0.34.0.tar.gz", hash = "sha256:404051050cd7e905de2c9a7e61790943440b3416f49cb409f965d9dcd0fa73e9", size = 76568 }
wheels = [
    { url = "https://files.pythonhosted.org/packages/61/14/33a3a1352cfa71812a3a21e8c9bfb83f60b0011f5e36f2b1399d51928209/uvicorn-0.34.0-py3-none-any.whl", hash = "sha256:023dc038422502fa28a09c7a30bf2b6991512da7dcdb8fd35fe57cfc154126f4", size = 62315 },
]

[[package]]
name = "uvloop"
version = "0.21.0"
source = { registry = "https://pypi.org/simple" }
sdist = { url = "https://files.pythonhosted.org/packages/af/c0/854216d09d33c543f12a44b393c402e89a920b1a0a7dc634c42de91b9cf6/uvloop-0.21.0.tar.gz", hash = "sha256:3bf12b0fda68447806a7ad847bfa591613177275d35b6724b1ee573faa3704e3", size = 2492741 }
wheels = [
    { url = "https://files.pythonhosted.org/packages/8c/4c/03f93178830dc7ce8b4cdee1d36770d2f5ebb6f3d37d354e061eefc73545/uvloop-0.21.0-cp312-cp312-macosx_10_13_universal2.whl", hash = "sha256:359ec2c888397b9e592a889c4d72ba3d6befba8b2bb01743f72fffbde663b59c", size = 1471284 },
    { url = "https://files.pythonhosted.org/packages/43/3e/92c03f4d05e50f09251bd8b2b2b584a2a7f8fe600008bcc4523337abe676/uvloop-0.21.0-cp312-cp312-macosx_10_13_x86_64.whl", hash = "sha256:f7089d2dc73179ce5ac255bdf37c236a9f914b264825fdaacaded6990a7fb4c2", size = 821349 },
    { url = "https://files.pythonhosted.org/packages/a6/ef/a02ec5da49909dbbfb1fd205a9a1ac4e88ea92dcae885e7c961847cd51e2/uvloop-0.21.0-cp312-cp312-manylinux_2_17_aarch64.manylinux2014_aarch64.whl", hash = "sha256:baa4dcdbd9ae0a372f2167a207cd98c9f9a1ea1188a8a526431eef2f8116cc8d", size = 4580089 },
    { url = "https://files.pythonhosted.org/packages/06/a7/b4e6a19925c900be9f98bec0a75e6e8f79bb53bdeb891916609ab3958967/uvloop-0.21.0-cp312-cp312-manylinux_2_17_x86_64.manylinux2014_x86_64.whl", hash = "sha256:86975dca1c773a2c9864f4c52c5a55631038e387b47eaf56210f873887b6c8dc", size = 4693770 },
    { url = "https://files.pythonhosted.org/packages/ce/0c/f07435a18a4b94ce6bd0677d8319cd3de61f3a9eeb1e5f8ab4e8b5edfcb3/uvloop-0.21.0-cp312-cp312-musllinux_1_2_aarch64.whl", hash = "sha256:461d9ae6660fbbafedd07559c6a2e57cd553b34b0065b6550685f6653a98c1cb", size = 4451321 },
    { url = "https://files.pythonhosted.org/packages/8f/eb/f7032be105877bcf924709c97b1bf3b90255b4ec251f9340cef912559f28/uvloop-0.21.0-cp312-cp312-musllinux_1_2_x86_64.whl", hash = "sha256:183aef7c8730e54c9a3ee3227464daed66e37ba13040bb3f350bc2ddc040f22f", size = 4659022 },
    { url = "https://files.pythonhosted.org/packages/3f/8d/2cbef610ca21539f0f36e2b34da49302029e7c9f09acef0b1c3b5839412b/uvloop-0.21.0-cp313-cp313-macosx_10_13_universal2.whl", hash = "sha256:bfd55dfcc2a512316e65f16e503e9e450cab148ef11df4e4e679b5e8253a5281", size = 1468123 },
    { url = "https://files.pythonhosted.org/packages/93/0d/b0038d5a469f94ed8f2b2fce2434a18396d8fbfb5da85a0a9781ebbdec14/uvloop-0.21.0-cp313-cp313-macosx_10_13_x86_64.whl", hash = "sha256:787ae31ad8a2856fc4e7c095341cccc7209bd657d0e71ad0dc2ea83c4a6fa8af", size = 819325 },
    { url = "https://files.pythonhosted.org/packages/50/94/0a687f39e78c4c1e02e3272c6b2ccdb4e0085fda3b8352fecd0410ccf915/uvloop-0.21.0-cp313-cp313-manylinux_2_17_aarch64.manylinux2014_aarch64.whl", hash = "sha256:5ee4d4ef48036ff6e5cfffb09dd192c7a5027153948d85b8da7ff705065bacc6", size = 4582806 },
    { url = "https://files.pythonhosted.org/packages/d2/19/f5b78616566ea68edd42aacaf645adbf71fbd83fc52281fba555dc27e3f1/uvloop-0.21.0-cp313-cp313-manylinux_2_17_x86_64.manylinux2014_x86_64.whl", hash = "sha256:f3df876acd7ec037a3d005b3ab85a7e4110422e4d9c1571d4fc89b0fc41b6816", size = 4701068 },
    { url = "https://files.pythonhosted.org/packages/47/57/66f061ee118f413cd22a656de622925097170b9380b30091b78ea0c6ea75/uvloop-0.21.0-cp313-cp313-musllinux_1_2_aarch64.whl", hash = "sha256:bd53ecc9a0f3d87ab847503c2e1552b690362e005ab54e8a48ba97da3924c0dc", size = 4454428 },
    { url = "https://files.pythonhosted.org/packages/63/9a/0962b05b308494e3202d3f794a6e85abe471fe3cafdbcf95c2e8c713aabd/uvloop-0.21.0-cp313-cp313-musllinux_1_2_x86_64.whl", hash = "sha256:a5c39f217ab3c663dc699c04cbd50c13813e31d917642d459fdcec07555cc553", size = 4660018 },
]

[[package]]
name = "vertex-ai-model-garden"
version = "0.1.0"
source = { editable = "samples/vertex-ai-vector-search" }
dependencies = [
    { name = "genkit" },
    { name = "genkit-plugin-firebase" },
    { name = "genkit-plugin-google-ai" },
    { name = "genkit-plugin-google-cloud" },
    { name = "genkit-plugin-ollama" },
    { name = "genkit-plugin-pinecone" },
    { name = "genkit-plugin-vertex-ai" },
    { name = "pydantic" },
]

[package.metadata]
requires-dist = [
    { name = "genkit", editable = "packages/genkit" },
    { name = "genkit-plugin-firebase", editable = "plugins/firebase" },
    { name = "genkit-plugin-google-ai", editable = "plugins/google-ai" },
    { name = "genkit-plugin-google-cloud", editable = "plugins/google-cloud" },
    { name = "genkit-plugin-ollama", editable = "plugins/ollama" },
    { name = "genkit-plugin-pinecone", editable = "plugins/pinecone" },
    { name = "genkit-plugin-vertex-ai", editable = "plugins/vertex-ai" },
    { name = "pydantic", specifier = ">=2.10.5" },
]

[[package]]
name = "vertex-ai-reranker"
version = "0.1.0"
source = { editable = "samples/vertex-ai-reranker" }
dependencies = [
    { name = "genkit" },
    { name = "genkit-plugin-firebase" },
    { name = "genkit-plugin-google-ai" },
    { name = "genkit-plugin-google-cloud" },
    { name = "genkit-plugin-ollama" },
    { name = "genkit-plugin-pinecone" },
    { name = "genkit-plugin-vertex-ai" },
    { name = "pydantic" },
]

[package.metadata]
requires-dist = [
    { name = "genkit", editable = "packages/genkit" },
    { name = "genkit-plugin-firebase", editable = "plugins/firebase" },
    { name = "genkit-plugin-google-ai", editable = "plugins/google-ai" },
    { name = "genkit-plugin-google-cloud", editable = "plugins/google-cloud" },
    { name = "genkit-plugin-ollama", editable = "plugins/ollama" },
    { name = "genkit-plugin-pinecone", editable = "plugins/pinecone" },
    { name = "genkit-plugin-vertex-ai", editable = "plugins/vertex-ai" },
    { name = "pydantic", specifier = ">=2.10.5" },
]

[[package]]
name = "vertex-ai-vector-search"
version = "0.1.0"
source = { editable = "samples/vertex-ai-model-garden" }
dependencies = [
    { name = "genkit" },
    { name = "genkit-plugin-firebase" },
    { name = "genkit-plugin-google-ai" },
    { name = "genkit-plugin-google-cloud" },
    { name = "genkit-plugin-ollama" },
    { name = "genkit-plugin-pinecone" },
    { name = "genkit-plugin-vertex-ai" },
    { name = "pydantic" },
]

[package.metadata]
requires-dist = [
    { name = "genkit", editable = "packages/genkit" },
    { name = "genkit-plugin-firebase", editable = "plugins/firebase" },
    { name = "genkit-plugin-google-ai", editable = "plugins/google-ai" },
    { name = "genkit-plugin-google-cloud", editable = "plugins/google-cloud" },
    { name = "genkit-plugin-ollama", editable = "plugins/ollama" },
    { name = "genkit-plugin-pinecone", editable = "plugins/pinecone" },
    { name = "genkit-plugin-vertex-ai", editable = "plugins/vertex-ai" },
    { name = "pydantic", specifier = ">=2.10.5" },
]

[[package]]
name = "watchdog"
version = "6.0.0"
source = { registry = "https://pypi.org/simple" }
sdist = { url = "https://files.pythonhosted.org/packages/db/7d/7f3d619e951c88ed75c6037b246ddcf2d322812ee8ea189be89511721d54/watchdog-6.0.0.tar.gz", hash = "sha256:9ddf7c82fda3ae8e24decda1338ede66e1c99883db93711d8fb941eaa2d8c282", size = 131220 }
wheels = [
    { url = "https://files.pythonhosted.org/packages/39/ea/3930d07dafc9e286ed356a679aa02d777c06e9bfd1164fa7c19c288a5483/watchdog-6.0.0-cp312-cp312-macosx_10_13_universal2.whl", hash = "sha256:bdd4e6f14b8b18c334febb9c4425a878a2ac20efd1e0b231978e7b150f92a948", size = 96471 },
    { url = "https://files.pythonhosted.org/packages/12/87/48361531f70b1f87928b045df868a9fd4e253d9ae087fa4cf3f7113be363/watchdog-6.0.0-cp312-cp312-macosx_10_13_x86_64.whl", hash = "sha256:c7c15dda13c4eb00d6fb6fc508b3c0ed88b9d5d374056b239c4ad1611125c860", size = 88449 },
    { url = "https://files.pythonhosted.org/packages/5b/7e/8f322f5e600812e6f9a31b75d242631068ca8f4ef0582dd3ae6e72daecc8/watchdog-6.0.0-cp312-cp312-macosx_11_0_arm64.whl", hash = "sha256:6f10cb2d5902447c7d0da897e2c6768bca89174d0c6e1e30abec5421af97a5b0", size = 89054 },
    { url = "https://files.pythonhosted.org/packages/68/98/b0345cabdce2041a01293ba483333582891a3bd5769b08eceb0d406056ef/watchdog-6.0.0-cp313-cp313-macosx_10_13_universal2.whl", hash = "sha256:490ab2ef84f11129844c23fb14ecf30ef3d8a6abafd3754a6f75ca1e6654136c", size = 96480 },
    { url = "https://files.pythonhosted.org/packages/85/83/cdf13902c626b28eedef7ec4f10745c52aad8a8fe7eb04ed7b1f111ca20e/watchdog-6.0.0-cp313-cp313-macosx_10_13_x86_64.whl", hash = "sha256:76aae96b00ae814b181bb25b1b98076d5fc84e8a53cd8885a318b42b6d3a5134", size = 88451 },
    { url = "https://files.pythonhosted.org/packages/fe/c4/225c87bae08c8b9ec99030cd48ae9c4eca050a59bf5c2255853e18c87b50/watchdog-6.0.0-cp313-cp313-macosx_11_0_arm64.whl", hash = "sha256:a175f755fc2279e0b7312c0035d52e27211a5bc39719dd529625b1930917345b", size = 89057 },
    { url = "https://files.pythonhosted.org/packages/a9/c7/ca4bf3e518cb57a686b2feb4f55a1892fd9a3dd13f470fca14e00f80ea36/watchdog-6.0.0-py3-none-manylinux2014_aarch64.whl", hash = "sha256:7607498efa04a3542ae3e05e64da8202e58159aa1fa4acddf7678d34a35d4f13", size = 79079 },
    { url = "https://files.pythonhosted.org/packages/5c/51/d46dc9332f9a647593c947b4b88e2381c8dfc0942d15b8edc0310fa4abb1/watchdog-6.0.0-py3-none-manylinux2014_armv7l.whl", hash = "sha256:9041567ee8953024c83343288ccc458fd0a2d811d6a0fd68c4c22609e3490379", size = 79078 },
    { url = "https://files.pythonhosted.org/packages/d4/57/04edbf5e169cd318d5f07b4766fee38e825d64b6913ca157ca32d1a42267/watchdog-6.0.0-py3-none-manylinux2014_i686.whl", hash = "sha256:82dc3e3143c7e38ec49d61af98d6558288c415eac98486a5c581726e0737c00e", size = 79076 },
    { url = "https://files.pythonhosted.org/packages/ab/cc/da8422b300e13cb187d2203f20b9253e91058aaf7db65b74142013478e66/watchdog-6.0.0-py3-none-manylinux2014_ppc64.whl", hash = "sha256:212ac9b8bf1161dc91bd09c048048a95ca3a4c4f5e5d4a7d1b1a7d5752a7f96f", size = 79077 },
    { url = "https://files.pythonhosted.org/packages/2c/3b/b8964e04ae1a025c44ba8e4291f86e97fac443bca31de8bd98d3263d2fcf/watchdog-6.0.0-py3-none-manylinux2014_ppc64le.whl", hash = "sha256:e3df4cbb9a450c6d49318f6d14f4bbc80d763fa587ba46ec86f99f9e6876bb26", size = 79078 },
    { url = "https://files.pythonhosted.org/packages/62/ae/a696eb424bedff7407801c257d4b1afda455fe40821a2be430e173660e81/watchdog-6.0.0-py3-none-manylinux2014_s390x.whl", hash = "sha256:2cce7cfc2008eb51feb6aab51251fd79b85d9894e98ba847408f662b3395ca3c", size = 79077 },
    { url = "https://files.pythonhosted.org/packages/b5/e8/dbf020b4d98251a9860752a094d09a65e1b436ad181faf929983f697048f/watchdog-6.0.0-py3-none-manylinux2014_x86_64.whl", hash = "sha256:20ffe5b202af80ab4266dcd3e91aae72bf2da48c0d33bdb15c66658e685e94e2", size = 79078 },
    { url = "https://files.pythonhosted.org/packages/07/f6/d0e5b343768e8bcb4cda79f0f2f55051bf26177ecd5651f84c07567461cf/watchdog-6.0.0-py3-none-win32.whl", hash = "sha256:07df1fdd701c5d4c8e55ef6cf55b8f0120fe1aef7ef39a1c6fc6bc2e606d517a", size = 79065 },
    { url = "https://files.pythonhosted.org/packages/db/d9/c495884c6e548fce18a8f40568ff120bc3a4b7b99813081c8ac0c936fa64/watchdog-6.0.0-py3-none-win_amd64.whl", hash = "sha256:cbafb470cf848d93b5d013e2ecb245d4aa1c8fd0504e863ccefa32445359d680", size = 79070 },
    { url = "https://files.pythonhosted.org/packages/33/e8/e40370e6d74ddba47f002a32919d91310d6074130fe4e17dabcafc15cbf1/watchdog-6.0.0-py3-none-win_ia64.whl", hash = "sha256:a1914259fa9e1454315171103c6a30961236f508b9b623eae470268bbcc6a22f", size = 79067 },
]

[[package]]
name = "wcwidth"
version = "0.2.13"
source = { registry = "https://pypi.org/simple" }
sdist = { url = "https://files.pythonhosted.org/packages/6c/63/53559446a878410fc5a5974feb13d31d78d752eb18aeba59c7fef1af7598/wcwidth-0.2.13.tar.gz", hash = "sha256:72ea0c06399eb286d978fdedb6923a9eb47e1c486ce63e9b4e64fc18303972b5", size = 101301 }
wheels = [
    { url = "https://files.pythonhosted.org/packages/fd/84/fd2ba7aafacbad3c4201d395674fc6348826569da3c0937e75505ead3528/wcwidth-0.2.13-py2.py3-none-any.whl", hash = "sha256:3da69048e4540d84af32131829ff948f1e022c1c6bdb8d6102117aac784f6859", size = 34166 },
]

[[package]]
name = "webcolors"
version = "24.11.1"
source = { registry = "https://pypi.org/simple" }
sdist = { url = "https://files.pythonhosted.org/packages/7b/29/061ec845fb58521848f3739e466efd8250b4b7b98c1b6c5bf4d40b419b7e/webcolors-24.11.1.tar.gz", hash = "sha256:ecb3d768f32202af770477b8b65f318fa4f566c22948673a977b00d589dd80f6", size = 45064 }
wheels = [
    { url = "https://files.pythonhosted.org/packages/60/e8/c0e05e4684d13459f93d312077a9a2efbe04d59c393bc2b8802248c908d4/webcolors-24.11.1-py3-none-any.whl", hash = "sha256:515291393b4cdf0eb19c155749a096f779f7d909f7cceea072791cb9095b92e9", size = 14934 },
]

[[package]]
name = "webencodings"
version = "0.5.1"
source = { registry = "https://pypi.org/simple" }
sdist = { url = "https://files.pythonhosted.org/packages/0b/02/ae6ceac1baeda530866a85075641cec12989bd8d31af6d5ab4a3e8c92f47/webencodings-0.5.1.tar.gz", hash = "sha256:b36a1c245f2d304965eb4e0a82848379241dc04b865afcc4aab16748587e1923", size = 9721 }
wheels = [
    { url = "https://files.pythonhosted.org/packages/f4/24/2a3e3df732393fed8b3ebf2ec078f05546de641fe1b667ee316ec1dcf3b7/webencodings-0.5.1-py2.py3-none-any.whl", hash = "sha256:a0af1213f3c2226497a97e2b3aa01a7e4bee4f403f95be16fc9acd2947514a78", size = 11774 },
]

[[package]]
name = "websocket-client"
version = "1.8.0"
source = { registry = "https://pypi.org/simple" }
sdist = { url = "https://files.pythonhosted.org/packages/e6/30/fba0d96b4b5fbf5948ed3f4681f7da2f9f64512e1d303f94b4cc174c24a5/websocket_client-1.8.0.tar.gz", hash = "sha256:3239df9f44da632f96012472805d40a23281a991027ce11d2f45a6f24ac4c3da", size = 54648 }
wheels = [
    { url = "https://files.pythonhosted.org/packages/5a/84/44687a29792a70e111c5c477230a72c4b957d88d16141199bf9acb7537a3/websocket_client-1.8.0-py3-none-any.whl", hash = "sha256:17b44cc997f5c498e809b22cdf2d9c7a9e71c02c8cc2b6c56e7c2d1239bfa526", size = 58826 },
]

[[package]]
name = "websockets"
version = "14.2"
source = { registry = "https://pypi.org/simple" }
sdist = { url = "https://files.pythonhosted.org/packages/94/54/8359678c726243d19fae38ca14a334e740782336c9f19700858c4eb64a1e/websockets-14.2.tar.gz", hash = "sha256:5059ed9c54945efb321f097084b4c7e52c246f2c869815876a69d1efc4ad6eb5", size = 164394 }
wheels = [
    { url = "https://files.pythonhosted.org/packages/c1/81/04f7a397653dc8bec94ddc071f34833e8b99b13ef1a3804c149d59f92c18/websockets-14.2-cp312-cp312-macosx_10_13_universal2.whl", hash = "sha256:1f20522e624d7ffbdbe259c6b6a65d73c895045f76a93719aa10cd93b3de100c", size = 163096 },
    { url = "https://files.pythonhosted.org/packages/ec/c5/de30e88557e4d70988ed4d2eabd73fd3e1e52456b9f3a4e9564d86353b6d/websockets-14.2-cp312-cp312-macosx_10_13_x86_64.whl", hash = "sha256:647b573f7d3ada919fd60e64d533409a79dcf1ea21daeb4542d1d996519ca967", size = 160758 },
    { url = "https://files.pythonhosted.org/packages/e5/8c/d130d668781f2c77d106c007b6c6c1d9db68239107c41ba109f09e6c218a/websockets-14.2-cp312-cp312-macosx_11_0_arm64.whl", hash = "sha256:6af99a38e49f66be5a64b1e890208ad026cda49355661549c507152113049990", size = 160995 },
    { url = "https://files.pythonhosted.org/packages/a6/bc/f6678a0ff17246df4f06765e22fc9d98d1b11a258cc50c5968b33d6742a1/websockets-14.2-cp312-cp312-manylinux_2_17_aarch64.manylinux2014_aarch64.whl", hash = "sha256:091ab63dfc8cea748cc22c1db2814eadb77ccbf82829bac6b2fbe3401d548eda", size = 170815 },
    { url = "https://files.pythonhosted.org/packages/d8/b2/8070cb970c2e4122a6ef38bc5b203415fd46460e025652e1ee3f2f43a9a3/websockets-14.2-cp312-cp312-manylinux_2_5_i686.manylinux1_i686.manylinux_2_17_i686.manylinux2014_i686.whl", hash = "sha256:b374e8953ad477d17e4851cdc66d83fdc2db88d9e73abf755c94510ebddceb95", size = 169759 },
    { url = "https://files.pythonhosted.org/packages/81/da/72f7caabd94652e6eb7e92ed2d3da818626e70b4f2b15a854ef60bf501ec/websockets-14.2-cp312-cp312-manylinux_2_5_x86_64.manylinux1_x86_64.manylinux_2_17_x86_64.manylinux2014_x86_64.whl", hash = "sha256:a39d7eceeea35db85b85e1169011bb4321c32e673920ae9c1b6e0978590012a3", size = 170178 },
    { url = "https://files.pythonhosted.org/packages/31/e0/812725b6deca8afd3a08a2e81b3c4c120c17f68c9b84522a520b816cda58/websockets-14.2-cp312-cp312-musllinux_1_2_aarch64.whl", hash = "sha256:0a6f3efd47ffd0d12080594f434faf1cd2549b31e54870b8470b28cc1d3817d9", size = 170453 },
    { url = "https://files.pythonhosted.org/packages/66/d3/8275dbc231e5ba9bb0c4f93144394b4194402a7a0c8ffaca5307a58ab5e3/websockets-14.2-cp312-cp312-musllinux_1_2_i686.whl", hash = "sha256:065ce275e7c4ffb42cb738dd6b20726ac26ac9ad0a2a48e33ca632351a737267", size = 169830 },
    { url = "https://files.pythonhosted.org/packages/a3/ae/e7d1a56755ae15ad5a94e80dd490ad09e345365199600b2629b18ee37bc7/websockets-14.2-cp312-cp312-musllinux_1_2_x86_64.whl", hash = "sha256:e9d0e53530ba7b8b5e389c02282f9d2aa47581514bd6049d3a7cffe1385cf5fe", size = 169824 },
    { url = "https://files.pythonhosted.org/packages/b6/32/88ccdd63cb261e77b882e706108d072e4f1c839ed723bf91a3e1f216bf60/websockets-14.2-cp312-cp312-win32.whl", hash = "sha256:20e6dd0984d7ca3037afcb4494e48c74ffb51e8013cac71cf607fffe11df7205", size = 163981 },
    { url = "https://files.pythonhosted.org/packages/b3/7d/32cdb77990b3bdc34a306e0a0f73a1275221e9a66d869f6ff833c95b56ef/websockets-14.2-cp312-cp312-win_amd64.whl", hash = "sha256:44bba1a956c2c9d268bdcdf234d5e5ff4c9b6dc3e300545cbe99af59dda9dcce", size = 164421 },
    { url = "https://files.pythonhosted.org/packages/82/94/4f9b55099a4603ac53c2912e1f043d6c49d23e94dd82a9ce1eb554a90215/websockets-14.2-cp313-cp313-macosx_10_13_universal2.whl", hash = "sha256:6f1372e511c7409a542291bce92d6c83320e02c9cf392223272287ce55bc224e", size = 163102 },
    { url = "https://files.pythonhosted.org/packages/8e/b7/7484905215627909d9a79ae07070057afe477433fdacb59bf608ce86365a/websockets-14.2-cp313-cp313-macosx_10_13_x86_64.whl", hash = "sha256:4da98b72009836179bb596a92297b1a61bb5a830c0e483a7d0766d45070a08ad", size = 160766 },
    { url = "https://files.pythonhosted.org/packages/a3/a4/edb62efc84adb61883c7d2c6ad65181cb087c64252138e12d655989eec05/websockets-14.2-cp313-cp313-macosx_11_0_arm64.whl", hash = "sha256:f8a86a269759026d2bde227652b87be79f8a734e582debf64c9d302faa1e9f03", size = 160998 },
    { url = "https://files.pythonhosted.org/packages/f5/79/036d320dc894b96af14eac2529967a6fc8b74f03b83c487e7a0e9043d842/websockets-14.2-cp313-cp313-manylinux_2_17_aarch64.manylinux2014_aarch64.whl", hash = "sha256:86cf1aaeca909bf6815ea714d5c5736c8d6dd3a13770e885aafe062ecbd04f1f", size = 170780 },
    { url = "https://files.pythonhosted.org/packages/63/75/5737d21ee4dd7e4b9d487ee044af24a935e36a9ff1e1419d684feedcba71/websockets-14.2-cp313-cp313-manylinux_2_5_i686.manylinux1_i686.manylinux_2_17_i686.manylinux2014_i686.whl", hash = "sha256:a9b0f6c3ba3b1240f602ebb3971d45b02cc12bd1845466dd783496b3b05783a5", size = 169717 },
    { url = "https://files.pythonhosted.org/packages/2c/3c/bf9b2c396ed86a0b4a92ff4cdaee09753d3ee389be738e92b9bbd0330b64/websockets-14.2-cp313-cp313-manylinux_2_5_x86_64.manylinux1_x86_64.manylinux_2_17_x86_64.manylinux2014_x86_64.whl", hash = "sha256:669c3e101c246aa85bc8534e495952e2ca208bd87994650b90a23d745902db9a", size = 170155 },
    { url = "https://files.pythonhosted.org/packages/75/2d/83a5aca7247a655b1da5eb0ee73413abd5c3a57fc8b92915805e6033359d/websockets-14.2-cp313-cp313-musllinux_1_2_aarch64.whl", hash = "sha256:eabdb28b972f3729348e632ab08f2a7b616c7e53d5414c12108c29972e655b20", size = 170495 },
    { url = "https://files.pythonhosted.org/packages/79/dd/699238a92761e2f943885e091486378813ac8f43e3c84990bc394c2be93e/websockets-14.2-cp313-cp313-musllinux_1_2_i686.whl", hash = "sha256:2066dc4cbcc19f32c12a5a0e8cc1b7ac734e5b64ac0a325ff8353451c4b15ef2", size = 169880 },
    { url = "https://files.pythonhosted.org/packages/c8/c9/67a8f08923cf55ce61aadda72089e3ed4353a95a3a4bc8bf42082810e580/websockets-14.2-cp313-cp313-musllinux_1_2_x86_64.whl", hash = "sha256:ab95d357cd471df61873dadf66dd05dd4709cae001dd6342edafc8dc6382f307", size = 169856 },
    { url = "https://files.pythonhosted.org/packages/17/b1/1ffdb2680c64e9c3921d99db460546194c40d4acbef999a18c37aa4d58a3/websockets-14.2-cp313-cp313-win32.whl", hash = "sha256:a9e72fb63e5f3feacdcf5b4ff53199ec8c18d66e325c34ee4c551ca748623bbc", size = 163974 },
    { url = "https://files.pythonhosted.org/packages/14/13/8b7fc4cb551b9cfd9890f0fd66e53c18a06240319915533b033a56a3d520/websockets-14.2-cp313-cp313-win_amd64.whl", hash = "sha256:b439ea828c4ba99bb3176dc8d9b933392a2413c0f6b149fdcba48393f573377f", size = 164420 },
    { url = "https://files.pythonhosted.org/packages/7b/c8/d529f8a32ce40d98309f4470780631e971a5a842b60aec864833b3615786/websockets-14.2-py3-none-any.whl", hash = "sha256:7a6ceec4ea84469f15cf15807a747e9efe57e369c384fa86e022b3bea679b79b", size = 157416 },
]

[[package]]
name = "werkzeug"
version = "3.1.3"
source = { registry = "https://pypi.org/simple" }
dependencies = [
    { name = "markupsafe" },
]
sdist = { url = "https://files.pythonhosted.org/packages/9f/69/83029f1f6300c5fb2471d621ab06f6ec6b3324685a2ce0f9777fd4a8b71e/werkzeug-3.1.3.tar.gz", hash = "sha256:60723ce945c19328679790e3282cc758aa4a6040e4bb330f53d30fa546d44746", size = 806925 }
wheels = [
    { url = "https://files.pythonhosted.org/packages/52/24/ab44c871b0f07f491e5d2ad12c9bd7358e527510618cb1b803a88e986db1/werkzeug-3.1.3-py3-none-any.whl", hash = "sha256:54b78bf3716d19a65be4fceccc0d1d7b89e608834989dfae50ea87564639213e", size = 224498 },
]

[[package]]
name = "widgetsnbextension"
version = "4.0.13"
source = { registry = "https://pypi.org/simple" }
sdist = { url = "https://files.pythonhosted.org/packages/56/fc/238c424fd7f4ebb25f8b1da9a934a3ad7c848286732ae04263661eb0fc03/widgetsnbextension-4.0.13.tar.gz", hash = "sha256:ffcb67bc9febd10234a362795f643927f4e0c05d9342c727b65d2384f8feacb6", size = 1164730 }
wheels = [
    { url = "https://files.pythonhosted.org/packages/21/02/88b65cc394961a60c43c70517066b6b679738caf78506a5da7b88ffcb643/widgetsnbextension-4.0.13-py3-none-any.whl", hash = "sha256:74b2692e8500525cc38c2b877236ba51d34541e6385eeed5aec15a70f88a6c71", size = 2335872 },
]

[[package]]
name = "wrapt"
version = "1.17.2"
source = { registry = "https://pypi.org/simple" }
sdist = { url = "https://files.pythonhosted.org/packages/c3/fc/e91cc220803d7bc4db93fb02facd8461c37364151b8494762cc88b0fbcef/wrapt-1.17.2.tar.gz", hash = "sha256:41388e9d4d1522446fe79d3213196bd9e3b301a336965b9e27ca2788ebd122f3", size = 55531 }
wheels = [
    { url = "https://files.pythonhosted.org/packages/a1/bd/ab55f849fd1f9a58ed7ea47f5559ff09741b25f00c191231f9f059c83949/wrapt-1.17.2-cp312-cp312-macosx_10_13_universal2.whl", hash = "sha256:d5e2439eecc762cd85e7bd37161d4714aa03a33c5ba884e26c81559817ca0925", size = 53799 },
    { url = "https://files.pythonhosted.org/packages/53/18/75ddc64c3f63988f5a1d7e10fb204ffe5762bc663f8023f18ecaf31a332e/wrapt-1.17.2-cp312-cp312-macosx_10_13_x86_64.whl", hash = "sha256:3fc7cb4c1c744f8c05cd5f9438a3caa6ab94ce8344e952d7c45a8ed59dd88392", size = 38821 },
    { url = "https://files.pythonhosted.org/packages/48/2a/97928387d6ed1c1ebbfd4efc4133a0633546bec8481a2dd5ec961313a1c7/wrapt-1.17.2-cp312-cp312-macosx_11_0_arm64.whl", hash = "sha256:8fdbdb757d5390f7c675e558fd3186d590973244fab0c5fe63d373ade3e99d40", size = 38919 },
    { url = "https://files.pythonhosted.org/packages/73/54/3bfe5a1febbbccb7a2f77de47b989c0b85ed3a6a41614b104204a788c20e/wrapt-1.17.2-cp312-cp312-manylinux_2_17_aarch64.manylinux2014_aarch64.whl", hash = "sha256:5bb1d0dbf99411f3d871deb6faa9aabb9d4e744d67dcaaa05399af89d847a91d", size = 88721 },
    { url = "https://files.pythonhosted.org/packages/25/cb/7262bc1b0300b4b64af50c2720ef958c2c1917525238d661c3e9a2b71b7b/wrapt-1.17.2-cp312-cp312-manylinux_2_5_i686.manylinux1_i686.manylinux_2_17_i686.manylinux2014_i686.whl", hash = "sha256:d18a4865f46b8579d44e4fe1e2bcbc6472ad83d98e22a26c963d46e4c125ef0b", size = 80899 },
    { url = "https://files.pythonhosted.org/packages/2a/5a/04cde32b07a7431d4ed0553a76fdb7a61270e78c5fd5a603e190ac389f14/wrapt-1.17.2-cp312-cp312-manylinux_2_5_x86_64.manylinux1_x86_64.manylinux_2_17_x86_64.manylinux2014_x86_64.whl", hash = "sha256:bc570b5f14a79734437cb7b0500376b6b791153314986074486e0b0fa8d71d98", size = 89222 },
    { url = "https://files.pythonhosted.org/packages/09/28/2e45a4f4771fcfb109e244d5dbe54259e970362a311b67a965555ba65026/wrapt-1.17.2-cp312-cp312-musllinux_1_2_aarch64.whl", hash = "sha256:6d9187b01bebc3875bac9b087948a2bccefe464a7d8f627cf6e48b1bbae30f82", size = 86707 },
    { url = "https://files.pythonhosted.org/packages/c6/d2/dcb56bf5f32fcd4bd9aacc77b50a539abdd5b6536872413fd3f428b21bed/wrapt-1.17.2-cp312-cp312-musllinux_1_2_i686.whl", hash = "sha256:9e8659775f1adf02eb1e6f109751268e493c73716ca5761f8acb695e52a756ae", size = 79685 },
    { url = "https://files.pythonhosted.org/packages/80/4e/eb8b353e36711347893f502ce91c770b0b0929f8f0bed2670a6856e667a9/wrapt-1.17.2-cp312-cp312-musllinux_1_2_x86_64.whl", hash = "sha256:e8b2816ebef96d83657b56306152a93909a83f23994f4b30ad4573b00bd11bb9", size = 87567 },
    { url = "https://files.pythonhosted.org/packages/17/27/4fe749a54e7fae6e7146f1c7d914d28ef599dacd4416566c055564080fe2/wrapt-1.17.2-cp312-cp312-win32.whl", hash = "sha256:468090021f391fe0056ad3e807e3d9034e0fd01adcd3bdfba977b6fdf4213ea9", size = 36672 },
    { url = "https://files.pythonhosted.org/packages/15/06/1dbf478ea45c03e78a6a8c4be4fdc3c3bddea5c8de8a93bc971415e47f0f/wrapt-1.17.2-cp312-cp312-win_amd64.whl", hash = "sha256:ec89ed91f2fa8e3f52ae53cd3cf640d6feff92ba90d62236a81e4e563ac0e991", size = 38865 },
    { url = "https://files.pythonhosted.org/packages/ce/b9/0ffd557a92f3b11d4c5d5e0c5e4ad057bd9eb8586615cdaf901409920b14/wrapt-1.17.2-cp313-cp313-macosx_10_13_universal2.whl", hash = "sha256:6ed6ffac43aecfe6d86ec5b74b06a5be33d5bb9243d055141e8cabb12aa08125", size = 53800 },
    { url = "https://files.pythonhosted.org/packages/c0/ef/8be90a0b7e73c32e550c73cfb2fa09db62234227ece47b0e80a05073b375/wrapt-1.17.2-cp313-cp313-macosx_10_13_x86_64.whl", hash = "sha256:35621ae4c00e056adb0009f8e86e28eb4a41a4bfa8f9bfa9fca7d343fe94f998", size = 38824 },
    { url = "https://files.pythonhosted.org/packages/36/89/0aae34c10fe524cce30fe5fc433210376bce94cf74d05b0d68344c8ba46e/wrapt-1.17.2-cp313-cp313-macosx_11_0_arm64.whl", hash = "sha256:a604bf7a053f8362d27eb9fefd2097f82600b856d5abe996d623babd067b1ab5", size = 38920 },
    { url = "https://files.pythonhosted.org/packages/3b/24/11c4510de906d77e0cfb5197f1b1445d4fec42c9a39ea853d482698ac681/wrapt-1.17.2-cp313-cp313-manylinux_2_17_aarch64.manylinux2014_aarch64.whl", hash = "sha256:5cbabee4f083b6b4cd282f5b817a867cf0b1028c54d445b7ec7cfe6505057cf8", size = 88690 },
    { url = "https://files.pythonhosted.org/packages/71/d7/cfcf842291267bf455b3e266c0c29dcb675b5540ee8b50ba1699abf3af45/wrapt-1.17.2-cp313-cp313-manylinux_2_5_i686.manylinux1_i686.manylinux_2_17_i686.manylinux2014_i686.whl", hash = "sha256:49703ce2ddc220df165bd2962f8e03b84c89fee2d65e1c24a7defff6f988f4d6", size = 80861 },
    { url = "https://files.pythonhosted.org/packages/d5/66/5d973e9f3e7370fd686fb47a9af3319418ed925c27d72ce16b791231576d/wrapt-1.17.2-cp313-cp313-manylinux_2_5_x86_64.manylinux1_x86_64.manylinux_2_17_x86_64.manylinux2014_x86_64.whl", hash = "sha256:8112e52c5822fc4253f3901b676c55ddf288614dc7011634e2719718eaa187dc", size = 89174 },
    { url = "https://files.pythonhosted.org/packages/a7/d3/8e17bb70f6ae25dabc1aaf990f86824e4fd98ee9cadf197054e068500d27/wrapt-1.17.2-cp313-cp313-musllinux_1_2_aarch64.whl", hash = "sha256:9fee687dce376205d9a494e9c121e27183b2a3df18037f89d69bd7b35bcf59e2", size = 86721 },
    { url = "https://files.pythonhosted.org/packages/6f/54/f170dfb278fe1c30d0ff864513cff526d624ab8de3254b20abb9cffedc24/wrapt-1.17.2-cp313-cp313-musllinux_1_2_i686.whl", hash = "sha256:18983c537e04d11cf027fbb60a1e8dfd5190e2b60cc27bc0808e653e7b218d1b", size = 79763 },
    { url = "https://files.pythonhosted.org/packages/4a/98/de07243751f1c4a9b15c76019250210dd3486ce098c3d80d5f729cba029c/wrapt-1.17.2-cp313-cp313-musllinux_1_2_x86_64.whl", hash = "sha256:703919b1633412ab54bcf920ab388735832fdcb9f9a00ae49387f0fe67dad504", size = 87585 },
    { url = "https://files.pythonhosted.org/packages/f9/f0/13925f4bd6548013038cdeb11ee2cbd4e37c30f8bfd5db9e5a2a370d6e20/wrapt-1.17.2-cp313-cp313-win32.whl", hash = "sha256:abbb9e76177c35d4e8568e58650aa6926040d6a9f6f03435b7a522bf1c487f9a", size = 36676 },
    { url = "https://files.pythonhosted.org/packages/bf/ae/743f16ef8c2e3628df3ddfd652b7d4c555d12c84b53f3d8218498f4ade9b/wrapt-1.17.2-cp313-cp313-win_amd64.whl", hash = "sha256:69606d7bb691b50a4240ce6b22ebb319c1cfb164e5f6569835058196e0f3a845", size = 38871 },
    { url = "https://files.pythonhosted.org/packages/3d/bc/30f903f891a82d402ffb5fda27ec1d621cc97cb74c16fea0b6141f1d4e87/wrapt-1.17.2-cp313-cp313t-macosx_10_13_universal2.whl", hash = "sha256:4a721d3c943dae44f8e243b380cb645a709ba5bd35d3ad27bc2ed947e9c68192", size = 56312 },
    { url = "https://files.pythonhosted.org/packages/8a/04/c97273eb491b5f1c918857cd26f314b74fc9b29224521f5b83f872253725/wrapt-1.17.2-cp313-cp313t-macosx_10_13_x86_64.whl", hash = "sha256:766d8bbefcb9e00c3ac3b000d9acc51f1b399513f44d77dfe0eb026ad7c9a19b", size = 40062 },
    { url = "https://files.pythonhosted.org/packages/4e/ca/3b7afa1eae3a9e7fefe499db9b96813f41828b9fdb016ee836c4c379dadb/wrapt-1.17.2-cp313-cp313t-macosx_11_0_arm64.whl", hash = "sha256:e496a8ce2c256da1eb98bd15803a79bee00fc351f5dfb9ea82594a3f058309e0", size = 40155 },
    { url = "https://files.pythonhosted.org/packages/89/be/7c1baed43290775cb9030c774bc53c860db140397047cc49aedaf0a15477/wrapt-1.17.2-cp313-cp313t-manylinux_2_17_aarch64.manylinux2014_aarch64.whl", hash = "sha256:40d615e4fe22f4ad3528448c193b218e077656ca9ccb22ce2cb20db730f8d306", size = 113471 },
    { url = "https://files.pythonhosted.org/packages/32/98/4ed894cf012b6d6aae5f5cc974006bdeb92f0241775addad3f8cd6ab71c8/wrapt-1.17.2-cp313-cp313t-manylinux_2_5_i686.manylinux1_i686.manylinux_2_17_i686.manylinux2014_i686.whl", hash = "sha256:a5aaeff38654462bc4b09023918b7f21790efb807f54c000a39d41d69cf552cb", size = 101208 },
    { url = "https://files.pythonhosted.org/packages/ea/fd/0c30f2301ca94e655e5e057012e83284ce8c545df7661a78d8bfca2fac7a/wrapt-1.17.2-cp313-cp313t-manylinux_2_5_x86_64.manylinux1_x86_64.manylinux_2_17_x86_64.manylinux2014_x86_64.whl", hash = "sha256:9a7d15bbd2bc99e92e39f49a04653062ee6085c0e18b3b7512a4f2fe91f2d681", size = 109339 },
    { url = "https://files.pythonhosted.org/packages/75/56/05d000de894c4cfcb84bcd6b1df6214297b8089a7bd324c21a4765e49b14/wrapt-1.17.2-cp313-cp313t-musllinux_1_2_aarch64.whl", hash = "sha256:e3890b508a23299083e065f435a492b5435eba6e304a7114d2f919d400888cc6", size = 110232 },
    { url = "https://files.pythonhosted.org/packages/53/f8/c3f6b2cf9b9277fb0813418e1503e68414cd036b3b099c823379c9575e6d/wrapt-1.17.2-cp313-cp313t-musllinux_1_2_i686.whl", hash = "sha256:8c8b293cd65ad716d13d8dd3624e42e5a19cc2a2f1acc74b30c2c13f15cb61a6", size = 100476 },
    { url = "https://files.pythonhosted.org/packages/a7/b1/0bb11e29aa5139d90b770ebbfa167267b1fc548d2302c30c8f7572851738/wrapt-1.17.2-cp313-cp313t-musllinux_1_2_x86_64.whl", hash = "sha256:4c82b8785d98cdd9fed4cac84d765d234ed3251bd6afe34cb7ac523cb93e8b4f", size = 106377 },
    { url = "https://files.pythonhosted.org/packages/6a/e1/0122853035b40b3f333bbb25f1939fc1045e21dd518f7f0922b60c156f7c/wrapt-1.17.2-cp313-cp313t-win32.whl", hash = "sha256:13e6afb7fe71fe7485a4550a8844cc9ffbe263c0f1a1eea569bc7091d4898555", size = 37986 },
    { url = "https://files.pythonhosted.org/packages/09/5e/1655cf481e079c1f22d0cabdd4e51733679932718dc23bf2db175f329b76/wrapt-1.17.2-cp313-cp313t-win_amd64.whl", hash = "sha256:eaf675418ed6b3b31c7a989fd007fa7c3be66ce14e5c3b27336383604c9da85c", size = 40750 },
    { url = "https://files.pythonhosted.org/packages/2d/82/f56956041adef78f849db6b289b282e72b55ab8045a75abad81898c28d19/wrapt-1.17.2-py3-none-any.whl", hash = "sha256:b18f2d1533a71f069c7f82d524a52599053d4c7166e9dd374ae2136b7f40f7c8", size = 23594 },
]

[[package]]
name = "zipp"
version = "3.21.0"
source = { registry = "https://pypi.org/simple" }
sdist = { url = "https://files.pythonhosted.org/packages/3f/50/bad581df71744867e9468ebd0bcd6505de3b275e06f202c2cb016e3ff56f/zipp-3.21.0.tar.gz", hash = "sha256:2c9958f6430a2040341a52eb608ed6dd93ef4392e02ffe219417c1b28b5dd1f4", size = 24545 }
wheels = [
    { url = "https://files.pythonhosted.org/packages/b7/1a/7e4798e9339adc931158c9d69ecc34f5e6791489d469f5e50ec15e35f458/zipp-3.21.0-py3-none-any.whl", hash = "sha256:ac1bbe05fd2991f160ebce24ffbac5f6d11d83dc90891255885223d42b3cd931", size = 9630 },
]<|MERGE_RESOLUTION|>--- conflicted
+++ resolved
@@ -807,15 +807,9 @@
 ]
 
 [[package]]
-<<<<<<< HEAD
-name = "genkit-ai"
-version = "0.3.0.dev1"
-source = { editable = "packages/genkit-ai" }
-=======
 name = "genkit"
 version = "0.0.1.dev1"
 source = { editable = "packages/genkit" }
->>>>>>> 6507bda3
 dependencies = [
     { name = "asgiref" },
     { name = "httpx" },
