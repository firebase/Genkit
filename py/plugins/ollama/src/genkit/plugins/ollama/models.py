# Copyright 2025 Google LLC
# SPDX-License-Identifier: Apache-2.0
import logging
import mimetypes
from typing import Literal

<<<<<<< HEAD
from genkit.ai.model import get_basic_usage_stats
=======
from pydantic import BaseModel, Field, HttpUrl

import ollama as ollama_api
>>>>>>> c91b361a
from genkit.core.action import ActionRunContext
from genkit.core.typing import (
    GenerateRequest,
    GenerateResponse,
    GenerateResponseChunk,
    GenerationCommonConfig,
    GenerationUsage,
    Media,
    MediaPart,
    Message,
    Part,
    Role,
    TextPart,
    ToolRequest,
    ToolRequestPart,
    ToolResponsePart,
)
from genkit.plugins.ollama.constants import (
    DEFAULT_OLLAMA_SERVER_URL,
    OllamaAPITypes,
)

LOG = logging.getLogger(__name__)


class ModelDefinition(BaseModel):
    name: str
    api_type: OllamaAPITypes


class EmbeddingModelDefinition(BaseModel):
    name: str
    dimensions: int


class OllamaPluginParams(BaseModel):
    models: list[ModelDefinition] = Field(default_factory=list)
    embedders: list[EmbeddingModelDefinition] = Field(default_factory=list)
    server_address: HttpUrl = Field(default=HttpUrl(DEFAULT_OLLAMA_SERVER_URL))
    request_headers: dict[str, str] | None = None


class OllamaModel:
    def __init__(
        self, client: ollama_api.AsyncClient, model_definition: ModelDefinition
    ):
        self.client = client
        self.model_definition = model_definition

    async def generate(
        self, request: GenerateRequest, ctx: ActionRunContext | None = None
    ) -> GenerateResponse:
        content = [TextPart(text='Failed to get response from Ollama API')]

        if self.model_definition.api_type == OllamaAPITypes.CHAT:
            api_response = await self._chat_with_ollama(
                request=request, ctx=ctx
            )
            if api_response:
                content = self._build_multimodal_chat_response(
                    chat_response=api_response,
                )
        elif self.model_definition.api_type == OllamaAPITypes.GENERATE:
            api_response = await self._generate_ollama_response(
                request=request, ctx=ctx
            )
            if api_response:
                content = [TextPart(text=api_response.response)]
        else:
            raise ValueError(
                f'Unresolved API type: {self.model_definition.api_type}'
            )

        if self.is_streaming_request(ctx=ctx):
            content = []

        response_message = Message(
            role=Role.MODEL,
            content=content,
        )

        basic_generation_usage = get_basic_usage_stats(
            input_=request.messages,
            response=response_message,
        )

        return GenerateResponse(
            message=Message(
                role=Role.MODEL,
                content=content,
            ),
            usage=self.get_usage_info(
                basic_generation_usage=basic_generation_usage,
                api_response=api_response,
            ),
        )

    async def _chat_with_ollama(
        self, request: GenerateRequest, ctx: ActionRunContext | None = None
    ) -> ollama_api.ChatResponse | None:
        messages = self.build_chat_messages(request)
        streaming_request = self.is_streaming_request(ctx=ctx)

        if request.output:
            # ollama api either accepts 'json' literal, or the JSON schema
            if request.output.schema_:
                fmt = request.output.schema_
            elif request.output.format:
                fmt = request.output.format
            else:
                fmt = ''
        else:
            fmt = ''

        chat_response = await self.client.chat(
            model=self.model_definition.name,
            messages=messages,
            tools=[
                ollama_api.Tool(
                    function=ollama_api.Tool.Function(
                        name=tool.name,
                        description=tool.description,
                        parameters=ollama_api.Tool.Function.Parameters(
                            type='object',
                            properties={'input': tool.input_schema},
                        ),
                    )
                )
                for tool in request.tools or []
            ],
            options=self.build_request_options(config=request.config),
            format=fmt,
            stream=streaming_request,
        )

        if streaming_request:
            idx = 0
            async for chunk in chat_response:
                idx += 1
                role = (
                    Role.MODEL
                    if chunk.message.role == 'assistant'
                    else Role.TOOL
                )
                ctx.send_chunk(
                    chunk=GenerateResponseChunk(
                        role=role,
                        index=idx,
                        content=self._build_multimodal_chat_response(
                            chat_response=chunk
                        ),
                    )
                )
        else:
            return chat_response

    async def _generate_ollama_response(
        self, request: GenerateRequest, ctx: ActionRunContext | None = None
    ) -> ollama_api.GenerateResponse | None:
        prompt = self.build_prompt(request)
        streaming_request = self.is_streaming_request(ctx=ctx)

        request_kwargs = {
            'model': self.model_definition.name,
            'prompt': prompt,
            'options': self.build_request_options(config=request.config),
            'stream': streaming_request,
        }

        generate_response = await self.client.generate(**request_kwargs)

        if streaming_request:
            idx = 0
            async for chunk in generate_response:
                idx += 1
                ctx.send_chunk(
                    chunk=GenerateResponseChunk(
                        role=Role.MODEL,
                        index=idx,
                        content=[TextPart(text=chunk.response)],
                    )
                )
        else:
            return generate_response

    @staticmethod
    def _build_multimodal_chat_response(
        chat_response: ollama_api.ChatResponse,
    ) -> list[Part]:
        content = []
        chat_response_message = chat_response.message
        if chat_response_message.content:
            content.append(TextPart(text=chat_response.message.content))
        if chat_response_message.images:
            for image in chat_response_message.images:
                content.append(
                    MediaPart(
                        media=Media(
                            content_type=mimetypes.guess_type(
                                image.value, strict=False
                            )[0],
                            url=image.value,
                        )
                    )
                )
        if chat_response_message.tool_calls:
            for tool_call in chat_response_message.tool_calls:
                content.append(
                    ToolRequestPart(
                        tool_request=ToolRequest(
                            name=tool_call.function.name,
                            input=tool_call.function.arguments.get('input'),
                        )
                    )
                )
        return content

    @staticmethod
    def build_request_options(
        config: GenerationCommonConfig | dict,
    ) -> ollama_api.Options:
        if isinstance(config, GenerationCommonConfig):
            config = dict(
                top_k=config.top_k,
                top_p=config.top_p,
                stop=config.stop_sequences,
                temperature=config.temperature,
                num_predict=config.max_output_tokens,
            )
        if config:
            return ollama_api.Options(**config)

    @staticmethod
    def build_prompt(request: GenerateRequest) -> str:
        prompt = ''
        for message in request.messages:
            for text_part in message.content:
                if isinstance(text_part.root, TextPart):
                    prompt += text_part.root.text
                else:
                    LOG.error('Non-text messages are not supported')
        return prompt

    @classmethod
    def build_chat_messages(
        cls, request: GenerateRequest
    ) -> list[dict[str, str]]:
        messages = []
        for message in request.messages:
            item = ollama_api.Message(
                role=cls._to_ollama_role(role=message.role),
                content='',
                images=[],
            )
            for text_part in message.content:
                if isinstance(text_part.root, TextPart):
                    item.content += text_part.root.text
                if isinstance(text_part.root, ToolResponsePart):
                    item.content += str(text_part.root.tool_response.output)
                if isinstance(text_part.root, MediaPart):
                    item['images'].append(
                        ollama_api.Image(
                            value=text_part.root.media.url,
                        )
                    )
            messages.append(item)
        return messages

    @staticmethod
    def _to_ollama_role(
        role: Role,
    ) -> Literal['user', 'assistant', 'system', 'tool']:
        match role:
            case Role.USER:
                return 'user'
            case Role.MODEL:
                return 'assistant'
            case Role.TOOL:
                return 'tool'
            case Role.SYSTEM:
                return 'system'
            case _:
                raise ValueError(f'Unknown role: {role}')

    @staticmethod
    def is_streaming_request(ctx: ActionRunContext | None) -> bool:
        return ctx and ctx.is_streaming

    @staticmethod
    def get_usage_info(
        basic_generation_usage: GenerationUsage,
        api_response: ollama_api.GenerateResponse | ollama_api.ChatResponse,
    ) -> GenerationUsage:
        if api_response:
            basic_generation_usage.input_tokens = (
                api_response.prompt_eval_count or 0
            )
            basic_generation_usage.output_tokens = api_response.eval_count or 0
            basic_generation_usage.total_tokens = (
                basic_generation_usage.input_tokens
                + basic_generation_usage.output_tokens
            )
        return basic_generation_usage<|MERGE_RESOLUTION|>--- conflicted
+++ resolved
@@ -4,13 +4,10 @@
 import mimetypes
 from typing import Literal
 
-<<<<<<< HEAD
+import ollama as ollama_api
+from pydantic import BaseModel, Field, HttpUrl
+
 from genkit.ai.model import get_basic_usage_stats
-=======
-from pydantic import BaseModel, Field, HttpUrl
-
-import ollama as ollama_api
->>>>>>> c91b361a
 from genkit.core.action import ActionRunContext
 from genkit.core.typing import (
     GenerateRequest,
