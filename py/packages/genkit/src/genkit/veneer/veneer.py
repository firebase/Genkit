# Copyright 2025 Google LLC
# SPDX-License-Identifier: Apache-2.0

"""Veneer user-facing API for application developers who use the SDK."""

import logging
import os
import threading
from http.server import HTTPServer
from typing import Any

from genkit.ai.embedding import EmbedRequest, EmbedResponse
from genkit.ai.generate import StreamingCallback as ModelStreamingCallback
from genkit.ai.generate import generate_action
from genkit.ai.model import GenerateResponseWrapper, ModelFn
from genkit.core.action import Action, ActionKind
from genkit.core.environment import is_dev_environment
from genkit.core.plugin_abc import Plugin
from genkit.core.reflection import make_reflection_server
from genkit.core.registry import Registry
from genkit.core.schema import to_json_schema
from genkit.core.typing import (
    GenerateActionOptions,
    GenerationCommonConfig,
    Message,
    Output,
    Part,
    Role,
    TextPart,
    ToolChoice,
)
from genkit.veneer import server
from genkit.veneer.registry import GenkitRegistry

DEFAULT_REFLECTION_SERVER_SPEC = server.ServerSpec(
    scheme='http', host='127.0.0.1', port=3100
)

logger = logging.getLogger(__name__)


class Genkit(GenkitRegistry):
    """Veneer user-facing API for application developers who use the SDK."""

    def __init__(
        self,
        plugins: list[Plugin] | None = None,
        model: str | None = None,
        reflection_server_spec=DEFAULT_REFLECTION_SERVER_SPEC,
    ) -> None:
        """Initialize a new Genkit instance.

        Args:
            plugins: Optional list of plugins to initialize.
            model: Optional model name to use.
            reflection_server_spec: Optional server spec for the reflection
                server.
        """
        super().__init__()
        self.registry.default_model = model

        if is_dev_environment():
            runtimes_dir = os.path.join(os.getcwd(), '.genkit/runtimes')
            server.create_runtime(
                runtime_dir=runtimes_dir,
                reflection_server_spec=reflection_server_spec,
                at_exit_fn=os.remove,
            )
            self.thread = threading.Thread(
                target=self.start_server,
                args=(
                    reflection_server_spec.host,
                    reflection_server_spec.port,
                ),
            )
            self.thread.start()

        if not plugins:
            logger.warning('No plugins provided to Genkit')
        else:
            for plugin in plugins:
                if isinstance(plugin, Plugin):
                    plugin.initialize(ai=self)

                    def resolver(kind, name):
                        return plugin.resolve_action(self, kind, name)

                    self.registry.register_action_resolver(
                        plugin.name(), resolver
                    )
                else:
                    raise ValueError(
                        f'Invalid {plugin=} provided to Genkit: '
                        f'must be of type `genkit.core.plugin_abc.Plugin`'
                    )

    def start_server(self, host: str, port: int) -> None:
        """Start the HTTP server for handling requests.

        Args:
            host: The hostname to bind to.
            port: The port number to listen on.
        """
        httpd = HTTPServer(
            (host, port),
            make_reflection_server(registry=self.registry),
        )
        httpd.serve_forever()

    async def generate(
        self,
        model: str | None = None,
        prompt: str | Part | list[Part] | None = None,
        system: str | Part | list[Part] | None = None,
        messages: list[Message] | None = None,
        tools: list[str] | None = None,
        return_tool_requests: bool | None = None,
        tool_choice: ToolChoice = None,
        config: GenerationCommonConfig | dict[str, Any] | None = None,
        max_turns: int | None = None,
        on_chunk: ModelStreamingCallback | None = None,
        context: dict[str, Any] | None = None,
        output_format: str | None = None,
        content_type: str | None = None,
        output_instructions: bool | str | None = None,
        output_schema: type | dict[str, Any] | None = None,
        constrained: bool | None = None,
        # TODO:
        #  docs: list[Document]
        #  use: list[ModelMiddleware]
        #  resume: ResumeOptions
    ) -> GenerateResponseWrapper:
        """Generates text or structured data using a language model.

        This function provides a flexible interface for interacting with various language models,
        supporting both simple text generation and more complex interactions involving tools and
        structured conversations.

        Args:
            model: Optional. The name of the model to use for generation. If not provided, a default
                   model may be used.
            prompt: Optional. A single prompt string, a `Part` object, or a list of `Part` objects
                    to provide as input to the model. This is used for simple text generation.
            system: Optional. A system message string, a `Part` object, or a list of `Part` objects
                    to provide context or instructions to the model, especially for chat-based models.
            messages: Optional. A list of `Message` objects representing a conversation history.
                      This is used for chat-based models to maintain context.
            tools: Optional. A list of tool names (strings) that the model can use.
            return_tool_requests: Optional. If `True`, the model will return tool requests instead of
                                  executing them directly.
            tool_choice: Optional. A `ToolChoice` object specifying how the model should choose
                         which tool to use.
            config: Optional. A `GenerationCommonConfig` object or a dictionary containing configuration
                    parameters for the generation process. This allows fine-tuning the model's
                    behavior.
            max_turns: Optional. The maximum number of turns in a conversation.
            on_chunk: Optional. A callback function of type `ModelStreamingCallback` that is called
                      for each chunk of generated text during streaming.
            context: Optional. A dictionary containing additional context information that can be
                     used during generation.

        Returns:
            A `GenerateResponseWrapper` object containing the model's response, which may include
            generated text, tool requests, or other relevant information.

        Note:
            - The `tools`, `return_tool_requests`, and `tool_choice` arguments are used for models
              that support tool usage.
            - The `on_chunk` argument enables streaming responses, allowing you to process the
              generated content as it becomes available.
        """
        model = model or self.registry.default_model
        if model is None:
            raise Exception('No model configured.')
        if (
            config
            and not isinstance(config, GenerationCommonConfig)
            and not isinstance(config, dict)
        ):
            raise AttributeError('Invalid generate config provided')

        resolved_msgs: list[Message] = []
        if system:
            resolved_msgs.append(
                Message(role=Role.SYSTEM, content=_normalize_prompt_arg(system))
<<<<<<< HEAD
            )
        if messages:
            resolved_msgs += messages
        if prompt:
            resolved_msgs.append(
                Message(role=Role.USER, content=_normalize_prompt_arg(prompt))
            )
=======
            )
        if messages:
            resolved_msgs += messages
        if prompt:
            resolved_msgs.append(
                Message(role=Role.USER, content=_normalize_prompt_arg(prompt))
            )
>>>>>>> 49802813

        output = Output()
        if output_format:
            output.format = output_format
        if content_type:
            output.content_type = content_type
        if output_instructions != None:
            output.instructions = output_instructions
        if output_schema:
            output.json_schema = to_json_schema(output_schema)
        if constrained != None:
            output.constrained = constrained

        return await generate_action(
            self.registry,
            GenerateActionOptions(
                model=model,
                messages=resolved_msgs,
                config=config,
                tools=tools,
                return_tool_requests=return_tool_requests,
                tool_choice=tool_choice,
                output=output,
                max_turns=max_turns,
            ),
            on_chunk=on_chunk,
        )

    async def embed(
        self, model: str | None = None, documents: list[str] | None = None
    ) -> EmbedResponse:
        """Calculates embeddings for the given texts.

        Args:
            model: Optional embedder model name to use.
            documents: Texts to embed.

        Returns:
            The generated response with embeddings.
        """
        embed_action = self.registry.lookup_action(ActionKind.EMBEDDER, model)

        return (
            await embed_action.arun(EmbedRequest(documents=documents))
        ).response


<<<<<<< HEAD
=======
        return wrapper

    def tool(
        self, description: str, name: str | None = None
    ) -> Callable[[Callable], Callable]:
        """Decorator to register a function as a tool.

        Args:
            description: Description for the tool to be passed to the model.
            name: Optional name for the flow. If not provided, uses the function name.

        Returns:
            A decorator function that registers the tool.
        """

        def wrapper(func: Callable) -> Callable:
            tool_name = name if name is not None else func.__name__
            action = self.registry.register_action(
                name=tool_name,
                kind=ActionKind.TOOL,
                description=description,
                fn=func,
            )

            @wraps(func)
            async def async_wrapper(*args, **kwargs):
                return (await action.arun(*args, **kwargs)).response

            @wraps(func)
            def sync_wrapper(*args, **kwargs):
                return action.run(*args, **kwargs).response

            return async_wrapper if action.is_async else sync_wrapper

        return wrapper

    def define_model(
        self,
        name: str,
        fn: ModelFn,
        metadata: dict[str, Any] | None = None,
    ) -> Action:
        """Define a custom model action.

        Args:
            name: Name of the model.
            fn: Function implementing the model behavior.
            metadata: Optional metadata for the model.
        """
        return self.registry.register_action(
            name=name,
            kind=ActionKind.MODEL,
            fn=fn,
            metadata=metadata,
        )


>>>>>>> 49802813
def _normalize_prompt_arg(prompt: str | Part | list[Part] | None) -> list[Part]:
    if not prompt:
        return None
    if isinstance(prompt, str):
        return [TextPart(text=prompt)]
    elif hasattr(prompt, '__len__'):
        return prompt
    else:
        return [prompt]<|MERGE_RESOLUTION|>--- conflicted
+++ resolved
@@ -183,7 +183,6 @@
         if system:
             resolved_msgs.append(
                 Message(role=Role.SYSTEM, content=_normalize_prompt_arg(system))
-<<<<<<< HEAD
             )
         if messages:
             resolved_msgs += messages
@@ -191,15 +190,6 @@
             resolved_msgs.append(
                 Message(role=Role.USER, content=_normalize_prompt_arg(prompt))
             )
-=======
-            )
-        if messages:
-            resolved_msgs += messages
-        if prompt:
-            resolved_msgs.append(
-                Message(role=Role.USER, content=_normalize_prompt_arg(prompt))
-            )
->>>>>>> 49802813
 
         output = Output()
         if output_format:
@@ -247,66 +237,6 @@
         ).response
 
 
-<<<<<<< HEAD
-=======
-        return wrapper
-
-    def tool(
-        self, description: str, name: str | None = None
-    ) -> Callable[[Callable], Callable]:
-        """Decorator to register a function as a tool.
-
-        Args:
-            description: Description for the tool to be passed to the model.
-            name: Optional name for the flow. If not provided, uses the function name.
-
-        Returns:
-            A decorator function that registers the tool.
-        """
-
-        def wrapper(func: Callable) -> Callable:
-            tool_name = name if name is not None else func.__name__
-            action = self.registry.register_action(
-                name=tool_name,
-                kind=ActionKind.TOOL,
-                description=description,
-                fn=func,
-            )
-
-            @wraps(func)
-            async def async_wrapper(*args, **kwargs):
-                return (await action.arun(*args, **kwargs)).response
-
-            @wraps(func)
-            def sync_wrapper(*args, **kwargs):
-                return action.run(*args, **kwargs).response
-
-            return async_wrapper if action.is_async else sync_wrapper
-
-        return wrapper
-
-    def define_model(
-        self,
-        name: str,
-        fn: ModelFn,
-        metadata: dict[str, Any] | None = None,
-    ) -> Action:
-        """Define a custom model action.
-
-        Args:
-            name: Name of the model.
-            fn: Function implementing the model behavior.
-            metadata: Optional metadata for the model.
-        """
-        return self.registry.register_action(
-            name=name,
-            kind=ActionKind.MODEL,
-            fn=fn,
-            metadata=metadata,
-        )
-
-
->>>>>>> 49802813
 def _normalize_prompt_arg(prompt: str | Part | list[Part] | None) -> list[Part]:
     if not prompt:
         return None
