--- conflicted
+++ resolved
@@ -10,12 +10,8 @@
 import pytest
 from genkit.ai.document import Document
 from genkit.ai.formats.types import FormatDef, Formatter, FormatterConfig
-<<<<<<< HEAD
-from genkit.ai.model import MessageWrapper, _text_from_message
+from genkit.ai.model import MessageWrapper, text_from_message
 from genkit.core.action import ActionRunContext
-=======
-from genkit.ai.model import MessageWrapper, text_from_message
->>>>>>> 9dba2f5e
 from genkit.core.typing import (
     DocumentData,
     FinishReason,
