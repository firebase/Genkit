--- conflicted
+++ resolved
@@ -20,13 +20,10 @@
     BaseEvalDataPoint,
     Details,
     DocumentData,
-<<<<<<< HEAD
+    DocumentPart,
     EvalFnResponse,
     EvalRequest,
     EvalResponse,
-=======
-    DocumentPart,
->>>>>>> 071540df
     FinishReason,
     GenerateRequest,
     GenerateResponse,
@@ -1420,9 +1417,7 @@
     def my_eval_fn(datapoint: BaseEvalDataPoint, options: Any | None):
         return EvalFnResponse(
             test_case_id=datapoint.test_case_id,
-            evaluation=Score(
-                score=True, details=Details(reasoning='I think it is true')
-            ),
+            evaluation=Score(score=True, details=Details(reasoning='I think it is true')),
         )
 
     action = ai.define_evaluator(
@@ -1450,9 +1445,7 @@
     def my_eval_fn(datapoint: BaseEvalDataPoint, options: CustomOption | None):
         return EvalFnResponse(
             test_case_id=datapoint.test_case_id,
-            evaluation=Score(
-                score=True, details=Details(reasoning=options.foo_bar)
-            ),
+            evaluation=Score(score=True, details=Details(reasoning=options.foo_bar)),
         )
 
     action = ai.define_evaluator(
@@ -1496,9 +1489,7 @@
                     test_case_id=f'testCase{index}',
                     evaluation=Score(
                         score=True,
-                        details=Details(
-                            reasoning=f'I think {datapoint.input} is true'
-                        ),
+                        details=Details(reasoning=f'I think {datapoint.input} is true'),
                     ),
                 )
             )
