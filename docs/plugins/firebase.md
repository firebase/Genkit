<!-- NOTE: prettier-ignore used in some snippets to allow copy/paste into Firebase Functions which
use https://github.com/firebase/firebase-tools/blob/master/templates/init/functions/javascript/_eslintrc -->

# Firebase plugin

The Firebase plugin provides several integrations with Firebase services:

- Indexers and retrievers using Cloud Firestore vector store
- Trace storage using Cloud Firestore
- Flow deployment using Cloud Functions
- Authorization policies for Firebase Authentication users

<!-- - State storage using Cloud Firestore -->

## Installation

```posix-terminal
npm i --save @genkit-ai/firebase
```

## Prerequisites

- All Firebase products require a Firebase project. You can create a new project
  or enable Firebase in an existing Google Cloud project using the
  [Firebase console](https://console.firebase.google.com/).
- In addition, if you want to deploy flows to Cloud Functions, you must
  [upgrade your project](https://console.firebase.google.com/project/_/overview?purchaseBillingPlan=metered)
  to the Blaze pay-as-you-go plan.

## Configuration

To use this plugin, specify it when you call `configureGenkit()`:

<!--See note above on prettier-ignore -->
<!-- prettier-ignore -->
```js
<<<<<<< HEAD
import { configureGenkit } from '@genkit-ai/core';
import { firebase } from '@genkit-ai/firebase';
=======
import {firebase} from "@genkit-ai/firebase";
>>>>>>> a8524cbf

configureGenkit({
  plugins: [firebase({projectId: "your-firebase-project"})],
});
```

The plugin requires you to specify your Firebase project ID. You can specify
your Firebase project ID in either of the following ways:

- Set `projectId` in the `firebase()` configuration object.

- Set the `GCLOUD_PROJECT` environment variable. If you're running your flow
  from a Google Cloud environment (Cloud Functions, Cloud Run, and so on),
  `GCLOUD_PROJECT` is automatically set to the project ID of the environment.

  If you set `GCLOUD_PROJECT`, you can omit the configuration parameter:
  `firebase()`

To provide Firebase credentials, you also need to set up Google Cloud
Application Default Credentials. To specify your credentials:

- If you're running your flow from a Google Cloud environment (Cloud Functions,
  Cloud Run, and so on), this is set automatically.

- For other environments:

  1.  Generate service account credentials for your Firebase project and
      download the JSON key file. You can do so on the
      [Service account](https://console.firebase.google.com/project/_/settings/serviceaccounts/adminsdk)
      page of the Firebase console.
  1.  Set the environment variable `GOOGLE_APPLICATION_CREDENTIALS` to the file
      path of the JSON file that contains your service account key.

## Usage

This plugin provides several integrations with Firebase services, which you can
use together or individually.

### Cloud Firestore vector store

You can use Cloud Firestore as a vector store for RAG indexing and retrieval.

This section contains information specific to the `firebase` plugin and Cloud
Firestore's vector search feature.
See the [Retrieval-augmented generation](../rag.md) page for a more detailed
discussion on implementing RAG using Genkit.

The `firebase` plugin provides a convenience function for defining Firestore
retrievers, `defineFirestoreRetriever()`:

<!--See note above on prettier-ignore -->
<!-- prettier-ignore -->
```js
<<<<<<< HEAD
import { defineFirestoreRetriever } from '@genkit-ai/firebase';
import { retrieve } from '@genkit-ai/ai/retriever';
import { initializeApp } from 'firebase-admin/app';
import { getFirestore } from 'firebase-admin/firestore';
=======
import {defineFirestoreRetriever} from "@genkit-ai/firebase";
import {initializeApp} from "firebase-admin/app";
import {getFirestore} from "firebase-admin/firestore";
>>>>>>> a8524cbf

const app = initializeApp();
const firestore = getFirestore(app);

const yourRetrieverRef = defineFirestoreRetriever({
<<<<<<< HEAD
  name: 'yourRetriever',  // For display in the developer UI
  firestore: getFirestore(app),
  collection: 'yourCollection',
  contentField: 'yourContentField',
  vectorField: 'embedding',
  embedder: textEmbeddingGecko, // Import from '@genkit-ai/googleai' or '@genkit-ai/vertexai'
  distanceMeasure: 'COSINE', // 'EUCLIDEAN', 'DOT_PRODUCT', or 'COSINE' (default)
=======
  name: "yourRetriever",
  firestore: getFirestore(app),
  collection: "yourCollection",
  contentField: "yourDataChunks",
  vectorField: "embedding",
  embedder: textEmbeddingGecko,
  distanceMeasure: "COSINE", // "EUCLIDEAN", "DOT_PRODUCT", or "COSINE" (default)
>>>>>>> a8524cbf
});
```

To use it, pass it to the `retrieve()` function:

<!--See note above on prettier-ignore -->
<!-- prettier-ignore -->
```js
const docs = await retrieve({
  retriever: yourRetrieverRef,
<<<<<<< HEAD
  query: 'look for something',
  options: { limit: 5 },
=======
  query: "look for something",
  options: {limit: 5},
>>>>>>> a8524cbf
});
```

To populate your Firestore collection, use an embedding generator along with the
Admin SDK. For example, the menu ingestion script from the
[Retrieval-augmented generation](../rag.md) page could be adapted for Firestore
in the following way:

<!--See note above on prettier-ignore -->
<!-- prettier-ignore -->
```js
<<<<<<< HEAD
import { configureGenkit } from "@genkit-ai/core";
import { embed } from "@genkit-ai/ai/embedder";
import { defineFlow, run } from "@genkit-ai/flow";
import { textEmbeddingGecko, vertexAI } from "@genkit-ai/vertexai";
=======
import {initializeApp} from "firebase-admin";
import {getFirestore, FieldValue} from "firebase-admin/firestore";
import {textEmbeddingGecko} from "@genkit-ai/vertexai";
import {embed} from "@genkit-ai/ai/embedder";
>>>>>>> a8524cbf

import { applicationDefault, initializeApp } from "firebase-admin/app";
import { FieldValue, getFirestore } from "firebase-admin/firestore";

import { chunk } from "llm-chunk";
import pdf from "pdf-parse";
import * as z from "zod";

import { readFile } from "fs/promises";
import path from "path";

// Change these values to match your Firestore config/schema
const indexConfig = {
<<<<<<< HEAD
  collection: "menuInfo",
  contentField: "text",
=======
  collection: "yourCollection",
  contentField: "yourDataChunks",
>>>>>>> a8524cbf
  vectorField: "embedding",
  embedder: textEmbeddingGecko,
};

configureGenkit({
  plugins: [vertexAI({ location: "us-central1" })],
  enableTracingAndMetrics: false,
});

const app = initializeApp({ credential: applicationDefault() });
const firestore = getFirestore(app);

export const indexMenu = defineFlow(
  {
    name: "indexMenu",
    inputSchema: z.string().describe("PDF file path"),
    outputSchema: z.void(),
  },
  async (filePath: string) => {
    filePath = path.resolve(filePath);

    // Read the PDF.
    const pdfTxt = await run("extract-text", () =>
      extractTextFromPdf(filePath)
    );

    // Divide the PDF text into segments.
    const chunks = await run("chunk-it", async () => chunk(pdfTxt));

    // Add chunks to the index.
    await run("index-chunks", async () => indexToFirestore(chunks));
  }
);

async function indexToFirestore(data: string[]) {
  for (const text of data) {
    const embedding = await embed({
      embedder: indexConfig.embedder,
      content: text,
    });
    await firestore.collection(indexConfig.collection).add({
      [indexConfig.vectorField]: FieldValue.vector(embedding),
      [indexConfig.contentField]: text,
    });
  }
}

async function extractTextFromPdf(filePath: string) {
  const pdfFile = path.resolve(filePath);
  const dataBuffer = await readFile(pdfFile);
  const data = await pdf(dataBuffer);
  return data.text;
}
```

Firestore depends on indexes to provide fast and efficient querying on
collections. (Note that "index" here refers to database indexes, and not
Genkit's indexer and retriever abstractions.)

The prior example requires the `embedding` field to be indexed to
work. To create the index:

- Run the `gcloud` command described in the
  [Create a single-field vector index](https://firebase.google.com/docs/firestore/vector-search?hl=en&authuser=0#create_and_manage_vector_indexes)
  section of the Firestore docs.

  The command looks like the following:

  ```posix-terminal
  gcloud alpha firestore indexes composite create --project=your-project-id \
    --collection-group=yourCollectionName --query-scope=COLLECTION \
    --field-config=vector-config='{"dimension":"768","flat": "{}"}',field-path=yourEmbeddingField
  ```

  However, the correct indexing configuration depends on the queries you will
  make and the embedding model you're using.

- Alternatively, call `retrieve()` and Firestore will throw an error with the
  correct command to create the index.

#### Learn more

- See the [Retrieval-augmented generation](../rag.md) page for a general
  discussion on indexers and retrievers in Genkit.
- See [Search with vector embeddings](https://firebase.google.com/docs/firestore/vector-search)
  in the Cloud Firestore docs for more on the vector search feature.

### Cloud Firestore trace storage

You can use Cloud Firestore to store traces:

<!--See note above on prettier-ignore -->
<!-- prettier-ignore -->
```js
import {firebase} from "@genkit-ai/firebase";

configureGenkit({
  plugins: [firebase()],
  traceStore: "firebase",
  enableTracingAndMetrics: true,
});
```

By default, the plugin stores traces in a collection called `genkit-traces` in
the project's default database. To change either setting:

<!--See note above on prettier-ignore -->
<!-- prettier-ignore -->
```js
firebase({
  traceStore: {
    collection: "your-collection";
    databaseId: "your-db";
  }
})
```

When using Firestore-based trace storage you will want to enable TTL for the trace documents: https://firebase.google.com/docs/firestore/ttl

### Cloud Functions

The plugin provides the `onFlow()` constructor, which creates a flow backed by a
Cloud Functions for Firebase HTTPS-triggered function. These functions conform
to Firebase's
[callable function interface](https://firebase.google.com/docs/functions/callable-reference) and you can use the
[Cloud Functions client SDKs](https://firebase.google.com/docs/functions/callable?gen=2nd#call_the_function)
to call them.

<!--See note above on prettier-ignore -->
<!-- prettier-ignore -->
```js
import {firebase} from "@genkit-ai/firebase";
import {onFlow, noAuth} from "@genkit-ai/firebase/functions";

configureGenkit({
  plugins: [firebase()],
});

export const exampleFlow = onFlow(
  {
    name: "exampleFlow",
    authPolicy: noAuth(), // WARNING: noAuth() creates an open endpoint!
  },
  async (prompt) => {
    // Flow logic goes here.

    return response;
  }
);
```

Deploy your flow using the Firebase CLI:

```posix-terminal
firebase deploy --only functions
```

The `onFlow()` function has some options not present in `defineFlow()`:

- `httpsOptions`: an [`HttpsOptions`](https://firebase.google.com/docs/reference/functions/2nd-gen/node/firebase-functions.https.httpsoptions)
  object used to configure your Cloud Function:
  <!--See note above on prettier-ignore -->
  <!-- prettier-ignore -->
  ```js
  export const exampleFlow = onFlow(
    {
      name: "exampleFlow",
      httpsOptions: {
        cors: true,
      },
      // ...
    },
    async (prompt) => {
      // ...
    }
  );
  ```

- `enforceAppCheck`: when `true`, reject requests with missing or invalid [App Check](https://firebase.google.com/docs/app-check)
  tokens.

- `consumeAppCheckToken`: when `true`, invalidate the App Check token after verifying it.

  See [Replay protection](https://firebase.google.com/docs/app-check/cloud-functions#replay-protection).

### Firebase Auth

This plugin provides a helper function to create authorization policies around
Firebase Auth:

<!--See note above on prettier-ignore -->
<!-- prettier-ignore -->
```js
import {firebaseAuth} from "@genkit-ai/firebase/auth";

export const exampleFlow = onFlow(
  {
    name: "exampleFlow",
    authPolicy: firebaseAuth((user) => {
      if (!user.email_verified) throw new Error("Requires verification!");
    }),
  },
  async (prompt) => {
    // ...
  }
);
```

To define an auth policy, provide `firebaseAuth()` with a callback function that
takes a
[`DecodedIdToken`](https://firebase.google.com/docs/reference/admin/node/firebase-admin.auth.decodedidtoken)
as its only parameter. In this function, examine the user token and throw an
error if the user fails to meet any of the criteria you want to require.

See [Authorization and integrity](../auth.md) for a more thorough discussion of
this topic.<|MERGE_RESOLUTION|>--- conflicted
+++ resolved
@@ -34,12 +34,8 @@
 <!--See note above on prettier-ignore -->
 <!-- prettier-ignore -->
 ```js
-<<<<<<< HEAD
-import { configureGenkit } from '@genkit-ai/core';
-import { firebase } from '@genkit-ai/firebase';
-=======
+import {configureGenkit} from "@genkit-ai/core";
 import {firebase} from "@genkit-ai/firebase";
->>>>>>> a8524cbf
 
 configureGenkit({
   plugins: [firebase({projectId: "your-firebase-project"})],
@@ -93,38 +89,23 @@
 <!--See note above on prettier-ignore -->
 <!-- prettier-ignore -->
 ```js
-<<<<<<< HEAD
-import { defineFirestoreRetriever } from '@genkit-ai/firebase';
-import { retrieve } from '@genkit-ai/ai/retriever';
-import { initializeApp } from 'firebase-admin/app';
-import { getFirestore } from 'firebase-admin/firestore';
-=======
 import {defineFirestoreRetriever} from "@genkit-ai/firebase";
+import {retrieve} from "@genkit-ai/ai/retriever";
+
 import {initializeApp} from "firebase-admin/app";
 import {getFirestore} from "firebase-admin/firestore";
->>>>>>> a8524cbf
 
 const app = initializeApp();
 const firestore = getFirestore(app);
 
 const yourRetrieverRef = defineFirestoreRetriever({
-<<<<<<< HEAD
-  name: 'yourRetriever',  // For display in the developer UI
-  firestore: getFirestore(app),
-  collection: 'yourCollection',
-  contentField: 'yourContentField',
-  vectorField: 'embedding',
-  embedder: textEmbeddingGecko, // Import from '@genkit-ai/googleai' or '@genkit-ai/vertexai'
-  distanceMeasure: 'COSINE', // 'EUCLIDEAN', 'DOT_PRODUCT', or 'COSINE' (default)
-=======
   name: "yourRetriever",
   firestore: getFirestore(app),
   collection: "yourCollection",
   contentField: "yourDataChunks",
   vectorField: "embedding",
-  embedder: textEmbeddingGecko,
+  embedder: textEmbeddingGecko, // Import from '@genkit-ai/googleai' or '@genkit-ai/vertexai'
   distanceMeasure: "COSINE", // "EUCLIDEAN", "DOT_PRODUCT", or "COSINE" (default)
->>>>>>> a8524cbf
 });
 ```
 
@@ -135,13 +116,8 @@
 ```js
 const docs = await retrieve({
   retriever: yourRetrieverRef,
-<<<<<<< HEAD
-  query: 'look for something',
-  options: { limit: 5 },
-=======
   query: "look for something",
   options: {limit: 5},
->>>>>>> a8524cbf
 });
 ```
 
@@ -152,18 +128,11 @@
 
 <!--See note above on prettier-ignore -->
 <!-- prettier-ignore -->
-```js
-<<<<<<< HEAD
+```ts
 import { configureGenkit } from "@genkit-ai/core";
 import { embed } from "@genkit-ai/ai/embedder";
 import { defineFlow, run } from "@genkit-ai/flow";
 import { textEmbeddingGecko, vertexAI } from "@genkit-ai/vertexai";
-=======
-import {initializeApp} from "firebase-admin";
-import {getFirestore, FieldValue} from "firebase-admin/firestore";
-import {textEmbeddingGecko} from "@genkit-ai/vertexai";
-import {embed} from "@genkit-ai/ai/embedder";
->>>>>>> a8524cbf
 
 import { applicationDefault, initializeApp } from "firebase-admin/app";
 import { FieldValue, getFirestore } from "firebase-admin/firestore";
@@ -177,13 +146,8 @@
 
 // Change these values to match your Firestore config/schema
 const indexConfig = {
-<<<<<<< HEAD
   collection: "menuInfo",
   contentField: "text",
-=======
-  collection: "yourCollection",
-  contentField: "yourDataChunks",
->>>>>>> a8524cbf
   vectorField: "embedding",
   embedder: textEmbeddingGecko,
 };
