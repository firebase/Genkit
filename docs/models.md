# Generating content with AI models

At the heart of generative AI are AI _models_. Currently, the two most prominent
examples of generative models are large language models (LLMs) and image
generation models. These models take input, called a _prompt_ (most commonly
text, an image, or a combination of both), and from it produce as output text,
an image, or even audio or video.

The output of these models can be surprisingly convincing: LLMs generate text
that appears as though it could have been written by a human being, and image
generation models can produce images that are very close to real photographs or
artwork created by humans.

In addition, LLMs have proven capable of tasks beyond simple text generation:

- Writing computer programs
- Planning subtasks that are required to complete a larger task
- Organizing unorganized data
- Understanding and extracting information data from a corpus of text
- Following and performing automated activities based on a text description of
  the activity

There are many models available to you, from several different providers. Each
model has its own strengths and weaknesses and one model might excel at one task
but perform less well at others. Apps making use of generative AI can often
benefit from using multiple different models depending on the task at hand.

As an app developer, you typically don't interact with generative AI
models directly, but rather through services available as web APIs.
Although these services often have similar functionality, they all provide them
through different and incompatible APIs. If you want to make use of multiple
model services, you have to use each of their proprietary SDKs, potentially
incompatible with each other. And if you want to upgrade from one model to the
newest and most capable one, you might have to build that integration all over
again.

Genkit addresses this challenge by providing a single interface that abstracts
away the details of accessing potentially any generative AI model service, with
several pre-built implementations already available. Building your AI-powered
app around Genkit simplifies the process of making your first generative AI call
and makes it equally easy to combine multiple models or swap one model for
another as new models emerge.

### Before you begin {:#before-you-begin}

If you want to run the code examples on this page, first complete the steps in
the [Getting started](get-started) guide. All of the examples assume that you
have already installed Genkit as a dependency in your project.

### Models supported by Genkit {:#models-supported}

Genkit is designed to be flexible enough to use potentially any generative AI
model service. Its core libraries define the common interface for working with
models, and model plugins define the implementation details for working with a
specific model and its API.

The Genkit team maintains plugins for working with models provided by Vertex AI,
Google Generative AI, and Ollama:

- Gemini family of LLMs, through the
  [Google Cloud Vertex AI plugin](plugins/vertex-ai.md)
- Gemini family of LLMs, through the [Google AI plugin](plugins/google-genai.md)
- Imagen2 image generation model, through Google Cloud Vertex AI
- Anthropic's Claude 3 family of LLMs, through Google Cloud Vertex AI's model
  garden
- Gemma 2, Llama 3, and many more open models, through the [Ollama
  plugin](plugins/ollama.md) (you must host the Ollama server yourself)

In addition, there are also several community-supported plugins that provide
interfaces to these models:

- Claude 3 family of LLMs, through the [Anthropic plugin](https://thefireco.github.io/genkit-plugins/docs/plugins/genkitx-anthropic){:.external}
- GPT family of LLMs through the [OpenAI plugin](https://thefireco.github.io/genkit-plugins/docs/plugins/genkitx-openai){:.external}
- GPT family of LLMs through the [Azure OpenAI plugin](https://thefireco.github.io/genkit-plugins/docs/plugins/genkitx-azure-openai){:.external}
- Command R family of LLMs through the [Cohere plugin](https://thefireco.github.io/genkit-plugins/docs/plugins/genkitx-cohere){:.external}
- Mistral family of LLMs through the [Mistral plugin](https://thefireco.github.io/genkit-plugins/docs/plugins/genkitx-mistral){:.external}
- Gemma 2, Llama 3, and many more open models hosted on Groq, through the
  [Groq plugin](https://thefireco.github.io/genkit-plugins/docs/plugins/genkitx-groq){:.external}

You can discover more by searching for [packages tagged with `genkit-model` on
npmjs.org](https://www.npmjs.com/search?q=keywords%3Agenkit-model){:.external}.

### Loading and configuring model plugins {:#loading-plugins}

Before you can use Genkit to start generating content, you need to load and
configure a model plugin. If you're coming from the Getting Started guide,
you've already done this. Otherwise, see the [Getting Started](get-started)
guide or the individual plugin's documentation and follow the steps there before
continuing.

### The generate() function {:#generate}

In Genkit, the primary interface through which you interact with generative AI
models is the `generate()` function.

The simplest `generate()` call specifies the model you want to use and a text
prompt:

```ts
import { generate } from '@genkit-ai/ai';
import { configureGenkit } from '@genkit-ai/core';
import { gemini15Flash } from '@genkit-ai/googleai';

configureGenkit(/* ... */);

(async () => {
  const llmResponse = await generate({
    model: gemini15Flash,
    prompt: 'Invent a menu item for a pirate themed restaurant.',
  });

  console.log(await llmResponse.text());
})();
```

When you run this brief example, it will print out some debugging information
followed by the output of the `generate()` call, which will usually be Markdown
text as in the following example:

```md
## The Blackheart's Bounty

**A hearty stew of slow-cooked beef, spiced with rum and molasses, served in a
hollowed-out cannonball with a side of crusty bread and a dollop of tangy
pineapple salsa.**

**Description:** This dish is a tribute to the hearty meals enjoyed by pirates
on the high seas. The beef is tender and flavorful, infused with the warm spices
of rum and molasses. The pineapple salsa adds a touch of sweetness and acidity,
balancing the richness of the stew. The cannonball serving vessel adds a fun and
thematic touch, making this dish a perfect choice for any pirate-themed
adventure.
```

Run the script again and you'll get a different output.

The preceding code sample specified the model using a model reference exported
by the model plugin. You can also specify the model using a string identifier:

```ts
const llmResponse = await generate({
  model: 'googleai/gemini-1.5-flash-latest',
  prompt: 'Invent a menu item for a pirate themed restaurant.',
});
```

A model string identifier looks like `providerid/modelid`, where the provider ID
(in this case, `googleai`) identifies the plugin, and the model ID is a
plugin-specific string identifier for a specific version of a model.

Some model plugins, such as the Ollama plugin, provide access to potentially
dozens of different models and therefore do not export individual model
references. In these cases, you can only specify a model to `generate()` using
its string identifier:

<<<<<<< HEAD
```ts
const llmResponse = await generate({
  model: 'ollama/gemma2',
  prompt: 'Invent a menu item for a pirate themed restaurant.',
});
```
=======
| Plugin                    | Models                                                                            |
| ------------------------- | --------------------------------------------------------------------------------- |
| [Google Generative AI][1] | Gemini Pro, Gemini Pro Vision                                                     |
| [Google Vertex AI][2]     | Gemini Pro, Gemini Pro Vision, Gemini 1.5 Flash, Gemini 1.5 Pro, Imagen2, Imagen3 |
| [Ollama][3]               | Many local models, including Gemma, Llama 2, Mistral, and more                    |

[1]: plugins/google-genai.md
[2]: plugins/vertex-ai.md
[3]: plugins/ollama.md
>>>>>>> 3c2555fb

All of the preceding examples also illustrate an important point: when you use
`generate()` to make generative AI model calls, changing the model you want to
use is simply a matter of passing a different value to the model parameter. By
using `generate()` instead of the native model SDKs, you give yourself the
flexibility to more easily use several different models in your app and change
models in the future.

So far you have only seen examples of the simplest `generate()` calls. However,
`generate()` also provides an interface for more advanced interactions with
generative models, which you will see in the sections that follow.

### Model parameters {:#model-parameters}

The `generate()` function takes a `config` parameter, through which you can
specify optional settings that control how the model generates content:

```ts
const llmResponse = await generate({
  prompt: "Suggest an item for the menu of a pirate themed restaurant",
  model: gemini15Flash,
  config: {
    maxOutputTokens: 400,
    stopSequences: ["<end>", "<fin>"],
    temperature: 1.2,
    topP: 0.4,
    topK: 50,
  },
});
```

The exact parameters that are supported depend on the individual model and model
API. However, the parameters in the previous example are common to almost every
model. The following is an explanation of these parameters:

#### Parameters that control output length

**maxOutputTokens**

LLMs operate on units called _tokens_. A token usually, but does not
necessarily, map to a specific sequence of characters. When you pass a prompt to
a model, one of the first steps it takes is to _tokenize_ your prompt string
into a sequence of tokens. Then, the LLM generates a sequence of tokens from the
tokenized input. Finally, the sequence of tokens gets converted back into text,
which is your output.

The maximum output tokens parameter simply sets a limit on how many tokens to
generate using the LLM. Every model potentially uses a different tokenizer, but
a good rule of thumb is to consider a single English word to be made of 2 to 4
tokens.

As stated earlier, some tokens might not map to character sequences. One such
example is that there is often a token that indicates the end of the sequence:
when an LLM generates this token, it stops generating more. Therefore, it's
possible and often the case that an LLM generates fewer tokens than the maximum
because it generated the "stop" token.

**stopSequences**

You can use this parameter to set the tokens or token sequences that, when
generated, indicate the end of LLM output. The correct values to use here
generally depend on how the model was trained, and are usually set by the model
plugin. However, if you have prompted the model to generate another stop
sequence, you might specify it here.

Note that you are specifying character sequences, and not tokens per se. In most
cases, you will specify a character sequence that the model's tokenizer maps to
a single token.

#### Parameters that control "creativity"

The _temperature_, _top-p_, and _top-k_ parameters together control how
"creative" you want the model to be. Below are very brief explanations of what
these parameters mean, but the more important point to take away is this: these
parameters are used to adjust the character of an LLM's output. The optimal
values for them depend on your goals and preferences, and are likely to be found
only through experimentation.

**temperature**

LLMs are fundamentally token-predicting machines. For a given sequence of tokens
(such as the prompt) an LLM predicts, for each token in its vocabulary, the
likelihood that the token comes next in the sequence. The temperature is a
scaling factor by which these predictions are divided before being normalized to
a probability between 0 and 1.

Low temperature values&mdash;between 0.0 and 1.0&mdash;amplify the difference in
likelihoods between tokens, with the result that the model will be even less
likely to produce a token it already evaluated to be unlikely. This is often
perceived as output that is less creative. Although 0.0 is technically not a
valid value, many models treat it as indicating that the model should behave
deterministically, and to only consider the single most likely token.

High temperature values&mdash;those greater than 1.0&mdash;compress the
differences in likelihoods between tokens, with the result that the model
becomes more likely to produce tokens it had previously evaluated to be
unlikely. This is often perceived as output that is more creative. Some model
APIs impose a maximum temperature, often 2.0.

**topP**

_Top-p_ is a value between 0.0 and 1.0 that controls the number of possible
tokens you want the model to consider, by specifying the cumulative probability
of the tokens. For example, a value of 1.0 means to consider every possible
token (but still take into account the probability of each token). A value of
0.4 means to only consider the most likely tokens, whose probabilities add up to
0.4, and to exclude the remaining tokens from consideration.

**topK**

_Top-k_ is an integer value that also controls the number of possible tokens you
want the model to consider, but this time by explicitly specifying the maximum
number of tokens. Specifying a value of 1 means that the model should behave
deterministically.

#### Experiment with model parameters

You can experiment with the effect of these parameters on the output generated
by different model and prompt combinations by using the Developer UI. Start the
developer UI with the `genkit start` command and it will automatically load all
of the models defined by the plugins configured in your project. You can quickly
try different prompts and configuration values without having to repeatedly make
these changes in code.

### Structured output {:#structured-output}

When using generative AI as a component in your application, you often want
output in a format other than plain text. Even if you're just generating content
to display to the user, you can benefit from structured output simply for the
purpose of presenting it more attractively to the user. But for more advanced
applications of generative AI, such as programmatic use of the model's output,
or feeding the output of one model into another, structured output is a must.

In Genkit, you can request structured output from a model by specifying a schema
when you call `generate()`:

```ts
import { z } from "zod";
```

```ts
const MenuItemSchema = z.object({
  name: z.string(),
  description: z.string(),
  calories: z.number(),
  allergens: z.array(z.string()),
});

const llmResponse = await generate({
  prompt: "Suggest an item for the menu of a pirate themed restaurant",
  model: gemini15Flash,
  output: {
    schema: MenuItemSchema,
  },
});
```

Model output schemas are specified using the [Zod](https://zod.dev/){:.external}
library. In addition to a schema definition language, Zod also provides runtime
type checking, which bridges the gap between static TypeScript types and the
unpredictable output of generative AI models. Zod lets you write code that can
rely on the fact that a successful generate call will always return output that
conforms to your TypeScript types.

When you specify a schema in `generate()`, Genkit does several things behind the
scenes:

- Augments the prompt with additional guidance about the desired output format.
  This also has the side effect of specifying to the model what content exactly
  you want to generate (for example, not only suggest a menu item but also
  generate a description, a list of allergens, and so on).
- Parses the model output into a JavaScript object.
- Verifies that the output conforms with the schema.

To get structured output from a successful generate call, use the response
object's `output()` method:

```ts
type MenuItem = z.infer<typeof MenuItemSchema>;

const output: MenuItem | null = llmResponse.output();
```

#### Handling errors

Note in the prior example that the output method can return `null`. This can
happen when the model fails to generate output that conforms to the schema. You
can also detect this condition by catching the `NoValidCandidatesError`
exception thrown by generate:

```ts
import { NoValidCandidatesError } from "@genkit-ai/ai";
```

```ts
try {
  llmResponse = await generate(/* ... */);
} catch (e) {
  if (e instanceof NoValidCandidatesError) {
    // Output doesn't conform to schema.
  }
}
```

The best strategy for dealing with such errors will depend on your exact use
case, but here are some general hints:

- **Try a different model**. For structured output to succeed, the model must be
  capable of generating output in JSON. The most powerful LLMs, like Gemini and
  Claude, are versatile enough to do this; however, smaller models, such as some
  of the local models you would use with Ollama, might not be able to generate
  structured output reliably unless they have been specifically trained to do
  so.

- **Make use of Zod's coercion abilities**: You can specify in your schemas that
  Zod should try to coerce non-conforming types into the type specified by the
  schema. If your schema includes primitive types other than strings, using Zod
  coercion can reduce the number of `generate()` failures you experience. The
  following version of MenuItemSchema uses type conversion to automatically
  correct situations where the model generates calorie information as a string
  instead of a number:

  ```ts
  const MenuItemSchema = z.object({
    name: z.string(),
    description: z.string(),
    calories: z.coerce.number(),
    allergens: z.array(z.string()),
  });
  ```

- **Retry the generate() call**. If the model you've chosen only rarely fails to
  generate conformant output, you can treat the error as you would treat a
  network error, and simply retry the request using some kind of incremental
  back-off strategy.

### Streaming {:#streaming}

When generating large amounts of text, you can improve the experience for your
users by presenting the output as it's generated&mdash;streaming the output. A
familiar example of streaming in action can be seen in most LLM chat apps: users
can read the model's response to their messages as it's being generated, which
improves the perceived responsiveness of the application and enhances the
illusion of chatting with an intelligent counterpart.

In Genkit, you can stream output using the `generateStream()` function. Its
syntax is similar to the `generate()` function:

```ts
import { generateStream } from "@genkit-ai/ai";
import { GenerateResponseChunk } from "@genkit-ai/ai/lib/generate";
```

```ts
const llmResponseStream = await generateStream({
  prompt: 'Suggest a complete menu for a pirate themed restaurant',
  model: gemini15Flash,
});
```

However, this function returns an asynchronous iterable of response chunks.
Handle each of these chunks as they become available:

```ts
for await (const responseChunkData of llmResponseStream.stream()) {
  const responseChunk = responseChunkData as GenerateResponseChunk;
  console.log(responseChunk.text());
}
```

You can still get the entire response at once:

```ts
const llmResponse = await llmResponseStream.response();
```

Streaming also works with structured output:

```ts
const MenuSchema = z.object({
  starters: z.array(MenuItemSchema),
  mains: z.array(MenuItemSchema),
  desserts: z.array(MenuItemSchema),
});
type Menu = z.infer<typeof MenuSchema>;

const llmResponseStream = await generateStream({
  prompt: "Suggest a complete menu for a pirate themed restaurant",
  model: gemini15Flash,
  output: { schema: MenuSchema },
});

for await (const responseChunkData of llmResponseStream.stream()) {
  const responseChunk = responseChunkData as GenerateResponseChunk<Menu>;
  // output() returns an object representing the entire output so far
  const output: Menu | null = responseChunk.output();
  console.log(output);
}
```

Streaming structured output works a little differently from streaming text. When
you call the `output()` method of a response chunk, you get an object
constructed from the accumulation of the chunks that have been produced so far,
rather than an object representing a single chunk (which might not be valid on
its own). **Every chunk of structured output in a sense supersedes the chunk
that came before it**.

For example, here are the first five outputs from the prior example:

```none
null
{ starters: [ {} ] }
{
  starters: [ { name: "Captain's Treasure Chest", description: 'A' } ]
}
{
  starters: [
    {
      name: "Captain's Treasure Chest",
      description: 'A mix of spiced nuts, olives, and marinated cheese served in a treasure chest.',
      calories: 350
    }
  ]
}
{
  starters: [
    {
      name: "Captain's Treasure Chest",
      description: 'A mix of spiced nuts, olives, and marinated cheese served in a treasure chest.',
      calories: 350,
      allergens: [Array]
    },
    { name: 'Shipwreck Salad', description: 'Fresh' }
  ]
}
```

### Multimodal input {:#multimodal-input}

The examples you've seen so far have used text strings as model prompts. While
this remains the most common way to prompt generative AI models, many models can
also accept other media as prompts. Media prompts are most often used in
conjunction with text prompts that instruct the model to perform some operation
on the media, such as to caption an image or transcribe an audio recording.

The ability to accept media input and the types of media you can use are
completely dependent on the model and its API. For example, the Gemini 1.5
series of models can accept images, video, and audio as prompts.

To provide a media prompt to a model that supports it, instead of passing a
simple text prompt to generate, pass an array consisting of a media part and a
text part:

```ts
const llmResponse = await generate({
  prompt: [
    { media: { url: 'https://example.com/photo.jpg' } },
    { text: 'Compose a poem about this image.' },
  ],
  model: gemini15Flash,
});
```

In the above example, you specified an image using a publicly-accessible HTTPS
URL. You can also pass media data directly by encoding it as a data URL. For
example:

```ts
import { readFile } from 'node:fs/promises';
```

```ts
const b64Data = await readFile('output.png', { encoding: 'base64url' });
const dataUrl = `data:image/png;base64,${b64Data}`;

const llmResponse = await generate({
  prompt: [
    { media: { url: dataUrl } },
    { text: 'Compose a poem about this image.' },
  ],
  model: gemini15Flash,
});
```

All models that support media input support both data URLs and HTTPS URLs. Some
model plugins add support for other media sources. For example, the Vertex AI
plugin also lets you use Cloud Storage (`gs://`) URLs.

### Generating media {:#generating-media}

So far, most of the examples on this page have dealt with generating text using
LLMs. However, Genkit can also be used with image generation models. Using
`generate()` with an image generation model is similar to using an LLM. For
example, to generate an image using the Imagen2 model through Vertex AI:

1.  Genkit uses `data:` URLs as the standard output format for generated media.
    This is a standard format with many libraries available to handle them. This
    example uses the `data-urls` package from `jsdom`:

    ```posix-terminal
    npm i data-urls

    npm i --save-dev @types/data-urls
    ```

1.  To generate an image and save it to a file, call `generate()`, specifying an
    image generation model and the media type of output format:

    ```ts
    import { generate } from '@genkit-ai/ai';
    import { configureGenkit } from '@genkit-ai/core';
    import { vertexAI, imagen2 } from '@genkit-ai/vertexai';
    import parseDataURL from 'data-urls';

    import { writeFile } from 'node:fs/promises';

    configureGenkit({
      plugins: [vertexAI({ location: 'us-central1' })],
    });

    (async () => {
      const mediaResponse = await generate({
        model: imagen2,
        prompt: 'photo of a meal fit for a pirate',
        output: { format: 'media' },
      });

      const media = mediaResponse.media();
      if (media === null) throw new Error('No media generated.');

      const data = parseDataURL(media.url);
      if (data === null) throw new Error('Invalid ‘data:’ URL.');

      await writeFile(`output.${data.mimeType.subtype}`, data.body);
    })();
    ```

### Recording message history

Many of your users will have interacted with large language models for the first
time through chatbots. Although LLMs are capable of much more than simulating
conversations, it remains a familiar and useful style of interaction. Even when
your users will not be interacting directly with the model in this way, the
conversational style of prompting is a powerful way to influence the output
generated by an AI model.

To generate message history from a model response, call the `toHistory()`
method:

```ts
let response = await generate({
  model: gemini15Flash,
  prompt: "How do you say 'dog' in French?",
});
let history = response.toHistory();
```

You can serialize this history and persist it in a database or session storage.
Then, pass the history along with the prompt on future calls to `generate()`:

```ts
response = await generate({
  model: gemini15Flash,
  prompt: 'How about in Spanish?',
  history,
});
history = response.toHistory();
```

If the model you're using supports the `system` role, you can use the initial
history to set the system message:

```ts
import { MessageData } from "@genkit-ai/ai/model";
```

```ts
let history: MessageData[] = [
  { role: 'system', content: [{ text: 'Talk like a pirate.' }] },
];
let response = await generate({
  model: gemini15Flash,
  prompt: "How do you say 'dog' in French?",
  history,
});
```

### Next steps {:#next-steps}

#### Learn more about Genkit

- As an app developer, the primary way you influence the output of generative AI
  models is through prompting. Read [Prompt management](dotpronpt) to learn how
  Genkit helps you develop effective prompts and manage them in your codebase.
- Although `generate()` is the nucleus of every generative AI powered
  application, real-world applications usually require additional work before
  and after invoking a generative AI model. To reflect this, Genkit introduces
  the concept of _flows_, which are defined like functions but add additional
  features such as observability and simplified deployment. To learn more, see
  [Defining workflows](flows).

#### Advanced LLM use

<!--

TODO: Add these when new pages are written.

- Many of your users will have interacted with large language models for the first time through chatbots. Although LLMs are capable of much more than simulating conversations, it remains a familiar and useful style of interaction. Even when your users will not be interacting directly with the model in this way, the conversational style of prompting is a powerful way to influence the output generated by an AI model. Read [Multi-turn chats][2] to learn how to use Genkit as part of an LLM chat implementation.

-->

- One way to enhance the capabilities of LLMs is to prompt them with a list of
  ways they can request more information from you, or request you to perform
  some action. This is known as _tool calling_ or _function calling_. Models
  that are trained to support this capability can respond to a prompt with a
  specially-formatted response, which indicates to the calling application that
  it should perform some action and send the result back to the LLM along with
  the original prompt. Genkit has library functions that automate both the
  prompt generation and the call-response loop elements of a tool calling
  implementation. See [Tool calling](tool-calling) to learn more.
- Retrieval-augmented generation (RAG) is a technique used to introduce
  domain-specific information into a model's output. This is accomplished by
  inserting relevant information into a prompt before passing it on to the
  language model. A complete RAG implementation requires you to bring several
  technologies together: text embedding generation models, vector databases, and
  large language models. See [Retrieval-augmented generation (RAG)](rag) to
  learn how Genkit simplifies the process of coordinating these various
  elements.

#### Testing model output

As a software engineer, you're used to deterministic systems where the same
input always produces the same output. However, with AI models being
probabilistic, the output can vary based on subtle nuances in the input, the
model's training data, and even randomness deliberately introduced by parameters
like temperature.

Genkit's evaluators are structured ways to assess the quality of your LLM's
responses, using a variety of strategies. Read more on the
[Evaluation](evaluation) page.<|MERGE_RESOLUTION|>--- conflicted
+++ resolved
@@ -60,7 +60,7 @@
 - Gemini family of LLMs, through the
   [Google Cloud Vertex AI plugin](plugins/vertex-ai.md)
 - Gemini family of LLMs, through the [Google AI plugin](plugins/google-genai.md)
-- Imagen2 image generation model, through Google Cloud Vertex AI
+- Imagen2 and Imagen3 image generation models, through Google Cloud Vertex AI
 - Anthropic's Claude 3 family of LLMs, through Google Cloud Vertex AI's model
   garden
 - Gemma 2, Llama 3, and many more open models, through the [Ollama
@@ -153,24 +153,12 @@
 references. In these cases, you can only specify a model to `generate()` using
 its string identifier:
 
-<<<<<<< HEAD
 ```ts
 const llmResponse = await generate({
   model: 'ollama/gemma2',
   prompt: 'Invent a menu item for a pirate themed restaurant.',
 });
 ```
-=======
-| Plugin                    | Models                                                                            |
-| ------------------------- | --------------------------------------------------------------------------------- |
-| [Google Generative AI][1] | Gemini Pro, Gemini Pro Vision                                                     |
-| [Google Vertex AI][2]     | Gemini Pro, Gemini Pro Vision, Gemini 1.5 Flash, Gemini 1.5 Pro, Imagen2, Imagen3 |
-| [Ollama][3]               | Many local models, including Gemma, Llama 2, Mistral, and more                    |
-
-[1]: plugins/google-genai.md
-[2]: plugins/vertex-ai.md
-[3]: plugins/ollama.md
->>>>>>> 3c2555fb
 
 All of the preceding examples also illustrate an important point: when you use
 `generate()` to make generative AI model calls, changing the model you want to
