/**
 * Copyright 2024 Google LLC
 *
 * Licensed under the Apache License, Version 2.0 (the "License");
 * you may not use this file except in compliance with the License.
 * You may obtain a copy of the License at
 *
 *     http://www.apache.org/licenses/LICENSE-2.0
 *
 * Unless required by applicable law or agreed to in writing, software
 * distributed under the License is distributed on an "AS IS" BASIS,
 * WITHOUT WARRANTIES OR CONDITIONS OF ANY KIND, either express or implied.
 * See the License for the specific language governing permissions and
 * limitations under the License.
 */

<<<<<<< HEAD
=======
import { generate, GenerateResponseData } from '@genkit-ai/ai';
import { defineModel } from '@genkit-ai/ai/model';
import { defineAction, genkit, Genkit, run } from '@genkit-ai/core';
import { runWithRegistry } from '@genkit-ai/core/registry';
>>>>>>> eaf0ac94
import {
  GcpOpenTelemetry,
  __forceFlushSpansForTesting,
  __getMetricExporterForTesting,
  __getSpanExporterForTesting,
  googleCloud,
} from '@genkit-ai/google-cloud';
import {
  DataPoint,
  Histogram,
  HistogramMetricData,
  ScopeMetrics,
  SumMetricData,
} from '@opentelemetry/sdk-metrics';
import { ReadableSpan } from '@opentelemetry/sdk-trace-base';
import {
  GenerateResponseData,
  configureGenkit,
  defineAction,
  defineFlow,
  generate,
  run,
  z,
} from 'genkit';
import { defineModel } from 'genkit/model';
import assert from 'node:assert';
<<<<<<< HEAD
import { before, beforeEach, describe, it } from 'node:test';
=======
import { after, before, beforeEach, describe, it } from 'node:test';
import { z } from 'zod';
>>>>>>> eaf0ac94

describe('GoogleCloudMetrics', () => {
  let ai: Genkit;

  before(async () => {
    process.env.GENKIT_ENV = 'dev';
    ai = genkit({
      // Force GCP Plugin to use in-memory metrics exporter
      plugins: [
        googleCloud({
          projectId: 'test',
          telemetryConfig: {
            forceDevExport: false,
            metricExportIntervalMillis: 100,
            metricExportTimeoutMillis: 100,
          },
        }),
      ],
      enableTracingAndMetrics: true,
      telemetry: {
        logger: '',
        instrumentation: 'googleCloud',
      },
    });
    // Wait for the telemetry plugin to be initialized
    await ai.getTelemetryConfig();
  });
  beforeEach(async () => {
    __getMetricExporterForTesting().reset();
    __getSpanExporterForTesting().reset();
  });
  after(async () => {
    await ai.stopServers();
  });

  it('writes flow metrics', async () => {
    const testFlow = createFlow(ai, 'testFlow');

    await testFlow();
    await testFlow();

    await getExportedSpans();

    const requestCounter = await getCounterMetric('genkit/flow/requests');
    const latencyHistogram = await getHistogramMetric('genkit/flow/latency');
    assert.equal(requestCounter.value, 2);
    assert.equal(requestCounter.attributes.name, 'testFlow');
    assert.equal(requestCounter.attributes.source, 'ts');
    assert.equal(requestCounter.attributes.status, 'success');
    assert.ok(requestCounter.attributes.sourceVersion);
    assert.equal(latencyHistogram.value.count, 2);
    assert.equal(latencyHistogram.attributes.name, 'testFlow');
    assert.equal(latencyHistogram.attributes.source, 'ts');
    assert.equal(latencyHistogram.attributes.status, 'success');
    assert.ok(latencyHistogram.attributes.sourceVersion);
  });

  it('writes flow failure metrics', async () => {
    const testFlow = createFlow(ai, 'testFlow', async () => {
      const nothing: { missing?: any } = { missing: 1 };
      delete nothing.missing;
      return nothing.missing.explode;
    });

    assert.rejects(async () => {
      await testFlow();
    });

    await getExportedSpans();

    const requestCounter = await getCounterMetric('genkit/flow/requests');
    assert.equal(requestCounter.value, 1);
    assert.equal(requestCounter.attributes.name, 'testFlow');
    assert.equal(requestCounter.attributes.source, 'ts');
    assert.equal(requestCounter.attributes.error, 'TypeError');
    assert.equal(requestCounter.attributes.status, 'failure');
  });

  it('writes action metrics', async () => {
    const testAction = createAction(ai, 'testAction');
    const testFlow = createFlow(ai, 'testFlowWithActions', async () => {
      await Promise.all([
        testAction(undefined),
        testAction(undefined),
        testAction(undefined),
      ]);
    });

    await testFlow();
    await testFlow();

    await getExportedSpans();

    const requestCounter = await getCounterMetric('genkit/action/requests');
    const latencyHistogram = await getHistogramMetric('genkit/action/latency');
    assert.equal(requestCounter.value, 6);
    assert.equal(requestCounter.attributes.name, 'testAction');
    assert.equal(requestCounter.attributes.source, 'ts');
    assert.equal(requestCounter.attributes.status, 'success');
    assert.ok(requestCounter.attributes.sourceVersion);
    assert.equal(latencyHistogram.value.count, 6);
    assert.equal(latencyHistogram.attributes.name, 'testAction');
    assert.equal(latencyHistogram.attributes.source, 'ts');
    assert.equal(latencyHistogram.attributes.status, 'success');
    assert.ok(latencyHistogram.attributes.sourceVersion);
  });

  it('truncates metric dimensions', async () => {
    const testFlow = createFlow(ai, 'anExtremelyLongFlowNameThatIsTooBig');

    await testFlow();

    await getExportedSpans();

    const requestCounter = await getCounterMetric('genkit/flow/requests');
    const latencyHistogram = await getHistogramMetric('genkit/flow/latency');
    assert.equal(
      requestCounter.attributes.name,
      'anExtremelyLongFlowNameThatIsToo'
    );
    assert.equal(
      latencyHistogram.attributes.name,
      'anExtremelyLongFlowNameThatIsToo'
    );
  });

  it('writes action failure metrics', async () => {
    const testAction = createAction(ai, 'testActionWithFailure', async () => {
      const nothing: { missing?: any } = { missing: 1 };
      delete nothing.missing;
      return nothing.missing.explode;
    });
    const testFlow = createFlow(ai, 'testFlowWithFailingActions', async () => {
      await testAction(undefined);
    });

    assert.rejects(async () => {
      await testFlow();
    });

    await getExportedSpans();

    const requestCounter = await getCounterMetric('genkit/action/requests');
    assert.equal(requestCounter.value, 1);
    assert.equal(requestCounter.attributes.name, 'testActionWithFailure');
    assert.equal(requestCounter.attributes.source, 'ts');
    assert.equal(requestCounter.attributes.status, 'failure');
    assert.equal(requestCounter.attributes.error, 'TypeError');
  });

  it('writes generate metrics', async () => {
    const testModel = createModel(ai, 'testModel', async () => {
      return {
        candidates: [
          {
            index: 0,
            finishReason: 'stop',
            message: {
              role: 'user',
              content: [
                {
                  text: 'response',
                },
              ],
            },
          },
        ],
        usage: {
          inputTokens: 10,
          outputTokens: 14,
          inputCharacters: 8,
          outputCharacters: 16,
          inputImages: 1,
          outputImages: 3,
        },
      };
    });

    const response = await runWithRegistry(ai.registry, async () =>
      generate({
        model: testModel,
        prompt: 'test prompt',
        config: {
          temperature: 1.0,
          topK: 3,
          topP: 5,
          maxOutputTokens: 7,
        },
      })
    );

    await getExportedSpans();

    const requestCounter = await getCounterMetric(
      'genkit/ai/generate/requests'
    );
    const inputTokenCounter = await getCounterMetric(
      'genkit/ai/generate/input/tokens'
    );
    const outputTokenCounter = await getCounterMetric(
      'genkit/ai/generate/output/tokens'
    );
    const inputCharacterCounter = await getCounterMetric(
      'genkit/ai/generate/input/characters'
    );
    const outputCharacterCounter = await getCounterMetric(
      'genkit/ai/generate/output/characters'
    );
    const inputImageCounter = await getCounterMetric(
      'genkit/ai/generate/input/images'
    );
    const outputImageCounter = await getCounterMetric(
      'genkit/ai/generate/output/images'
    );
    const latencyHistogram = await getHistogramMetric(
      'genkit/ai/generate/latency'
    );
    assert.equal(requestCounter.value, 1);
    assert.equal(requestCounter.attributes.maxOutputTokens, 7);
    assert.equal(inputTokenCounter.value, 10);
    assert.equal(outputTokenCounter.value, 14);
    assert.equal(inputCharacterCounter.value, 8);
    assert.equal(outputCharacterCounter.value, 16);
    assert.equal(inputImageCounter.value, 1);
    assert.equal(outputImageCounter.value, 3);
    assert.equal(latencyHistogram.value.count, 1);
    for (const metric of [
      requestCounter,
      inputTokenCounter,
      outputTokenCounter,
      inputCharacterCounter,
      outputCharacterCounter,
      inputImageCounter,
      outputImageCounter,
      latencyHistogram,
    ]) {
      assert.equal(metric.attributes.modelName, 'testModel');
      assert.equal(metric.attributes.temperature, 1.0);
      assert.equal(metric.attributes.topK, 3);
      assert.equal(metric.attributes.topP, 5);
      assert.equal(metric.attributes.source, 'ts');
      assert.equal(metric.attributes.status, 'success');
      assert.ok(metric.attributes.sourceVersion);
    }
  });

  it('writes generate failure metrics', async () => {
    const testModel = createModel(ai, 'failingTestModel', async () => {
      const nothing: { missing?: any } = { missing: 1 };
      delete nothing.missing;
      return nothing.missing.explode;
    });

    assert.rejects(async () => {
      return await runWithRegistry(ai.registry, async () =>
        generate({
          model: testModel,
          prompt: 'test prompt',
          config: {
            temperature: 1.0,
            topK: 3,
            topP: 5,
            maxOutputTokens: 7,
          },
        })
      );
    });

    await getExportedSpans();

    const requestCounter = await getCounterMetric(
      'genkit/ai/generate/requests'
    );
    assert.equal(requestCounter.value, 1);
    assert.equal(requestCounter.attributes.modelName, 'failingTestModel');
    assert.equal(requestCounter.attributes.temperature, 1.0);
    assert.equal(requestCounter.attributes.topK, 3);
    assert.equal(requestCounter.attributes.topP, 5);
    assert.equal(requestCounter.attributes.source, 'ts');
    assert.equal(requestCounter.attributes.status, 'failure');
    assert.equal(requestCounter.attributes.error, 'TypeError');
    assert.ok(requestCounter.attributes.sourceVersion);
  });

  it('writes flow label to action metrics when running inside flow', async () => {
    const testAction = createAction(ai, 'testAction');
    const flow = createFlow(ai, 'flowNameLabelTestFlow', async () => {
      return await testAction(undefined);
    });

    await flow();

    await getExportedSpans();

    const requestCounter = await getCounterMetric('genkit/action/requests');
    const latencyHistogram = await getHistogramMetric('genkit/action/latency');
    assert.equal(requestCounter.attributes.flowName, 'flowNameLabelTestFlow');
    assert.equal(latencyHistogram.attributes.flowName, 'flowNameLabelTestFlow');
  });

  it('writes flow label to generate metrics when running inside flow', async () => {
    const testModel = createModel(ai, 'testModel', async () => {
      return {
        candidates: [
          {
            index: 0,
            finishReason: 'stop',
            message: {
              role: 'user',
              content: [
                {
                  text: 'response',
                },
              ],
            },
          },
        ],
        usage: {
          inputTokens: 10,
          outputTokens: 14,
          inputCharacters: 8,
          outputCharacters: 16,
          inputImages: 1,
          outputImages: 3,
        },
      };
    });
    const flow = createFlow(ai, 'testFlow', async () => {
      return await generate({
        model: testModel,
        prompt: 'test prompt',
      });
    });

    await flow();

    await getExportedSpans();

    const metrics = [
      await getCounterMetric('genkit/ai/generate/requests'),
      await getCounterMetric('genkit/ai/generate/input/tokens'),
      await getCounterMetric('genkit/ai/generate/output/tokens'),
      await getCounterMetric('genkit/ai/generate/input/characters'),
      await getCounterMetric('genkit/ai/generate/output/characters'),
      await getCounterMetric('genkit/ai/generate/input/images'),
      await getCounterMetric('genkit/ai/generate/output/images'),
      await getHistogramMetric('genkit/ai/generate/latency'),
    ];
    for (const metric of metrics) {
      assert.equal(metric.attributes.flowName, 'testFlow');
    }
  });

  it('writes flow paths metrics', async () => {
    const flow = createFlow(ai, 'pathTestFlow', async () => {
      await run('step1', async () => {
        return await run('substep_a', async () => {
          return await run('substep_b', async () => 'res1');
        });
      });
      await run('step2', async () => 'res2');
      return;
    });

    await flow();

    await getExportedSpans();

    const expectedPaths = new Set([
      '/{pathTestFlow,t:flow}/{step2,t:flowStep}',
      '/{pathTestFlow,t:flow}/{step1,t:flowStep}/{substep_a,t:flowStep}/{substep_b,t:flowStep}',
    ]);
    const pathCounterPoints = await getCounterDataPoints(
      'genkit/flow/path/requests'
    );
    const pathLatencyPoints = await getHistogramDataPoints(
      'genkit/flow/path/latency'
    );
    const paths = new Set(
      pathCounterPoints.map((point) => point.attributes.path)
    );
    assert.deepEqual(paths, expectedPaths);
    pathCounterPoints.forEach((point) => {
      assert.equal(point.value, 1);
      assert.equal(point.attributes.flowName, 'pathTestFlow');
      assert.equal(point.attributes.source, 'ts');
      assert.equal(point.attributes.status, 'success');
      assert.ok(point.attributes.sourceVersion);
    });
    pathLatencyPoints.forEach((point) => {
      assert.equal(point.value.count, 1);
      assert.equal(point.attributes.flowName, 'pathTestFlow');
      assert.equal(point.attributes.source, 'ts');
      assert.equal(point.attributes.status, 'success');
      assert.ok(point.attributes.sourceVersion);
    });
  });

  it('writes flow path failure metrics in root', async () => {
    const flow = createFlow(ai, 'testFlow', async () => {
      const subPath = await run('sub-action', async () => {
        return 'done';
      });
      return Promise.reject(new Error('failed'));
    });

    assert.rejects(async () => {
      await flow();
    });

    await getExportedSpans();

    const reqPoints = await getCounterDataPoints('genkit/flow/path/requests');
    const reqStatuses = reqPoints.map((p) => [
      p.attributes.path,
      p.attributes.status,
    ]);
    assert.deepEqual(reqStatuses, [
      ['/{testFlow,t:flow}/{sub-action,t:flowStep}', 'success'],
      ['/{testFlow,t:flow}', 'failure'],
    ]);
    const latencyPoints = await getHistogramDataPoints(
      'genkit/flow/path/latency'
    );
    const latencyStatuses = latencyPoints.map((p) => [
      p.attributes.path,
      p.attributes.status,
    ]);
    assert.deepEqual(latencyStatuses, [
      ['/{testFlow,t:flow}/{sub-action,t:flowStep}', 'success'],
      ['/{testFlow,t:flow}', 'failure'],
    ]);
  });

  it('writes flow path failure metrics in subaction', async () => {
    const flow = createFlow(ai, 'testFlow', async () => {
      const subPath1 = await run('sub-action-1', async () => {
        const subPath2 = await run('sub-action-2', async () => {
          return Promise.reject(new Error('failed'));
        });
        return 'done';
      });
      return 'done';
    });

    assert.rejects(async () => {
      await flow();
    });

    await getExportedSpans();

    const reqPoints = await getCounterDataPoints('genkit/flow/path/requests');
    const reqStatuses = reqPoints.map((p) => [
      p.attributes.path,
      p.attributes.status,
    ]);
    assert.deepEqual(reqStatuses, [
      [
        '/{testFlow,t:flow}/{sub-action-1,t:flowStep}/{sub-action-2,t:flowStep}',
        'failure',
      ],
    ]);
    const latencyPoints = await getHistogramDataPoints(
      'genkit/flow/path/latency'
    );
    const latencyStatuses = latencyPoints.map((p) => [
      p.attributes.path,
      p.attributes.status,
    ]);
    assert.deepEqual(latencyStatuses, [
      [
        '/{testFlow,t:flow}/{sub-action-1,t:flowStep}/{sub-action-2,t:flowStep}',
        'failure',
      ],
    ]);
  });

  it('writes flow path failure metrics in subaction', async () => {
    const flow = createFlow(ai, 'testFlow', async () => {
      const subPath1 = await run('sub-action-1', async () => {
        const subPath2 = await run('sub-action-2', async () => {
          return 'done';
        });
        return Promise.reject(new Error('failed'));
      });
      return 'done';
    });

    assert.rejects(async () => {
      await flow();
    });

    await getExportedSpans();

    const reqPoints = await getCounterDataPoints('genkit/flow/path/requests');
    const reqStatuses = reqPoints.map((p) => [
      p.attributes.path,
      p.attributes.status,
    ]);
    assert.deepEqual(reqStatuses, [
      [
        '/{testFlow,t:flow}/{sub-action-1,t:flowStep}/{sub-action-2,t:flowStep}',
        'success',
      ],
      ['/{testFlow,t:flow}/{sub-action-1,t:flowStep}', 'failure'],
    ]);
    const latencyPoints = await getHistogramDataPoints(
      'genkit/flow/path/latency'
    );
    const latencyStatuses = latencyPoints.map((p) => [
      p.attributes.path,
      p.attributes.status,
    ]);
    assert.deepEqual(latencyStatuses, [
      [
        '/{testFlow,t:flow}/{sub-action-1,t:flowStep}/{sub-action-2,t:flowStep}',
        'success',
      ],
      ['/{testFlow,t:flow}/{sub-action-1,t:flowStep}', 'failure'],
    ]);
  });

  it('writes flow path failure in sub-action metrics', async () => {
    const flow = createFlow(ai, 'testFlow', async () => {
      const subPath1 = await run('sub-action-1', async () => {
        return 'done';
      });
      const subPath2 = await run('sub-action-2', async () => {
        return Promise.reject(new Error('failed'));
      });
      return 'done';
    });

    assert.rejects(async () => {
      await flow();
    });

    await getExportedSpans();

    const reqPoints = await getCounterDataPoints('genkit/flow/path/requests');
    const reqStatuses = reqPoints.map((p) => [
      p.attributes.path,
      p.attributes.status,
    ]);
    assert.deepEqual(reqStatuses, [
      ['/{testFlow,t:flow}/{sub-action-1,t:flowStep}', 'success'],
      ['/{testFlow,t:flow}/{sub-action-2,t:flowStep}', 'failure'],
    ]);
    const latencyPoints = await getHistogramDataPoints(
      'genkit/flow/path/latency'
    );
    const latencyStatuses = latencyPoints.map((p) => [
      p.attributes.path,
      p.attributes.status,
    ]);
    assert.deepEqual(latencyStatuses, [
      ['/{testFlow,t:flow}/{sub-action-1,t:flowStep}', 'success'],
      ['/{testFlow,t:flow}/{sub-action-2,t:flowStep}', 'failure'],
    ]);
  });

  describe('Configuration', () => {
    it('should export only traces', async () => {
      const telemetry = new GcpOpenTelemetry({
        telemetry: {
          export: true,
          disableMetrics: true,
          disableTraces: false,
        },
      });
      assert.equal(telemetry['shouldExportTraces'](), true);
      assert.equal(telemetry['shouldExportMetrics'](), false);
    });

    it('should export only metrics', async () => {
      const telemetry = new GcpOpenTelemetry({
        telemetry: {
          export: true,
          disableTraces: true,
          disableMetrics: false,
        },
      });
      assert.equal(telemetry['shouldExportTraces'](), false);
      assert.equal(telemetry['shouldExportMetrics'](), true);
    });
  });

  /** Polls the in memory metric exporter until the genkit scope is found. */
  async function getGenkitMetrics(
    name: string = 'genkit',
    maxAttempts: number = 100
  ): Promise<ScopeMetrics | undefined> {
    var attempts = 0;
    while (attempts++ < maxAttempts) {
      await new Promise((resolve) => setTimeout(resolve, 50));
      const found = __getMetricExporterForTesting()
        .getMetrics()
        .find((e) => e.scopeMetrics.map((sm) => sm.scope.name).includes(name));
      if (found) {
        return found.scopeMetrics.find((e) => e.scope.name === name);
      }
    }
    assert.fail(`Waiting for metric ${name} but it has not been written.`);
  }

  /** Polls the in memory metric exporter until the genkit scope is found. */
  async function getExportedSpans(
    maxAttempts: number = 200
  ): Promise<ReadableSpan[]> {
    __forceFlushSpansForTesting();
    var attempts = 0;
    while (attempts++ < maxAttempts) {
      await new Promise((resolve) => setTimeout(resolve, 50));
      const found = __getSpanExporterForTesting().getFinishedSpans();
      if (found.length > 0) {
        return found;
      }
    }
    assert.fail(`Timed out while waiting for spans to be exported.`);
  }

  /** Finds all datapoints for a counter metric with the given name in the in memory exporter */
  async function getCounterDataPoints(
    metricName: string
  ): Promise<Array<DataPoint<number>>> {
    const genkitMetrics = await getGenkitMetrics();
    if (genkitMetrics) {
      const counterMetric: SumMetricData = genkitMetrics.metrics.find(
        (e) =>
          e.descriptor.name === metricName && e.descriptor.type === 'COUNTER'
      ) as SumMetricData;
      if (counterMetric) {
        return counterMetric.dataPoints;
      }
      assert.fail(
        `No counter metric named ${metricName} was found. Only found: ${genkitMetrics.metrics.map((e) => e.descriptor.name)}`
      );
    } else {
      assert.fail(`No genkit metrics found.`);
    }
  }

  /** Finds a counter metric with the given name in the in memory exporter */
  async function getCounterMetric(
    metricName: string
  ): Promise<DataPoint<number>> {
    const counter = await getCounterDataPoints(metricName).then((points) =>
      points.at(-1)
    );
    if (counter === undefined) {
      assert.fail(`Counter not found`);
    } else {
      return counter;
    }
  }

  /**
   * Finds all datapoints for a histogram metric with the given name in the in
   * memory exporter.
   */
  async function getHistogramDataPoints(
    metricName: string
  ): Promise<Array<DataPoint<Histogram>>> {
    const genkitMetrics = await getGenkitMetrics();
    if (genkitMetrics === undefined) {
      assert.fail('Genkit metrics not found');
    } else {
      const histogramMetric = genkitMetrics.metrics.find(
        (e) =>
          e.descriptor.name === metricName && e.descriptor.type === 'HISTOGRAM'
      ) as HistogramMetricData;
      if (histogramMetric === undefined) {
        assert.fail(
          `No histogram metric named ${metricName} was found. Only found: ${genkitMetrics.metrics.map((e) => e.descriptor.name)}`
        );
      } else {
        return histogramMetric.dataPoints;
      }
    }
  }

  /** Finds a histogram metric with the given name in the in memory exporter */
  async function getHistogramMetric(
    metricName: string
  ): Promise<DataPoint<Histogram>> {
    const metric = await getHistogramDataPoints(metricName).then((points) =>
      points.at(-1)
    );
    if (metric === undefined) {
      assert.fail('Metric not found');
    } else {
      return metric;
    }
  }

  /** Helper to create a flow with no inputs or outputs */
  function createFlow(
    ai: Genkit,
    name: string,
    fn: () => Promise<any> = async () => {}
  ) {
    return ai.defineFlow(
      {
        name,
        inputSchema: z.void(),
        outputSchema: z.any(),
      },
      fn
    );
  }

  /** Helper to create an action with no inputs or outputs */
  function createAction(
    ai: Genkit,
    name: string,
    fn: () => Promise<void> = async () => {}
  ) {
    return runWithRegistry(ai.registry, () =>
      defineAction(
        {
          name,
          actionType: 'custom',
        },
        fn
      )
    );
  }

  /** Helper to create a model that returns the value produced by the givne
   * response function. */
  function createModel(
    ai: Genkit,
    name: string,
    respFn: () => Promise<GenerateResponseData>
  ) {
    return runWithRegistry(ai.registry, () =>
      defineModel({ name }, (req) => respFn())
    );
  }
});<|MERGE_RESOLUTION|>--- conflicted
+++ resolved
@@ -14,18 +14,15 @@
  * limitations under the License.
  */
 
-<<<<<<< HEAD
-=======
 import { generate, GenerateResponseData } from '@genkit-ai/ai';
 import { defineModel } from '@genkit-ai/ai/model';
 import { defineAction, genkit, Genkit, run } from '@genkit-ai/core';
 import { runWithRegistry } from '@genkit-ai/core/registry';
->>>>>>> eaf0ac94
 import {
-  GcpOpenTelemetry,
   __forceFlushSpansForTesting,
   __getMetricExporterForTesting,
   __getSpanExporterForTesting,
+  GcpOpenTelemetry,
   googleCloud,
 } from '@genkit-ai/google-cloud';
 import {
@@ -37,22 +34,10 @@
 } from '@opentelemetry/sdk-metrics';
 import { ReadableSpan } from '@opentelemetry/sdk-trace-base';
 import {
-  GenerateResponseData,
-  configureGenkit,
-  defineAction,
-  defineFlow,
-  generate,
-  run,
-  z,
+  z
 } from 'genkit';
-import { defineModel } from 'genkit/model';
 import assert from 'node:assert';
-<<<<<<< HEAD
-import { before, beforeEach, describe, it } from 'node:test';
-=======
 import { after, before, beforeEach, describe, it } from 'node:test';
-import { z } from 'zod';
->>>>>>> eaf0ac94
 
 describe('GoogleCloudMetrics', () => {
   let ai: Genkit;
