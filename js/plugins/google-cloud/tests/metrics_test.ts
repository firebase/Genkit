/**
 * Copyright 2024 Google LLC
 *
 * Licensed under the Apache License, Version 2.0 (the "License");
 * you may not use this file except in compliance with the License.
 * You may obtain a copy of the License at
 *
 *     http://www.apache.org/licenses/LICENSE-2.0
 *
 * Unless required by applicable law or agreed to in writing, software
 * distributed under the License is distributed on an "AS IS" BASIS,
 * WITHOUT WARRANTIES OR CONDITIONS OF ANY KIND, either express or implied.
 * See the License for the specific language governing permissions and
 * limitations under the License.
 */

import { generate, GenerateResponseData } from '@genkit-ai/ai';
import { defineModel } from '@genkit-ai/ai/model';
import {
  configureGenkit,
  defineAction,
  FlowState,
  FlowStateQuery,
  FlowStateQueryResponse,
  FlowStateStore,
} from '@genkit-ai/core';
import { registerFlowStateStore } from '@genkit-ai/core/registry';
import { defineFlow, run, runAction } from '@genkit-ai/flow';
import {
  __forceFlushSpansForTesting,
  __getMetricExporterForTesting,
  __getSpanExporterForTesting,
  build,
  googleCloud,
} from '@genkit-ai/google-cloud';
import {
  DataPoint,
  Histogram,
  HistogramMetricData,
  ScopeMetrics,
  SumMetricData,
} from '@opentelemetry/sdk-metrics';
import { ReadableSpan } from '@opentelemetry/sdk-trace-base';
import assert from 'node:assert';
import { before, beforeEach, describe, it } from 'node:test';
import { z } from 'zod';

describe('GoogleCloudMetrics', () => {
  before(async () => {
    process.env.GENKIT_ENV = 'dev';
    const config = configureGenkit({
      // Force GCP Plugin to use in-memory metrics exporter
      plugins: [
        googleCloud({
          projectId: 'test',
          telemetryConfig: {
            forceDevExport: false,
            metricExportIntervalMillis: 100,
            metricExportTimeoutMillis: 100,
          },
        }),
      ],
      enableTracingAndMetrics: true,
      telemetry: {
        logger: '',
        instrumentation: 'googleCloud',
      },
    });
    registerFlowStateStore('dev', async () => new NoOpFlowStateStore());
    // Wait for the telemetry plugin to be initialized
    await config.getTelemetryConfig();
  });
  beforeEach(async () => {
    __getMetricExporterForTesting().reset();
    __getSpanExporterForTesting().reset();
  });

  it('writes flow metrics', async () => {
    const testFlow = createFlow('testFlow');

    await testFlow();
    await testFlow();

    await getExportedSpans();

    const requestCounter = await getCounterMetric('genkit/flow/requests');
    const latencyHistogram = await getHistogramMetric('genkit/flow/latency');
    assert.equal(requestCounter.value, 2);
    assert.equal(requestCounter.attributes.name, 'testFlow');
    assert.equal(requestCounter.attributes.source, 'ts');
    assert.equal(requestCounter.attributes.status, 'success');
    assert.ok(requestCounter.attributes.sourceVersion);
    assert.equal(latencyHistogram.value.count, 2);
    assert.equal(latencyHistogram.attributes.name, 'testFlow');
    assert.equal(latencyHistogram.attributes.source, 'ts');
    assert.equal(latencyHistogram.attributes.status, 'success');
    assert.ok(latencyHistogram.attributes.sourceVersion);
  });

  it('writes flow failure metrics', async () => {
    const testFlow = createFlow('testFlow', async () => {
      const nothing: { missing?: any } = { missing: 1 };
      delete nothing.missing;
      return nothing.missing.explode;
    });

    assert.rejects(async () => {
      await testFlow();
    });

    await getExportedSpans();

    const requestCounter = await getCounterMetric('genkit/flow/requests');
    assert.equal(requestCounter.value, 1);
    assert.equal(requestCounter.attributes.name, 'testFlow');
    assert.equal(requestCounter.attributes.source, 'ts');
    assert.equal(requestCounter.attributes.error, 'TypeError');
    assert.equal(requestCounter.attributes.status, 'failure');
  });

  it('writes action metrics', async () => {
    const testAction = createAction('testAction');
    const testFlow = createFlow('testFlowWithActions', async () => {
      await Promise.all([
        runAction(testAction, null),
        runAction(testAction, null),
        runAction(testAction, null),
      ]);
    });

    await testFlow();
    await testFlow();

    await getExportedSpans();

    const requestCounter = await getCounterMetric('genkit/action/requests');
    const latencyHistogram = await getHistogramMetric('genkit/action/latency');
    assert.equal(requestCounter.value, 6);
    assert.equal(requestCounter.attributes.name, 'testAction');
    assert.equal(requestCounter.attributes.source, 'ts');
    assert.equal(requestCounter.attributes.status, 'success');
    assert.ok(requestCounter.attributes.sourceVersion);
    assert.equal(latencyHistogram.value.count, 6);
    assert.equal(latencyHistogram.attributes.name, 'testAction');
    assert.equal(latencyHistogram.attributes.source, 'ts');
    assert.equal(latencyHistogram.attributes.status, 'success');
    assert.ok(latencyHistogram.attributes.sourceVersion);
  });

  it('truncates metric dimensions', async () => {
    const testFlow = createFlow('anExtremelyLongFlowNameThatIsTooBig');

    await testFlow();

    await getExportedSpans();

    const requestCounter = await getCounterMetric('genkit/flow/requests');
    const latencyHistogram = await getHistogramMetric('genkit/flow/latency');
    assert.equal(
      requestCounter.attributes.name,
      'anExtremelyLongFlowNameThatIsToo'
    );
    assert.equal(
      latencyHistogram.attributes.name,
      'anExtremelyLongFlowNameThatIsToo'
    );
  });

  it('writes action failure metrics', async () => {
    const testAction = createAction('testActionWithFailure', async () => {
      const nothing: { missing?: any } = { missing: 1 };
      delete nothing.missing;
      return nothing.missing.explode;
    });
    const testFlow = createFlow('testFlowWithFailingActions', async () => {
      await runAction(testAction, null);
    });

    assert.rejects(async () => {
      await testFlow();
    });

    await getExportedSpans();

    const requestCounter = await getCounterMetric('genkit/action/requests');
    assert.equal(requestCounter.value, 1);
    assert.equal(requestCounter.attributes.name, 'testActionWithFailure');
    assert.equal(requestCounter.attributes.source, 'ts');
    assert.equal(requestCounter.attributes.status, 'failure');
    assert.equal(requestCounter.attributes.error, 'TypeError');
  });

  it('writes generate metrics', async () => {
    const testModel = createModel('testModel', async () => {
      return {
        candidates: [
          {
            index: 0,
            finishReason: 'stop',
            message: {
              role: 'user',
              content: [
                {
                  text: 'response',
                },
              ],
            },
          },
        ],
        usage: {
          inputTokens: 10,
          outputTokens: 14,
          inputCharacters: 8,
          outputCharacters: 16,
          inputImages: 1,
          outputImages: 3,
        },
      };
    });

    const response = await generate({
      model: testModel,
      prompt: 'test prompt',
      config: {
        temperature: 1.0,
        topK: 3,
        topP: 5,
        maxOutputTokens: 7,
      },
    });

    await getExportedSpans();

    const requestCounter = await getCounterMetric(
      'genkit/ai/generate/requests'
    );
    const inputTokenCounter = await getCounterMetric(
      'genkit/ai/generate/input/tokens'
    );
    const outputTokenCounter = await getCounterMetric(
      'genkit/ai/generate/output/tokens'
    );
    const inputCharacterCounter = await getCounterMetric(
      'genkit/ai/generate/input/characters'
    );
    const outputCharacterCounter = await getCounterMetric(
      'genkit/ai/generate/output/characters'
    );
    const inputImageCounter = await getCounterMetric(
      'genkit/ai/generate/input/images'
    );
    const outputImageCounter = await getCounterMetric(
      'genkit/ai/generate/output/images'
    );
    const latencyHistogram = await getHistogramMetric(
      'genkit/ai/generate/latency'
    );
    assert.equal(requestCounter.value, 1);
    assert.equal(requestCounter.attributes.maxOutputTokens, 7);
    assert.equal(inputTokenCounter.value, 10);
    assert.equal(outputTokenCounter.value, 14);
    assert.equal(inputCharacterCounter.value, 8);
    assert.equal(outputCharacterCounter.value, 16);
    assert.equal(inputImageCounter.value, 1);
    assert.equal(outputImageCounter.value, 3);
    assert.equal(latencyHistogram.value.count, 1);
    for (let metric of [
      requestCounter,
      inputTokenCounter,
      outputTokenCounter,
      inputCharacterCounter,
      outputCharacterCounter,
      inputImageCounter,
      outputImageCounter,
      latencyHistogram,
    ]) {
      assert.equal(metric.attributes.modelName, 'testModel');
      assert.equal(metric.attributes.temperature, 1.0);
      assert.equal(metric.attributes.topK, 3);
      assert.equal(metric.attributes.topP, 5);
      assert.equal(metric.attributes.source, 'ts');
      assert.equal(metric.attributes.status, 'success');
      assert.ok(metric.attributes.sourceVersion);
    }
  });

  it('writes generate failure metrics', async () => {
    const testModel = createModel('failingTestModel', async () => {
      const nothing: { missing?: any } = { missing: 1 };
      delete nothing.missing;
      return nothing.missing.explode;
    });

    assert.rejects(async () => {
      return await generate({
        model: testModel,
        prompt: 'test prompt',
        config: {
          temperature: 1.0,
          topK: 3,
          topP: 5,
          maxOutputTokens: 7,
        },
      });
    });

    await getExportedSpans();

    const requestCounter = await getCounterMetric(
      'genkit/ai/generate/requests'
    );
    assert.equal(requestCounter.value, 1);
    assert.equal(requestCounter.attributes.modelName, 'failingTestModel');
    assert.equal(requestCounter.attributes.temperature, 1.0);
    assert.equal(requestCounter.attributes.topK, 3);
    assert.equal(requestCounter.attributes.topP, 5);
    assert.equal(requestCounter.attributes.source, 'ts');
    assert.equal(requestCounter.attributes.status, 'failure');
    assert.equal(requestCounter.attributes.error, 'TypeError');
    assert.ok(requestCounter.attributes.sourceVersion);
  });

  it('writes flow label to action metrics when running inside flow', async () => {
    const testAction = createAction('testAction');
    const flow = createFlow('flowNameLabelTestFlow', async () => {
      return await runAction(testAction, null);
    });

    await flow();

    await getExportedSpans();

    const requestCounter = await getCounterMetric('genkit/action/requests');
    const latencyHistogram = await getHistogramMetric('genkit/action/latency');
    assert.equal(requestCounter.attributes.flowName, 'flowNameLabelTestFlow');
    assert.equal(latencyHistogram.attributes.flowName, 'flowNameLabelTestFlow');
  });

  it('writes flow label to generate metrics when running inside flow', async () => {
    const testModel = createModel('testModel', async () => {
      return {
        candidates: [
          {
            index: 0,
            finishReason: 'stop',
            message: {
              role: 'user',
              content: [
                {
                  text: 'response',
                },
              ],
            },
          },
        ],
        usage: {
          inputTokens: 10,
          outputTokens: 14,
          inputCharacters: 8,
          outputCharacters: 16,
          inputImages: 1,
          outputImages: 3,
        },
      };
    });
    const flow = createFlow('testFlow', async () => {
      return await generate({
        model: testModel,
        prompt: 'test prompt',
      });
    });

    await flow();

    await getExportedSpans();

    const metrics = [
      await getCounterMetric('genkit/ai/generate/requests'),
      await getCounterMetric('genkit/ai/generate/input/tokens'),
      await getCounterMetric('genkit/ai/generate/output/tokens'),
      await getCounterMetric('genkit/ai/generate/input/characters'),
      await getCounterMetric('genkit/ai/generate/output/characters'),
      await getCounterMetric('genkit/ai/generate/input/images'),
      await getCounterMetric('genkit/ai/generate/output/images'),
      await getHistogramMetric('genkit/ai/generate/latency'),
    ];
    for (let metric of metrics) {
      assert.equal(metric.attributes.flowName, 'testFlow');
    }
  });

  it('writes flow paths metrics', async () => {
    const flow = createFlow('pathTestFlow', async () => {
      await run('step1', async () => {
        return await run('substep_a', async () => {
          return await run('substep_b', async () => 'res1');
        });
      });
      await run('step2', async () => 'res2');
      return;
    });

    await flow();

    await getExportedSpans();

    const expectedPaths = new Set([
      '/{pathTestFlow,t:flow}/{step2,t:flowStep}',
      '/{pathTestFlow,t:flow}/{step1,t:flowStep}/{substep_a,t:flowStep}/{substep_b,t:flowStep}',
    ]);
    const pathCounterPoints = await getCounterDataPoints(
      'genkit/flow/path/requests'
    );
    const pathLatencyPoints = await getHistogramDataPoints(
      'genkit/flow/path/latency'
    );
    const paths = new Set(
      pathCounterPoints.map((point) => point.attributes.path)
    );
    assert.deepEqual(paths, expectedPaths);
    pathCounterPoints.forEach((point) => {
      assert.equal(point.value, 1);
      assert.equal(point.attributes.flowName, 'pathTestFlow');
      assert.equal(point.attributes.source, 'ts');
      assert.equal(point.attributes.status, 'success');
      assert.ok(point.attributes.sourceVersion);
    });
    pathLatencyPoints.forEach((point) => {
      assert.equal(point.value.count, 1);
      assert.equal(point.attributes.flowName, 'pathTestFlow');
      assert.equal(point.attributes.source, 'ts');
      assert.equal(point.attributes.status, 'success');
      assert.ok(point.attributes.sourceVersion);
    });
  });

  it('writes flow path failure metrics in root', async () => {
    const flow = createFlow('testFlow', async () => {
      const subPath = await run('sub-action', async () => {
        return 'done';
      });
      return Promise.reject(new Error('failed'));
    });

    assert.rejects(async () => {
      await flow();
    });

    await getExportedSpans();

    const reqPoints = await getCounterDataPoints('genkit/flow/path/requests');
    const reqStatuses = reqPoints.map((p) => [
      p.attributes.path,
      p.attributes.status,
    ]);
    assert.deepEqual(reqStatuses, [
      ['/{testFlow,t:flow}/{sub-action,t:flowStep}', 'success'],
      ['/{testFlow,t:flow}', 'failure'],
    ]);
    const latencyPoints = await getHistogramDataPoints(
      'genkit/flow/path/latency'
    );
    const latencyStatuses = latencyPoints.map((p) => [
      p.attributes.path,
      p.attributes.status,
    ]);
    assert.deepEqual(latencyStatuses, [
      ['/{testFlow,t:flow}/{sub-action,t:flowStep}', 'success'],
      ['/{testFlow,t:flow}', 'failure'],
    ]);
  });

  it('writes flow path failure metrics in subaction', async () => {
    const flow = createFlow('testFlow', async () => {
      const subPath1 = await run('sub-action-1', async () => {
        const subPath2 = await run('sub-action-2', async () => {
          return Promise.reject(new Error('failed'));
        });
        return 'done';
      });
      return 'done';
    });

    assert.rejects(async () => {
      await flow();
    });

    await getExportedSpans();

    const reqPoints = await getCounterDataPoints('genkit/flow/path/requests');
    const reqStatuses = reqPoints.map((p) => [
      p.attributes.path,
      p.attributes.status,
    ]);
    assert.deepEqual(reqStatuses, [
      [
        '/{testFlow,t:flow}/{sub-action-1,t:flowStep}/{sub-action-2,t:flowStep}',
        'failure',
      ],
    ]);
    const latencyPoints = await getHistogramDataPoints(
      'genkit/flow/path/latency'
    );
    const latencyStatuses = latencyPoints.map((p) => [
      p.attributes.path,
      p.attributes.status,
    ]);
    assert.deepEqual(latencyStatuses, [
      [
        '/{testFlow,t:flow}/{sub-action-1,t:flowStep}/{sub-action-2,t:flowStep}',
        'failure',
      ],
    ]);
  });

  it('writes flow path failure metrics in subaction', async () => {
    const flow = createFlow('testFlow', async () => {
      const subPath1 = await run('sub-action-1', async () => {
        const subPath2 = await run('sub-action-2', async () => {
          return 'done';
        });
        return Promise.reject(new Error('failed'));
      });
      return 'done';
    });

    assert.rejects(async () => {
      await flow();
    });

    await getExportedSpans();

    const reqPoints = await getCounterDataPoints('genkit/flow/path/requests');
    const reqStatuses = reqPoints.map((p) => [
      p.attributes.path,
      p.attributes.status,
    ]);
    assert.deepEqual(reqStatuses, [
      [
        '/{testFlow,t:flow}/{sub-action-1,t:flowStep}/{sub-action-2,t:flowStep}',
        'success',
      ],
      ['/{testFlow,t:flow}/{sub-action-1,t:flowStep}', 'failure'],
    ]);
    const latencyPoints = await getHistogramDataPoints(
      'genkit/flow/path/latency'
    );
    const latencyStatuses = latencyPoints.map((p) => [
      p.attributes.path,
      p.attributes.status,
    ]);
    assert.deepEqual(latencyStatuses, [
      [
        '/{testFlow,t:flow}/{sub-action-1,t:flowStep}/{sub-action-2,t:flowStep}',
        'success',
      ],
      ['/{testFlow,t:flow}/{sub-action-1,t:flowStep}', 'failure'],
    ]);
  });

  it('writes flow path failure in sub-action metrics', async () => {
    const flow = createFlow('testFlow', async () => {
      const subPath1 = await run('sub-action-1', async () => {
        return 'done';
      });
      const subPath2 = await run('sub-action-2', async () => {
        return Promise.reject(new Error('failed'));
      });
      return 'done';
    });

    assert.rejects(async () => {
      await flow();
    });

    await getExportedSpans();

    const reqPoints = await getCounterDataPoints('genkit/flow/path/requests');
    const reqStatuses = reqPoints.map((p) => [
      p.attributes.path,
      p.attributes.status,
    ]);
    assert.deepEqual(reqStatuses, [
      ['/{testFlow,t:flow}/{sub-action-1,t:flowStep}', 'success'],
      ['/{testFlow,t:flow}/{sub-action-2,t:flowStep}', 'failure'],
    ]);
    const latencyPoints = await getHistogramDataPoints(
      'genkit/flow/path/latency'
    );
    const latencyStatuses = latencyPoints.map((p) => [
      p.attributes.path,
      p.attributes.status,
    ]);
    assert.deepEqual(latencyStatuses, [
      ['/{testFlow,t:flow}/{sub-action-1,t:flowStep}', 'success'],
      ['/{testFlow,t:flow}/{sub-action-2,t:flowStep}', 'failure'],
    ]);
  });

  describe('Configuration', () => {
    it('should export only traces', async () => {
      const plug = await build({
        telemetryConfig: {
          forceDevExport: true,
          disableMetrics: true,
        },
      });
      const gcpOt = plug.telemetry.instrumentation.value;
      assert.equal(gcpOt['shouldExportTraces'](), true);
      assert.equal(gcpOt['shouldExportMetrics'](), false);
    });

    it('should export only metrics', async () => {
      const plug = await build({
        telemetryConfig: {
          forceDevExport: true,
          disableTraces: true,
          disableMetrics: false,
        },
      });
      const gcpOt = plug.telemetry.instrumentation.value;
      assert.equal(gcpOt['shouldExportTraces'](), false);
      assert.equal(gcpOt['shouldExportMetrics'](), true);
    });
  });

  /** Polls the in memory metric exporter until the genkit scope is found. */
  async function getGenkitMetrics(
    name: string = 'genkit',
    maxAttempts: number = 100
<<<<<<< HEAD
  ): Promise<ScopeMetrics | undefined> {
=======
  ): Promise<ScopeMetrics> {
>>>>>>> 7016b44e
    var attempts = 0;
    while (attempts++ < maxAttempts) {
      await new Promise((resolve) => setTimeout(resolve, 50));
      const found = __getMetricExporterForTesting()
        .getMetrics()
        .find((e) => e.scopeMetrics.map((sm) => sm.scope.name).includes(name));
      if (found) {
        return found.scopeMetrics.find((e) => e.scope.name === name);
      }
    }
    assert.fail(`Waiting for metric ${name} but it has not been written.`);
  }

  /** Polls the in memory metric exporter until the genkit scope is found. */
  async function getExportedSpans(
    maxAttempts: number = 200
  ): Promise<ReadableSpan[]> {
    __forceFlushSpansForTesting();
    var attempts = 0;
    while (attempts++ < maxAttempts) {
      await new Promise((resolve) => setTimeout(resolve, 50));
      const found = __getSpanExporterForTesting().getFinishedSpans();
      if (found.length > 0) {
        return found;
      }
    }
    assert.fail(`Timed out while waiting for spans to be exported.`);
  }

  /** Finds all datapoints for a counter metric with the given name in the in memory exporter */
  async function getCounterDataPoints(
    metricName: string
  ): Promise<Array<DataPoint<number>>> {
    const genkitMetrics = await getGenkitMetrics();
    if (genkitMetrics) {
      const counterMetric: SumMetricData = genkitMetrics.metrics.find(
        (e) =>
          e.descriptor.name === metricName && e.descriptor.type === 'COUNTER'
      ) as SumMetricData;
      if (counterMetric) {
        return counterMetric.dataPoints;
      }
      assert.fail(
        `No counter metric named ${metricName} was found. Only found: ${genkitMetrics.metrics.map((e) => e.descriptor.name)}`
      );
    } else {
      assert.fail(`No genkit metrics found.`);
    }
  }

  /** Finds a counter metric with the given name in the in memory exporter */
  async function getCounterMetric(
    metricName: string
  ): Promise<DataPoint<number>> {
    const counter = await getCounterDataPoints(metricName).then((points) =>
      points.at(-1)
    );
    if (counter === undefined) {
      assert.fail(`Counter not found`);
    } else {
      return counter;
    }
  }

  /**
   * Finds all datapoints for a histogram metric with the given name in the in
   * memory exporter.
   */
  async function getHistogramDataPoints(
    metricName: string
  ): Promise<Array<DataPoint<Histogram>>> {
    const genkitMetrics = await getGenkitMetrics();
    if (genkitMetrics === undefined) {
      assert.fail('Genkit metrics not found');
    } else {
      const histogramMetric = genkitMetrics.metrics.find(
        (e) =>
          e.descriptor.name === metricName && e.descriptor.type === 'HISTOGRAM'
      ) as HistogramMetricData;
      if (histogramMetric === undefined) {
        assert.fail(
          `No histogram metric named ${metricName} was found. Only found: ${genkitMetrics.metrics.map((e) => e.descriptor.name)}`
        );
      } else {
        return histogramMetric.dataPoints;
      }
    }
  }

  /** Finds a histogram metric with the given name in the in memory exporter */
  async function getHistogramMetric(
    metricName: string
  ): Promise<DataPoint<Histogram>> {
    const metric = await getHistogramDataPoints(metricName).then((points) =>
      points.at(-1)
    );
    if (metric === undefined) {
      assert.fail('Metric not found');
    } else {
      return metric;
    }
  }

  /** Helper to create a flow with no inputs or outputs */
  function createFlow(name: string, fn: () => Promise<any> = async () => {}) {
    return defineFlow(
      {
        name,
        inputSchema: z.void(),
        outputSchema: z.any(),
      },
      fn
    );
  }

  /** Helper to create an action with no inputs or outputs */
  function createAction(
    name: string,
    fn: () => Promise<void> = async () => {}
  ) {
    return defineAction(
      {
        name,
        actionType: 'model',
      },
      fn
    );
  }

  /** Helper to create a model that returns the value produced by the givne
   * response function. */
  function createModel(
    name: string,
    respFn: () => Promise<GenerateResponseData>
  ) {
    return defineModel({ name }, (req) => respFn());
  }
});

class NoOpFlowStateStore implements FlowStateStore {
  state: Record<string, string> = {};

  load(id: string): Promise<FlowState | undefined> {
    return Promise.resolve(undefined);
  }

  save(id: string, state: FlowState): Promise<void> {
    return Promise.resolve();
  }

  async list(
    query?: FlowStateQuery | undefined
  ): Promise<FlowStateQueryResponse> {
    return { flowStates: [] };
  }
}<|MERGE_RESOLUTION|>--- conflicted
+++ resolved
@@ -628,11 +628,7 @@
   async function getGenkitMetrics(
     name: string = 'genkit',
     maxAttempts: number = 100
-<<<<<<< HEAD
   ): Promise<ScopeMetrics | undefined> {
-=======
-  ): Promise<ScopeMetrics> {
->>>>>>> 7016b44e
     var attempts = 0;
     while (attempts++ < maxAttempts) {
       await new Promise((resolve) => setTimeout(resolve, 50));
