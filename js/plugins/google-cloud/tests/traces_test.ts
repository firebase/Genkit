--- conflicted
+++ resolved
@@ -16,13 +16,9 @@
 
 import { runWithRegistry } from '@genkit-ai/core/registry';
 import { ReadableSpan } from '@opentelemetry/sdk-trace-base';
-<<<<<<< HEAD
-import { Genkit, genkit, run, z } from 'genkit';
-import { appendSpan } from 'genkit/tracing';
-=======
 import { Genkit, generate, genkit, run, z } from 'genkit';
 import { defineModel } from 'genkit/model';
->>>>>>> 30a44831
+import { appendSpan } from 'genkit/tracing';
 import assert from 'node:assert';
 import { after, before, beforeEach, describe, it } from 'node:test';
 import {
@@ -139,26 +135,6 @@
     assert.equal(spans[1].attributes['genkit/feature'], 'niceFlow');
   });
 
-<<<<<<< HEAD
-  it('attaches additional span', async () => {
-    appendSpan(
-      'trace1',
-      'parent1',
-      { name: 'span-name', metadata: { metadata_key: 'metadata_value' } },
-      { ['label_key']: 'label_value' }
-    );
-
-    const spans = await getExportedSpans();
-    assert.equal(spans.length, 1);
-    assert.equal(spans[0].name, 'span-name');
-    assert.equal(Object.keys(spans[0].attributes).length, 3);
-    assert.equal(spans[0].attributes['genkit/name'], 'span-name');
-    assert.equal(spans[0].attributes['label_key'], 'label_value');
-    assert.equal(
-      spans[0].attributes['genkit/metadata/metadata_key'],
-      'metadata_value'
-    );
-=======
   it('adds the genkit/model label for model actions', async () => {
     const echoModel = runWithRegistry(ai.registry, () =>
       defineModel(
@@ -201,7 +177,26 @@
     assert.equal(spans[1].name, 'modelFlow');
     assert.equal(spans[2].name, 'echoModel');
     assert.equal(spans[2].attributes['genkit/model'], 'echoModel');
->>>>>>> 30a44831
+  });
+
+  it('attaches additional span', async () => {
+    appendSpan(
+      'trace1',
+      'parent1',
+      { name: 'span-name', metadata: { metadata_key: 'metadata_value' } },
+      { ['label_key']: 'label_value' }
+    );
+
+    const spans = await getExportedSpans();
+    assert.equal(spans.length, 1);
+    assert.equal(spans[0].name, 'span-name');
+    assert.equal(Object.keys(spans[0].attributes).length, 3);
+    assert.equal(spans[0].attributes['genkit/name'], 'span-name');
+    assert.equal(spans[0].attributes['label_key'], 'label_value');
+    assert.equal(
+      spans[0].attributes['genkit/metadata/metadata_key'],
+      'metadata_value'
+    );
   });
 
   /** Helper to create a flow with no inputs or outputs */
