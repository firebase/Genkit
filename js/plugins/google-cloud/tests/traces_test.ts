/**
 * Copyright 2024 Google LLC
 *
 * Licensed under the Apache License, Version 2.0 (the "License");
 * you may not use this file except in compliance with the License.
 * You may obtain a copy of the License at
 *
 *     http://www.apache.org/licenses/LICENSE-2.0
 *
 * Unless required by applicable law or agreed to in writing, software
 * distributed under the License is distributed on an "AS IS" BASIS,
 * WITHOUT WARRANTIES OR CONDITIONS OF ANY KIND, either express or implied.
 * See the License for the specific language governing permissions and
 * limitations under the License.
 */

import { ReadableSpan } from '@opentelemetry/sdk-trace-base';
import { Genkit, genkit, run, z } from 'genkit';
import { appendSpan } from 'genkit/tracing';
import assert from 'node:assert';
import { after, before, beforeEach, describe, it } from 'node:test';
import {
  __forceFlushSpansForTesting,
  __getSpanExporterForTesting,
} from '../src/gcpOpenTelemetry.js';
import { enableGoogleCloudTelemetry } from '../src/index.js';

describe('GoogleCloudTracing', () => {
  let ai: Genkit;

  before(async () => {
    process.env.GENKIT_ENV = 'dev';
    await enableGoogleCloudTelemetry({
      projectId: 'test',
      forceDevExport: false,
    });
    ai = genkit({});
  });
  beforeEach(async () => {
    __getSpanExporterForTesting().reset();
  });
  after(async () => {
    await ai.stopServers();
  });

  it('writes traces', async () => {
    const testFlow = createFlow(ai, 'testFlow');

    await testFlow();

    const spans = await getExportedSpans();
    assert.equal(spans.length, 1);
    assert.equal(spans[0].name, 'testFlow');
  });

  it('Adjusts attributes to support GCP trace filtering', async () => {
    const testFlow = createFlow(ai, 'testFlow');

    await testFlow();

    const spans = await getExportedSpans();
    // Check some common attributes
    assert.equal(spans[0].attributes['genkit/name'], 'testFlow');
    assert.equal(spans[0].attributes['genkit/type'], 'flow');
    // Ensure we have no attributes with ':' because these are awkward to use in
    // Cloud Trace.
    const spanAttrKeys = Object.entries(spans[0].attributes).map(([k, v]) => k);
    for (const key in spanAttrKeys) {
      assert.equal(key.indexOf(':'), -1);
    }
  });

  it('sub actions are contained within flows', async () => {
    const testFlow = createFlow(ai, 'testFlow', async () => {
      return await run('subAction', async () => {
        return await run('subAction2', async () => {
          return 'done';
        });
      });
    });

    await testFlow();

    const spans = await getExportedSpans();
    assert.equal(spans.length, 3);
    assert.equal(spans[2].name, 'testFlow');
    assert.equal(spans[2].parentSpanId, undefined);
    assert.equal(spans[1].name, 'subAction');
    assert.equal(spans[1].parentSpanId, spans[2].spanContext().spanId);
    assert.equal(spans[0].name, 'subAction2');
    assert.equal(spans[0].parentSpanId, spans[1].spanContext().spanId);
  });

  it('different flows run independently', async () => {
    const testFlow1 = createFlow(ai, 'testFlow1');
    const testFlow2 = createFlow(ai, 'testFlow2');

    await testFlow1();
    await testFlow2();

    const spans = await getExportedSpans();
    assert.equal(spans.length, 2);
    assert.equal(spans[0].parentSpanId, undefined);
    assert.equal(spans[1].parentSpanId, undefined);
  });

  it('labels failed actions', async () => {
    const testFlow = createFlow(ai, 'badFlow', async () => {
      return await run('badAction', async () => {
        throw new Error('oh no!');
      });
    });
    try {
      await testFlow();
    } catch (e) {}

    const spans = await getExportedSpans();
    assert.equal(spans.length, 2);
    assert.equal(spans[0].name, 'badAction');
    assert.equal(spans[0].attributes['genkit/failedSpan'], 'badAction');
  });

<<<<<<< HEAD
  it('attaches additional span', async () => {
    appendSpan(
      'trace1',
      'parent1',
      { name: 'span-name', metadata: { metadata_key: 'metadata_value' } },
      { ['label_key']: 'label_value' }
    );

    const spans = await getExportedSpans();
    assert.equal(spans.length, 1);
    assert.equal(spans[0].name, 'span-name');
    assert.equal(Object.keys(spans[0].attributes).length, 3);
    assert.equal(spans[0].attributes['genkit/name'], 'span-name');
    assert.equal(spans[0].attributes['label_key'], 'label_value');
    assert.equal(
      spans[0].attributes['genkit/metadata/metadata_key'],
      'metadata_value'
    );
=======
  it('labels the root feature', async () => {
    const testFlow = createFlow(ai, 'niceFlow', async () => {
      return run('niceStep', async () => {});
    });
    await testFlow();

    const spans = await getExportedSpans();
    assert.equal(spans[0].name, 'niceStep');
    assert.equal(spans[0].attributes['genkit/feature'], undefined);
    assert.equal(spans[1].name, 'niceFlow');
    assert.equal(spans[1].attributes['genkit/feature'], 'niceFlow');
>>>>>>> 47e0c507
  });

  /** Helper to create a flow with no inputs or outputs */
  function createFlow(
    ai: Genkit,
    name: string,
    fn: () => Promise<any> = async () => {}
  ) {
    return ai.defineFlow(
      {
        name,
        inputSchema: z.void(),
        outputSchema: z.void(),
      },
      fn
    );
  }

  /** Polls the in memory metric exporter until the genkit scope is found. */
  async function getExportedSpans(
    maxAttempts: number = 200
  ): Promise<ReadableSpan[]> {
    __forceFlushSpansForTesting();
    var attempts = 0;
    while (attempts++ < maxAttempts) {
      await new Promise((resolve) => setTimeout(resolve, 50));
      const found = __getSpanExporterForTesting().getFinishedSpans();
      if (found.length > 0) {
        return found;
      }
    }
    assert.fail(`Timed out while waiting for spans to be exported.`);
  }
});<|MERGE_RESOLUTION|>--- conflicted
+++ resolved
@@ -120,7 +120,19 @@
     assert.equal(spans[0].attributes['genkit/failedSpan'], 'badAction');
   });
 
-<<<<<<< HEAD
+  it('labels the root feature', async () => {
+    const testFlow = createFlow(ai, 'niceFlow', async () => {
+      return run('niceStep', async () => {});
+    });
+    await testFlow();
+
+    const spans = await getExportedSpans();
+    assert.equal(spans[0].name, 'niceStep');
+    assert.equal(spans[0].attributes['genkit/feature'], undefined);
+    assert.equal(spans[1].name, 'niceFlow');
+    assert.equal(spans[1].attributes['genkit/feature'], 'niceFlow');
+  });
+
   it('attaches additional span', async () => {
     appendSpan(
       'trace1',
@@ -139,19 +151,6 @@
       spans[0].attributes['genkit/metadata/metadata_key'],
       'metadata_value'
     );
-=======
-  it('labels the root feature', async () => {
-    const testFlow = createFlow(ai, 'niceFlow', async () => {
-      return run('niceStep', async () => {});
-    });
-    await testFlow();
-
-    const spans = await getExportedSpans();
-    assert.equal(spans[0].name, 'niceStep');
-    assert.equal(spans[0].attributes['genkit/feature'], undefined);
-    assert.equal(spans[1].name, 'niceFlow');
-    assert.equal(spans[1].attributes['genkit/feature'], 'niceFlow');
->>>>>>> 47e0c507
   });
 
   /** Helper to create a flow with no inputs or outputs */
