--- conflicted
+++ resolved
@@ -26,19 +26,16 @@
 } from '@genkit-ai/google-cloud';
 export { defineFirestoreRetriever } from './firestoreRetriever.js';
 
-<<<<<<< HEAD
 export interface FirebaseTelemetryOptions extends GcpTelemetryConfigOptions {
   // future: firebase specific telemetry options
 }
 
-=======
 /**
  * Enables telemetry export to Firebase Genkit Monitoring, backed by the
  * Google Cloud Observability suite.
  *
  * @param options configuration options
  */
->>>>>>> 9b6a8903
 export async function enableFirebaseTelemetry(
   options?: FirebaseTelemetryOptions | GcpTelemetryConfigOptions
 ) {
