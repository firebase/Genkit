--- conflicted
+++ resolved
@@ -267,7 +267,6 @@
         'With NONE, the model is prohibited from making function calls.'
     )
     .optional(),
-<<<<<<< HEAD
   thinkingConfig: z
     .object({
       includeThoughts: z
@@ -291,10 +290,7 @@
         .optional(),
     })
     .optional(),
-});
-=======
 }).passthrough();
->>>>>>> 39bc8a9f
 
 /**
  * Known model names, to allow code completion for convenience. Allows other model names.
@@ -1169,11 +1165,6 @@
         });
       }
 
-      if (request.config?.thinkingConfig) {
-        (updatedChatRequest.generationConfig! as any).thinkingConfig =
-          request.config?.thinkingConfig;
-      }
-
       const msg = toGeminiMessage(messages[messages.length - 1], modelInfo);
 
       if (cache) {
