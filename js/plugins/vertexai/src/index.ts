--- conflicted
+++ resolved
@@ -16,17 +16,17 @@
 
 import { GenerateRequest, ModelReference } from '@genkit-ai/ai/model';
 import { IndexerAction, RetrieverAction } from '@genkit-ai/ai/retriever';
-import { Plugin, genkitPlugin } from '@genkit-ai/core';
+import { genkitPlugin, Plugin } from '@genkit-ai/core';
 import { VertexAI } from '@google-cloud/vertexai';
 import { GoogleAuth, GoogleAuthOptions } from 'google-auth-library';
 import z from 'zod';
 import {
-  SUPPORTED_ANTHROPIC_MODELS,
   anthropicModel,
   claude35Sonnet,
   claude3Haiku,
   claude3Opus,
   claude3Sonnet,
+  SUPPORTED_ANTHROPIC_MODELS,
 } from './anthropic.js';
 import {
   SUPPORTED_EMBEDDER_MODELS,
@@ -45,22 +45,22 @@
   vertexEvaluators,
 } from './evaluation.js';
 import {
-  GeminiConfigSchema,
-  SUPPORTED_GEMINI_MODELS,
   gemini15Flash,
   gemini15FlashPreview,
   gemini15Pro,
   gemini15ProPreview,
+  GeminiConfigSchema,
   geminiModel,
   geminiPro,
   geminiProVision,
+  SUPPORTED_GEMINI_MODELS,
 } from './gemini.js';
 import { imagen2, imagen2Model } from './imagen.js';
 import {
-  SUPPORTED_OPENAI_FORMAT_MODELS,
   llama3,
   llama31,
   modelGardenOpenaiCompatibleModel,
+  SUPPORTED_OPENAI_FORMAT_MODELS,
 } from './model_garden.js';
 import {
   VectorSearchOptions,
@@ -70,12 +70,12 @@
 export {
   DocumentIndexer,
   DocumentRetriever,
-  Neighbor,
-  VectorSearchOptions,
   getBigQueryDocumentIndexer,
   getBigQueryDocumentRetriever,
   getFirestoreDocumentIndexer,
   getFirestoreDocumentRetriever,
+  Neighbor,
+  VectorSearchOptions,
   vertexAiIndexerRef,
   vertexAiIndexers,
   vertexAiRetrieverRef,
@@ -177,11 +177,7 @@
     const models = [
       imagen2Model(authClient, { projectId, location }),
       ...Object.keys(SUPPORTED_GEMINI_MODELS).map((name) =>
-<<<<<<< HEAD
-        geminiModel(name, vertexClient, { projectId, location })
-=======
-        geminiModel(name, vertexClientFactory)
->>>>>>> e9ad980b
+        geminiModel(name, vertexClientFactory, { projectId, location })
       ),
     ];
 
