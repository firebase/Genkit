--- conflicted
+++ resolved
@@ -34,18 +34,12 @@
   gemini20FlashExp,
 } from './gemini.js';
 export {
-<<<<<<< HEAD
   gemini,
-  gemini10Pro,
-  gemini15Flash,
-  gemini15Pro,
-=======
   gemini10Pro,
   gemini15Flash,
   gemini15Flash8b,
   gemini15Pro,
   gemini20FlashExp,
->>>>>>> 4e23d47b
   textEmbeddingGecko001,
 };
 
