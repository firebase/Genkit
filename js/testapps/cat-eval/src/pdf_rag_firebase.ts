/**
 * Copyright 2024 Google LLC
 *
 * Licensed under the Apache License, Version 2.0 (the "License");
 * you may not use this file except in compliance with the License.
 * You may obtain a copy of the License at
 *
 *     http://www.apache.org/licenses/LICENSE-2.0
 *
 * Unless required by applicable law or agreed to in writing, software
 * distributed under the License is distributed on an "AS IS" BASIS,
 * WITHOUT WARRANTIES OR CONDITIONS OF ANY KIND, either express or implied.
 * See the License for the specific language governing permissions and
 * limitations under the License.
 */

import { defineFirestoreRetriever } from '@genkit-ai/firebase';
import { gemini15Flash } from '@genkit-ai/googleai';
import { textEmbedding004 } from '@genkit-ai/vertexai';
import { FieldValue } from '@google-cloud/firestore';
import { initializeApp } from 'firebase-admin/app';
import { getFirestore } from 'firebase-admin/firestore';
import { readFile } from 'fs/promises';
import { run, z } from 'genkit';
import { chunk } from 'llm-chunk';
import path from 'path';
import pdf from 'pdf-parse';
import { ai } from './genkit.js';

const app = initializeApp();
let firestore = getFirestore(app);

// There's a race condition in initializing the Firestore singleton.
// To avoid that, explicitly create an instance using the service account
// from the environment variable.
if (process.env.GCLOUD_SERVICE_ACCOUNT_CREDS) {
  console.log(`Using service account credentials.`);
  const serviceAccountCreds = JSON.parse(
    process.env.GCLOUD_SERVICE_ACCOUNT_CREDS
  );
  const authOptions = { credentials: serviceAccountCreds };
  firestore.settings(authOptions);
}

function ragTemplate({
  context,
  question,
}: {
  context: string;
  question: string;
}) {
  return `Use the following pieces of context to answer the question at the end.
 If you don't know the answer, just say that you don't know, don't try to make up an answer.

${context}
Question: ${question}
Helpful Answer:`;
}

<<<<<<< HEAD
export const pdfChatRetrieverFirebase = runWithRegistry(ai.registry, () =>
  defineFirestoreRetriever(ai, {
    name: 'pdfChatRetrieverFirebase',
    firestore,
    collection: 'pdf-qa',
    contentField: 'facts',
    vectorField: 'embedding',
    embedder: textEmbedding004,
    distanceMeasure: 'COSINE',
  })
);
=======
export const pdfChatRetrieverFirebase = defineFirestoreRetriever(ai, {
  name: 'pdfChatRetrieverFirebase',
  firestore,
  collection: 'pdf-qa',
  contentField: 'facts',
  vectorField: 'embedding',
  embedder: textEmbeddingGecko,
  distanceMeasure: 'COSINE',
});
>>>>>>> 35406961

// Define a simple RAG flow, we will evaluate this flow
export const pdfQAFirebase = ai.defineFlow(
  {
    name: 'pdfQAFirebase',
    inputSchema: z.string(),
    outputSchema: z.string(),
  },
  async (query) => {
    const docs = await ai.retrieve({
      retriever: pdfChatRetrieverFirebase,
      query,
      options: { limit: 3 },
    });
    console.log(docs);

    const augmentedPrompt = ragTemplate({
      question: query,
      context: docs.map((d) => d.text).join('\n\n'),
    });
    const llmResponse = await ai.generate({
      model: gemini15Flash,
      prompt: augmentedPrompt,
    });
    return llmResponse.text;
  }
);

// Firebase index config for pdfQA flow
const indexConfig = {
  collection: 'pdf-qa',
  contentField: 'facts',
  vectorField: 'embedding',
  embedder: textEmbedding004,
};

const chunkingConfig = {
  minLength: 1000, // number of minimum characters into chunk
  maxLength: 2000, // number of maximum characters into chunk
  splitter: 'sentence', // paragraph | sentence
  overlap: 100, // number of overlap chracters
  delimiters: '', // regex for base split method
} as any;

// Define a flow to index documents into the "vector store"
// genkit flow:run indexPdf '"./docs/sfspca-cat-adoption-handbook-2023.pdf"'
export const indexPdfFirebase = ai.defineFlow(
  {
    name: 'indexPdfFirestore',
    inputSchema: z.string().describe('PDF file path'),
  },
  async (filePath) => {
    filePath = path.resolve(filePath);
    const pdfTxt = await run('extract-text', () =>
      extractTextFromPdf(filePath)
    );

    const chunks = await run('chunk-it', async () =>
      chunk(pdfTxt, chunkingConfig)
    );

    // Add chunks to the index.
    await run('index-chunks', async () => indexToFirestore(chunks));
  }
);

async function indexToFirestore(data: string[]) {
  for (const text of data) {
    const embedding = await ai.embed({
      embedder: indexConfig.embedder,
      content: text,
    });
    await firestore.collection(indexConfig.collection).add({
      [indexConfig.vectorField]: FieldValue.vector(embedding),
      [indexConfig.contentField]: text,
    });
    // await firestore.collection(indexConfig.collection).add({ 'a': 'b' });
  }
}

async function extractTextFromPdf(filePath: string) {
  const pdfFile = path.resolve(filePath);
  const dataBuffer = await readFile(pdfFile);
  const data = await pdf(dataBuffer);
  return data.text;
}<|MERGE_RESOLUTION|>--- conflicted
+++ resolved
@@ -57,29 +57,15 @@
 Helpful Answer:`;
 }
 
-<<<<<<< HEAD
-export const pdfChatRetrieverFirebase = runWithRegistry(ai.registry, () =>
-  defineFirestoreRetriever(ai, {
-    name: 'pdfChatRetrieverFirebase',
-    firestore,
-    collection: 'pdf-qa',
-    contentField: 'facts',
-    vectorField: 'embedding',
-    embedder: textEmbedding004,
-    distanceMeasure: 'COSINE',
-  })
-);
-=======
 export const pdfChatRetrieverFirebase = defineFirestoreRetriever(ai, {
   name: 'pdfChatRetrieverFirebase',
   firestore,
   collection: 'pdf-qa',
   contentField: 'facts',
   vectorField: 'embedding',
-  embedder: textEmbeddingGecko,
+  embedder: textEmbedding004,
   distanceMeasure: 'COSINE',
 });
->>>>>>> 35406961
 
 // Define a simple RAG flow, we will evaluate this flow
 export const pdfQAFirebase = ai.defineFlow(
