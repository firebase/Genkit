--- conflicted
+++ resolved
@@ -14,16 +14,12 @@
  * limitations under the License.
  */
 
-<<<<<<< HEAD
-=======
-import { genkit } from '@genkit-ai/core';
->>>>>>> eaf0ac94
 import { devLocalVectorstore } from '@genkit-ai/dev-local-vectorstore';
 import { genkitEval, GenkitMetric } from '@genkit-ai/evaluator';
 import { firebase } from '@genkit-ai/firebase';
 import { gemini15Pro, googleAI } from '@genkit-ai/googleai';
 import { textEmbeddingGecko, vertexAI } from '@genkit-ai/vertexai';
-import { configureGenkit, dotprompt } from 'genkit';
+import { dotprompt, genkit } from 'genkit';
 
 // Turn off safety checks for evaluation so that the LLM as an evaluator can
 // respond appropriately to potentially harmful content without error.
