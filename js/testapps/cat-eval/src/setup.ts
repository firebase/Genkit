/**
 * Copyright 2024 Google LLC
 *
 * Licensed under the Apache License, Version 2.0 (the "License");
 * you may not use this file except in compliance with the License.
 * You may obtain a copy of the License at
 *
 *     http://www.apache.org/licenses/LICENSE-2.0
 *
 * Unless required by applicable law or agreed to in writing, software
 * distributed under the License is distributed on an "AS IS" BASIS,
 * WITHOUT WARRANTIES OR CONDITIONS OF ANY KIND, either express or implied.
 * See the License for the specific language governing permissions and
 * limitations under the License.
 */

<<<<<<< HEAD
import { defineFlow, z } from 'genkit';
=======
import * as z from 'zod';
>>>>>>> eaf0ac94
import { indexPdf } from './pdf_rag.js';
import { indexPdfFirebase } from './pdf_rag_firebase.js';

import { ai } from './index.js';

const catFacts = ['./docs/sfspca-cat-adoption-handbook-2023.pdf'];

// genkit flow:run setup
// genkit flow:run setup '[\"your_awesome_pdf.pdf\", \"your_other_awesome_pdf.pdf\""]'
export const setup = ai.defineFlow(
  {
    name: 'setup',
    inputSchema: z.array(z.string()).optional(),
  },
  async (documentArr) => {
    if (!documentArr) {
      documentArr = catFacts;
    } else {
      documentArr.concat(catFacts);
    }

    await Promise.all(
      documentArr.map(async (document) => {
        console.log(`Indexed ${document}`);
        return indexPdf(document);
      })
    );
  }
);

export const setupFirebase = ai.defineFlow(
  {
    name: 'setupFirebase',
    inputSchema: z.array(z.string()).optional(),
  },
  async (documentArr) => {
    if (!documentArr) {
      documentArr = catFacts;
    } else {
      documentArr.concat(catFacts);
    }

    await Promise.all(
      documentArr.map(async (document) => {
        return indexPdfFirebase(document);
      })
    );
  }
);<|MERGE_RESOLUTION|>--- conflicted
+++ resolved
@@ -14,11 +14,7 @@
  * limitations under the License.
  */
 
-<<<<<<< HEAD
-import { defineFlow, z } from 'genkit';
-=======
-import * as z from 'zod';
->>>>>>> eaf0ac94
+import { z } from 'genkit';
 import { indexPdf } from './pdf_rag.js';
 import { indexPdfFirebase } from './pdf_rag_firebase.js';
 
