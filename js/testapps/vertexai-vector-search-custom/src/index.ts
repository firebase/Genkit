--- conflicted
+++ resolved
@@ -16,20 +16,7 @@
 
 //  Sample app for using the proposed Vertex AI plugin retriever and indexer with a local file (just as a demo).
 
-<<<<<<< HEAD
-import {
-  configureGenkit,
-  defineFlow,
-  Document,
-  index,
-  retrieve,
-  startFlowsServer,
-  z,
-} from 'genkit';
-
-=======
-import { genkit } from '@genkit-ai/core';
->>>>>>> eaf0ac94
+import { Document, genkit, index, retrieve, z } from 'genkit';
 // important imports for this sample:
 import {
   vertexAI,
