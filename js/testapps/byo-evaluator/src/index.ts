/**
 * Copyright 2024 Google LLC
 *
 * Licensed under the Apache License, Version 2.0 (the "License");
 * you may not use this file except in compliance with the License.
 * You may obtain a copy of the License at
 *
 *     http://www.apache.org/licenses/LICENSE-2.0
 *
 * Unless required by applicable law or agreed to in writing, software
 * distributed under the License is distributed on an "AS IS" BASIS,
 * WITHOUT WARRANTIES OR CONDITIONS OF ANY KIND, either express or implied.
 * See the License for the specific language governing permissions and
 * limitations under the License.
 */
<<<<<<< HEAD
=======
import { EvaluatorAction } from '@genkit-ai/ai';
import { ModelReference } from '@genkit-ai/ai/model';
import { PluginProvider, genkit, genkitPlugin } from '@genkit-ai/core';
import { dotprompt } from '@genkit-ai/dotprompt';
>>>>>>> eaf0ac94
import { firebase } from '@genkit-ai/firebase';
import { geminiPro, googleAI } from '@genkit-ai/googleai';
import {
  EvaluatorAction,
  ModelReference,
  PluginProvider,
  configureGenkit,
  dotprompt,
  genkitPlugin,
  z,
} from 'genkit';
import {
  PERMISSIVE_SAFETY_SETTINGS,
  URL_REGEX,
  US_PHONE_REGEX,
} from './constants.js';
import {
  DELICIOUSNESS,
  createDeliciousnessEvaluator,
} from './deliciousness/deliciousness_evaluator.js';
import {
  FUNNINESS,
  createFunninessEvaluator,
} from './funniness/funniness_evaluator.js';
import { PII_DETECTION, createPiiEvaluator } from './pii/pii_evaluator.js';
import {
  RegexMetric,
  createRegexEvaluators,
  isRegexMetric,
  regexMatcher,
} from './regex/regex_evaluator.js';

const ai = genkit({
  plugins: [
    dotprompt(),
    firebase(),
    googleAI({ apiVersion: ['v1', 'v1beta'] }),
    byoEval({
      judge: geminiPro,
      judgeConfig: PERMISSIVE_SAFETY_SETTINGS,
      metrics: [
        // regexMatcher will register an evaluator with a name in the format
        // byo/regex_match_{suffix}. In this case, byo/regex_match_url
        regexMatcher('url', URL_REGEX),
        // byo/regex_match_us_phone
        regexMatcher('us_phone', US_PHONE_REGEX),
        PII_DETECTION,
        DELICIOUSNESS,
        FUNNINESS,
      ],
    }),
  ],
  flowStateStore: 'firebase',
  traceStore: 'firebase',
  enableTracingAndMetrics: true,
  logLevel: 'debug',
});

/**
 * Generic metric definition with flexible configuration.
 */
export interface ByoMetric {
  name: string;
}

/**
 * Plugin option definition for the PII evaluator
 */
export interface PluginOptions<ModelCustomOptions extends z.ZodTypeAny> {
  judge: ModelReference<ModelCustomOptions>;
  judgeConfig?: z.infer<ModelCustomOptions>;
  metrics?: Array<ByoMetric>;
}

/**
 * Configurable Eval plugin that provides different kinds of custom evaluators.
 */
export function byoEval<ModelCustomOptions extends z.ZodTypeAny>(
  params: PluginOptions<ModelCustomOptions>
): PluginProvider {
  // Define the new plugin
  const plugin = genkitPlugin(
    'byo',
    async (params: PluginOptions<ModelCustomOptions>) => {
      const { judge, judgeConfig, metrics } = params;
      if (!metrics) {
        throw new Error(`Found no configured metrics.`);
      }
      const regexMetrics = metrics?.filter((metric) => isRegexMetric(metric));
      const hasPiiMetric = metrics?.includes(PII_DETECTION);
      const hasFunninessMetric = metrics?.includes(FUNNINESS);
      const hasDelicousnessMetric = metrics?.includes(DELICIOUSNESS);

      let evaluators: EvaluatorAction[] = [];

      if (regexMetrics) {
        evaluators = [...createRegexEvaluators(regexMetrics as RegexMetric[])];
      }

      if (hasPiiMetric) {
        evaluators.push(createPiiEvaluator(judge, judgeConfig));
      }

      if (hasFunninessMetric) {
        evaluators.push(createFunninessEvaluator(judge, judgeConfig));
      }

      if (hasDelicousnessMetric) {
        evaluators.push(createDeliciousnessEvaluator(judge, judgeConfig));
      }

      return { evaluators };
    }
  );

  // create the plugin with the passed params
  return plugin(params);
}

export default byoEval;<|MERGE_RESOLUTION|>--- conflicted
+++ resolved
@@ -13,43 +13,32 @@
  * See the License for the specific language governing permissions and
  * limitations under the License.
  */
-<<<<<<< HEAD
-=======
 import { EvaluatorAction } from '@genkit-ai/ai';
 import { ModelReference } from '@genkit-ai/ai/model';
-import { PluginProvider, genkit, genkitPlugin } from '@genkit-ai/core';
+import { genkit, genkitPlugin, PluginProvider } from '@genkit-ai/core';
 import { dotprompt } from '@genkit-ai/dotprompt';
->>>>>>> eaf0ac94
 import { firebase } from '@genkit-ai/firebase';
 import { geminiPro, googleAI } from '@genkit-ai/googleai';
-import {
-  EvaluatorAction,
-  ModelReference,
-  PluginProvider,
-  configureGenkit,
-  dotprompt,
-  genkitPlugin,
-  z,
-} from 'genkit';
+import { z } from 'genkit';
 import {
   PERMISSIVE_SAFETY_SETTINGS,
   URL_REGEX,
   US_PHONE_REGEX,
 } from './constants.js';
 import {
+  createDeliciousnessEvaluator,
   DELICIOUSNESS,
-  createDeliciousnessEvaluator,
 } from './deliciousness/deliciousness_evaluator.js';
 import {
+  createFunninessEvaluator,
   FUNNINESS,
-  createFunninessEvaluator,
 } from './funniness/funniness_evaluator.js';
-import { PII_DETECTION, createPiiEvaluator } from './pii/pii_evaluator.js';
+import { createPiiEvaluator, PII_DETECTION } from './pii/pii_evaluator.js';
 import {
-  RegexMetric,
   createRegexEvaluators,
   isRegexMetric,
   regexMatcher,
+  RegexMetric,
 } from './regex/regex_evaluator.js';
 
 const ai = genkit({
