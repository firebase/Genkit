/**
 * Copyright 2024 Google LLC
 *
 * Licensed under the Apache License, Version 2.0 (the "License");
 * you may not use this file except in compliance with the License.
 * You may obtain a copy of the License at
 *
 *     http://www.apache.org/licenses/LICENSE-2.0
 *
 * Unless required by applicable law or agreed to in writing, software
 * distributed under the License is distributed on an "AS IS" BASIS,
 * WITHOUT WARRANTIES OR CONDITIONS OF ANY KIND, either express or implied.
 * See the License for the specific language governing permissions and
 * limitations under the License.
 */

<<<<<<< HEAD
import { geminiPro } from '@genkit-ai/vertexai';
import { defineDotprompt } from 'genkit';
=======
import { runWithRegistry } from '@genkit-ai/core/registry';
import { defineDotprompt } from '@genkit-ai/dotprompt';
import { geminiPro } from '@genkit-ai/vertexai';
import { ai } from '../index.js';
>>>>>>> eaf0ac94
import { DataMenuQuestionInputSchema } from '../types.js';

// This prompt will generate two messages when rendered.
// These two messages will be used to seed the exchange with the model.

export const s03_chatPreamblePrompt = runWithRegistry(ai.registry, () =>
  defineDotprompt(
    {
      name: 's03_chatPreamble',
      model: geminiPro,
      input: { schema: DataMenuQuestionInputSchema },
      output: { format: 'text' },
      config: { temperature: 0.3 },
    },
    `
  {{ role "user" }}
  Hi. What's on the menu today?
  
  {{ role "model" }}
  I am Walt, a helpful AI assistant here at the restaurant.
  I can answer questions about the food on the menu or any other questions
  you have about food in general. I probably can't help you with anything else.
  Here is today's menu: 
  {{#each menuData~}}
  - {{this.title}} \${{this.price}}
    {{this.description}}
  {{~/each}}
  Do you have any questions about the menu?
`
  )
);<|MERGE_RESOLUTION|>--- conflicted
+++ resolved
@@ -14,15 +14,10 @@
  * limitations under the License.
  */
 
-<<<<<<< HEAD
+import { runWithRegistry } from '@genkit-ai/core/registry';
 import { geminiPro } from '@genkit-ai/vertexai';
 import { defineDotprompt } from 'genkit';
-=======
-import { runWithRegistry } from '@genkit-ai/core/registry';
-import { defineDotprompt } from '@genkit-ai/dotprompt';
-import { geminiPro } from '@genkit-ai/vertexai';
 import { ai } from '../index.js';
->>>>>>> eaf0ac94
 import { DataMenuQuestionInputSchema } from '../types.js';
 
 // This prompt will generate two messages when rendered.
