--- conflicted
+++ resolved
@@ -14,16 +14,10 @@
  * limitations under the License.
  */
 
-<<<<<<< HEAD
+import { runWithRegistry } from '@genkit-ai/core/registry';
 import { geminiPro, geminiProVision } from '@genkit-ai/vertexai';
 import { defineDotprompt, z } from 'genkit';
-=======
-import { runWithRegistry } from '@genkit-ai/core/registry';
-import { defineDotprompt } from '@genkit-ai/dotprompt';
-import { geminiPro, geminiProVision } from '@genkit-ai/vertexai';
-import * as z from 'zod';
 import { ai } from '../index.js';
->>>>>>> eaf0ac94
 import { TextMenuQuestionInputSchema } from '../types.js';
 
 export const s05_readMenuPrompt = runWithRegistry(ai.registry, () =>
