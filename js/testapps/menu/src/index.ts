--- conflicted
+++ resolved
@@ -13,13 +13,9 @@
  * See the License for the specific language governing permissions and
  * limitations under the License.
  */
-<<<<<<< HEAD
-=======
-import { genkit } from '@genkit-ai/core';
->>>>>>> eaf0ac94
 import { devLocalVectorstore } from '@genkit-ai/dev-local-vectorstore';
 import { textEmbeddingGecko, vertexAI } from '@genkit-ai/vertexai';
-import { configureGenkit } from 'genkit';
+import { configureGenkit, genkit } from 'genkit';
 
 // Initialize Genkit
 
