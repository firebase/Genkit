--- conflicted
+++ resolved
@@ -16,20 +16,8 @@
 
 //  Sample app for using the proposed Vertex AI plugin retriever and indexer with Firestore.
 
-<<<<<<< HEAD
-=======
-import { genkit } from '@genkit-ai/core';
->>>>>>> eaf0ac94
 import { initializeApp } from 'firebase-admin/app';
-import {
-  configureGenkit,
-  defineFlow,
-  Document,
-  index,
-  retrieve,
-  startFlowsServer,
-  z,
-} from 'genkit';
+import { Document, genkit, index, retrieve, z } from 'genkit';
 // important imports for this sample:
 import {
   DocumentIndexer,
