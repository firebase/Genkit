--- conflicted
+++ resolved
@@ -14,11 +14,8 @@
  * limitations under the License.
  */
 
-<<<<<<< HEAD
-=======
 import { runWithRegistry } from '@genkit-ai/core/registry';
 import { defineDotprompt, prompt } from '@genkit-ai/dotprompt';
->>>>>>> eaf0ac94
 import { gemini15Flash } from '@genkit-ai/googleai';
 import { defineDotprompt, defineFlow, prompt, z } from 'genkit';
 import { HelloFullNameSchema, HelloSchema } from '../common/types.js';
