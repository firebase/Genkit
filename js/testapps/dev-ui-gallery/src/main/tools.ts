--- conflicted
+++ resolved
@@ -62,11 +62,7 @@
   I want to be outside as much as possible. Here are the cities I am 
   considering:\n\n{{#each cities}}{{this}}\n{{/each}}`;
 
-<<<<<<< HEAD
 export const weatherPrompt = ai.definePrompt(
-=======
-const weatherPrompt = ai.definePrompt(
->>>>>>> 986cba99
   {
     name: 'weatherPrompt',
     model: gemini15Flash,
