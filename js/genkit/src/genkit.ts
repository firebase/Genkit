--- conflicted
+++ resolved
@@ -105,10 +105,7 @@
   SessionOptions,
   getCurrentSession,
 } from '@genkit-ai/ai/session';
-<<<<<<< HEAD
-=======
-import { resolveTools, ToolFn } from '@genkit-ai/ai/tool';
->>>>>>> 1bd8c755
+import { ToolFn } from '@genkit-ai/ai/tool';
 import {
   Action,
   FlowConfig,
@@ -381,182 +378,7 @@
   >(
     options: PromptConfig<I, O, CustomOptions>
   ): ExecutablePrompt<z.infer<I>, O, CustomOptions> {
-<<<<<<< HEAD
     return definePrompt(this.registry, options);
-=======
-    if (!options.name) {
-      throw new Error('options.name is required');
-    }
-    if (!options.name) {
-      throw new Error('options.name is required');
-    }
-    if (typeof templateOrFn === 'string') {
-      const dotprompt = defineDotprompt(
-        this.registry,
-        {
-          ...options,
-          tools: options.tools,
-        },
-        templateOrFn as string
-      );
-      return this.wrapPromptActionInExecutablePrompt(
-        dotprompt.promptAction! as PromptAction<I>,
-        options
-      );
-    } else {
-      const p = definePrompt(
-        this.registry,
-        {
-          ...options,
-          name: options.name!,
-          description: options.description,
-          inputJsonSchema: options.input?.jsonSchema,
-          inputSchema: options.input?.schema,
-          metadata: {
-            type: 'prompt',
-            // TODO: As a stop-gap, we are using the dotprompt interpretation of
-            // the "prompt metadata", which is roughly the same as the dotprompt
-            // frontmatter schema. This should be inverted, such that Genkit
-            // defines the metadata spec and registered dotprompts conform.
-            prompt: toFrontmatter(options),
-          },
-        },
-        async (input: z.infer<I>) => {
-          const response = await (templateOrFn as PromptFn<I>)(input);
-          if (!response.tools && options.tools) {
-            response.tools = (
-              await resolveTools(this.registry, options.tools)
-            ).map((t) => toToolDefinition(t));
-          }
-          if (!response.output && options.output) {
-            response.output = {
-              schema: toJsonSchema({
-                schema: options.output.schema,
-                jsonSchema: options.output.jsonSchema,
-              }),
-            };
-          }
-          return response;
-        }
-      );
-      return this.wrapPromptActionInExecutablePrompt(p, options);
-    }
-  }
-
-  private wrapPromptActionInExecutablePrompt<
-    I extends z.ZodTypeAny = z.ZodTypeAny,
-    O extends z.ZodTypeAny = z.ZodTypeAny,
-    CustomOptions extends z.ZodTypeAny = z.ZodTypeAny,
-  >(
-    promptAction: PromptAction<I> | Promise<PromptAction<I>>,
-    options:
-      | Partial<PromptMetadata<I, CustomOptions>>
-      | Promise<Partial<PromptMetadata<I, CustomOptions>>>
-  ): ExecutablePrompt<I, O, CustomOptions> {
-    const executablePrompt = async (
-      input?: z.infer<I>,
-      opts?: PromptGenerateOptions<O, CustomOptions>
-    ): Promise<GenerateResponse> => {
-      const renderedOpts = await (
-        executablePrompt as ExecutablePrompt<I, O, CustomOptions>
-      ).render({
-        ...opts,
-        input,
-      });
-      return this.generate(renderedOpts);
-    };
-    (executablePrompt as ExecutablePrompt<I, O, CustomOptions>).stream = async (
-      input?: z.infer<I>,
-      opts?: z.infer<CustomOptions>
-    ): Promise<GenerateStreamResponse<O>> => {
-      const renderedOpts = await (
-        executablePrompt as ExecutablePrompt<I, O, CustomOptions>
-      ).render({
-        ...opts,
-        input,
-      });
-      return this.generateStream(renderedOpts);
-    };
-    (executablePrompt as ExecutablePrompt<I, O, CustomOptions>).render = async (
-      opt: PromptGenerateOptions<O, CustomOptions> & {
-        input?: I;
-      }
-    ): Promise<GenerateOptions<O, CustomOptions>> => {
-      let model: ModelAction | undefined;
-      options = await options;
-      const modelArg = opt?.model ?? options.model;
-      if (modelArg) {
-        model = await this.resolveModel(modelArg);
-        // If model was explicitly specified and we failed to resolve it (bad ref maybe?), throw an error!
-        if (!model) {
-          throw new Error(`Model ${modelArg} not found`);
-        }
-      }
-      const p = await promptAction;
-      // If it's a dotprompt template, we invoke dotprompt template directly
-      // because it can take in more PromptGenerateOptions (not just inputs).
-      const dotprompt: Dotprompt<z.infer<I>> | undefined = (
-        p as DotpromptAction<z.infer<I>>
-      ).__dotprompt;
-      const promptResult = await (dotprompt
-        ? dotprompt.render(opt)
-        : p(opt.input));
-      const resultOptions = {
-        messages: promptResult.messages,
-        docs: promptResult.docs,
-        tools: promptResult.tools ?? options.tools,
-        output:
-          promptResult.output?.format || promptResult.output?.schema
-            ? {
-                format: promptResult.output?.format,
-                jsonSchema: dotprompt
-                  ? (promptResult as GenerateOptions).output?.jsonSchema
-                  : promptResult.output.schema,
-                contentType: promptResult.output?.contentType,
-                instructions: promptResult.output?.instructions,
-                schema: promptResult.output?.schema,
-              }
-            : options.output,
-        config: {
-          ...options.config,
-          ...promptResult.config,
-          ...opt.config,
-        },
-        model,
-      } as GenerateOptions<O, CustomOptions>;
-      if ((promptResult as GenerateOptions).use) {
-        resultOptions.use = (promptResult as GenerateOptions).use;
-      } else if (p.__config?.use) {
-        resultOptions.use = p.__config?.use;
-      } else if (opt.use) {
-        resultOptions.use = opt.use;
-      }
-      if ((promptResult as GenerateOptions).tools) {
-        resultOptions.tools = (promptResult as GenerateOptions).tools;
-      } else if (p.__config?.tools) {
-        resultOptions.tools = p.__config?.tools;
-      } else if (opt.tools) {
-        resultOptions.tools = opt.tools;
-      }
-      if ((promptResult as GenerateOptions).toolChoice) {
-        resultOptions.toolChoice = (promptResult as GenerateOptions).toolChoice;
-      } else if (p.__config?.toolChoice) {
-        resultOptions.toolChoice = p.__config?.toolChoice;
-      } else if (opt.toolChoice) {
-        resultOptions.toolChoice = opt.toolChoice;
-      }
-      delete (resultOptions as any).input;
-      if ((promptResult as GenerateOptions).prompt) {
-        resultOptions.prompt = (promptResult as GenerateOptions).prompt;
-      }
-      return resultOptions;
-    };
-    (executablePrompt as ExecutablePrompt<I, O, CustomOptions>).asTool =
-      async (): Promise<ToolAction<I, O>> => {
-        return (await promptAction) as unknown as ToolAction<I, O>;
-      };
-    return executablePrompt as ExecutablePrompt<I, O, CustomOptions>;
->>>>>>> 1bd8c755
   }
 
   /**
