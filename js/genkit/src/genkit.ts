/**
 * Copyright 2024 Google LLC
 *
 * Licensed under the Apache License, Version 2.0 (the "License");
 * you may not use this file except in compliance with the License.
 * You may obtain a copy of the License at
 *
 *     http://www.apache.org/licenses/LICENSE-2.0
 *
 * Unless required by applicable law or agreed to in writing, software
 * distributed under the License is distributed on an "AS IS" BASIS,
 * WITHOUT WARRANTIES OR CONDITIONS OF ANY KIND, either express or implied.
 * See the License for the specific language governing permissions and
 * limitations under the License.
 */

import {
  BaseDataPointSchema,
<<<<<<< HEAD
=======
  defineInterrupt,
  definePrompt,
  defineTool,
>>>>>>> 378fc088
  Document,
  EmbedderInfo,
  EmbedderParams,
  Embedding,
  EvalResponses,
  EvaluatorParams,
  ExecutablePrompt,
  GenerateOptions,
  GenerateRequest,
  GenerateResponse,
  GenerateResponseData,
  GenerateStreamOptions,
  GenerateStreamResponse,
  GenerationCommonConfigSchema,
  IndexerParams,
<<<<<<< HEAD
=======
  InterruptConfig,
  isExecutablePrompt,
>>>>>>> 378fc088
  ModelArgument,
  Part,
  PromptConfig,
  PromptGenerateOptions,
  RankedDocument,
  RerankerParams,
  RetrieverAction,
  RetrieverInfo,
  RetrieverParams,
  ToolAction,
  ToolConfig,
  defineHelper,
  definePartial,
  definePrompt,
  defineTool,
  embed,
  evaluate,
  generate,
  generateStream,
  isExecutablePrompt,
  loadPromptFolder,
  prompt,
  rerank,
  retrieve,
} from '@genkit-ai/ai';
import { Chat, ChatOptions } from '@genkit-ai/ai/chat';
import {
  EmbedderAction,
  EmbedderArgument,
  EmbedderFn,
  EmbeddingBatch,
  defineEmbedder,
  embedMany,
} from '@genkit-ai/ai/embedder';
import {
  EvaluatorAction,
  EvaluatorFn,
  defineEvaluator,
} from '@genkit-ai/ai/evaluator';
import {
  Formatter,
  configureFormats,
  defineFormat,
} from '@genkit-ai/ai/formats';
import {
  DefineModelOptions,
  GenerateResponseChunkData,
  ModelAction,
  defineModel,
} from '@genkit-ai/ai/model';
import {
  RerankerFn,
  RerankerInfo,
  defineReranker,
} from '@genkit-ai/ai/reranker';
import {
  DocumentData,
  IndexerAction,
  IndexerFn,
  RetrieverFn,
  SimpleRetrieverOptions,
  defineIndexer,
  defineRetriever,
  defineSimpleRetriever,
  index,
} from '@genkit-ai/ai/retriever';
import {
  Session,
  SessionData,
  SessionError,
  SessionOptions,
  getCurrentSession,
} from '@genkit-ai/ai/session';
import { ToolFn } from '@genkit-ai/ai/tool';
import {
  Action,
  FlowConfig,
  FlowFn,
  JSONSchema,
  ReflectionServer,
  StreamingCallback,
  defineFlow,
  defineJsonSchema,
  defineSchema,
  isDevEnv,
  run,
  z,
} from '@genkit-ai/core';
import { HasRegistry } from '@genkit-ai/core/registry';
import { v4 as uuidv4 } from 'uuid';
import { BaseEvalDataPointSchema } from './evaluator.js';
import { logger } from './logging.js';
import { GenkitPlugin, genkitPlugin } from './plugin.js';
import { Registry } from './registry.js';

/**
 * Options for initializing Genkit.
 */
export interface GenkitOptions {
  /** List of plugins to load. */
  plugins?: GenkitPlugin[];
  /** Directory where dotprompts are stored. */
  promptDir?: string;
  /** Default model to use if no model is specified. */
  model?: ModelArgument<any>;
}

/**
 * `Genkit` encapsulates a single Genkit instance including the {@link Registry}, {@link ReflectionServer}, {@link FlowServer}, and configuration.
 *
 * Do not instantiate this class directly. Use {@link genkit}.
 *
 * Registry keeps track of actions, flows, tools, and many other components. Reflection server exposes an API to inspect the registry and trigger executions of actions in the registry. Flow server exposes flows as HTTP endpoints for production use.
 *
 * There may be multiple Genkit instances in a single codebase.
 */
export class Genkit implements HasRegistry {
  /** Developer-configured options. */
  readonly options: GenkitOptions;
  /** Environments that have been configured (at minimum dev). */
  readonly configuredEnvs = new Set<string>(['dev']);
  /** Registry instance that is exclusively modified by this Genkit instance. */
  readonly registry: Registry;
  /** Reflection server for this registry. May be null if not started. */
  private reflectionServer: ReflectionServer | null = null;
  /** List of flows that have been registered in this instance. */
  readonly flows: Action<any, any, any>[] = [];

  constructor(options?: GenkitOptions) {
    this.options = options || {};
    this.registry = new Registry();
    this.configure();
    if (isDevEnv() && !disableReflectionApi) {
      this.reflectionServer = new ReflectionServer(this.registry, {
        configuredEnvs: [...this.configuredEnvs],
      });
      this.reflectionServer.start().catch((e) => logger.error);
    }
  }

  /**
   * Defines and registers a non-streaming flow.
   *
   * @todo TODO: Improve this documentation (show snippets, etc).
   */
  defineFlow<
    I extends z.ZodTypeAny = z.ZodTypeAny,
    O extends z.ZodTypeAny = z.ZodTypeAny,
    S extends z.ZodTypeAny = z.ZodTypeAny,
  >(
    config: FlowConfig<I, O, S> | string,
    fn: FlowFn<I, O, S>
  ): Action<I, O, S> {
    const flow = defineFlow(this.registry, config, fn);
    this.flows.push(flow);
    return flow;
  }

  /**
   * Defines and registers a tool.
   *
   * Tools can be passed to models by name or value during `generate` calls to be called automatically based on the prompt and situation.
   */
  defineTool<I extends z.ZodTypeAny, O extends z.ZodTypeAny>(
    config: ToolConfig<I, O>,
    fn: ToolFn<I, O>
  ): ToolAction<I, O> {
    return defineTool(this.registry, config, fn);
  }

  /**
   * Defines and registers an interrupt.
   *
   * Interrupts are special tools that halt model processing and return control back to the caller. Interrupts make it simpler to implement
   * "human-in-the-loop" and out-of-band processing patterns that require waiting on external actions to complete.
   */
  defineInterrupt<I extends z.ZodTypeAny, O extends z.ZodTypeAny>(
    config: InterruptConfig<I, O>
  ): ToolAction<I, O> {
    return defineInterrupt(this.registry, config);
  }

  /**
   * Defines and registers a schema from a Zod schema.
   *
   * Defined schemas can be referenced by `name` in prompts in place of inline schemas.
   */
  defineSchema<T extends z.ZodTypeAny>(name: string, schema: T): T {
    return defineSchema(this.registry, name, schema);
  }

  /**
   * Defines and registers a custom model output formatter.
   *
   * Here's an example of a custom JSON output formatter:
   *
   * ```ts
   * import { extractJson } from 'genkit/extract';
   *
   * ai.defineFormat(
   *   { name: 'customJson' },
   *   (schema) => {
   *     let instructions: string | undefined;
   *     if (schema) {
   *       instructions = `Output should be in JSON format and conform to the following schema:
   * \`\`\`
   * ${JSON.stringify(schema)}
   * \`\`\`
   * `;
   *     }
   *     return {
   *       parseChunk: (chunk) => extractJson(chunk.accumulatedText),
   *       parseMessage: (message) => extractJson(message.text),
   *       instructions,
   *     };
   *   }
   * );
   *
   * const { output } = await ai.generate({
   *   prompt: 'Invent a menu item for a pirate themed restaurant.',
   *   output: { format: 'customJson', schema: MenuItemSchema },
   * });
   * ```
   */
  defineFormat(
    options: {
      name: string;
    } & Formatter['config'],
    handler: Formatter['handler']
  ): { config: Formatter['config']; handler: Formatter['handler'] } {
    return defineFormat(this.registry, options, handler);
  }

  /**
   * Defines and registers a schema from a JSON schema.
   *
   * Defined schemas can be referenced by `name` in prompts in place of inline schemas.
   */
  defineJsonSchema(name: string, jsonSchema: JSONSchema) {
    return defineJsonSchema(this.registry, name, jsonSchema);
  }

  /**
   * Defines a new model and adds it to the registry.
   */
  defineModel<CustomOptionsSchema extends z.ZodTypeAny = z.ZodTypeAny>(
    options: DefineModelOptions<CustomOptionsSchema>,
    runner: (
      request: GenerateRequest<CustomOptionsSchema>,
      streamingCallback?: StreamingCallback<GenerateResponseChunkData>
    ) => Promise<GenerateResponseData>
  ): ModelAction<CustomOptionsSchema> {
    return defineModel(this.registry, options, runner);
  }

  /**
   * Looks up a prompt by `name` and optional `variant`.
   *
   * @todo TODO: Show an example of a name and variant.
   */
  prompt<
    I extends z.ZodTypeAny = z.ZodTypeAny,
    O extends z.ZodTypeAny = z.ZodTypeAny,
    CustomOptions extends z.ZodTypeAny = z.ZodTypeAny,
  >(
    name: string,
    options?: { variant?: string }
  ): ExecutablePrompt<z.infer<I>, O, CustomOptions> {
    return this.wrapExecutablePromptPromise(
      prompt(this.registry, name, {
        ...options,
        dir: this.options.promptDir ?? './prompts',
      })
    );
  }

  private wrapExecutablePromptPromise<
    I extends z.ZodTypeAny = z.ZodTypeAny,
    O extends z.ZodTypeAny = z.ZodTypeAny,
    CustomOptions extends z.ZodTypeAny = z.ZodTypeAny,
  >(promise: Promise<ExecutablePrompt<z.infer<I>, O, CustomOptions>>) {
    const executablePrompt = (async (
      input?: I,
      opts?: PromptGenerateOptions<O, CustomOptions>
    ): Promise<GenerateResponse<z.infer<O>>> => {
      return (await promise)(input, opts);
    }) as ExecutablePrompt<z.infer<I>, O, CustomOptions>;

    executablePrompt.render = async (
      opt: PromptGenerateOptions<O, CustomOptions> & {
        input?: I;
      }
    ): Promise<GenerateOptions<O, CustomOptions>> => {
      return (await promise).render(opt.input, opt) as Promise<
        GenerateOptions<O, CustomOptions>
      >;
    };

    executablePrompt.stream = (
      input?: I,
      opts?: PromptGenerateOptions<O, CustomOptions>
    ): GenerateStreamResponse<O> => {
      return this.generateStream(
        promise.then((action) =>
          action.render(input, {
            ...opts,
          })
        )
      );
    };

    executablePrompt.asTool = async (): Promise<ToolAction<I, O>> => {
      return (await promise).asTool() as Promise<ToolAction<I, O>>;
    };

    return executablePrompt;
  }
  /**
   * Defines and registers a prompt based on a function.
   *
   * This is an alternative to defining and importing a .prompt file, providing
   * the most advanced control over how the final request to the model is made.
   *
   * @param options - Prompt metadata including model, model params,
   * input/output schemas, etc
   * @param fn - A function that returns a {@link GenerateRequest}. Any config
   * parameters specified by the {@link GenerateRequest} will take precedence
   * over any parameters specified by `options`.
   *
   * ```ts
   * const hi = ai.definePrompt(
   *   {
   *     name: 'hi',
   *     input: {
   *       schema: z.object({
   *         name: z.string(),
   *       }),
   *     },
   *     config: {
   *       temperature: 1,
   *     },
   *   },
   *   async (input) => {
   *     return {
   *       messages: [ { role: 'user', content: [{ text: `hi ${input.name}` }] } ],
   *     };
   *   }
   * );
   * const { text } = await hi({ name: 'Genkit' });
   * ```
   */
  definePrompt<
    I extends z.ZodTypeAny = z.ZodTypeAny,
    O extends z.ZodTypeAny = z.ZodTypeAny,
    CustomOptions extends z.ZodTypeAny = z.ZodTypeAny,
  >(
    options: PromptConfig<I, O, CustomOptions>
  ): ExecutablePrompt<z.infer<I>, O, CustomOptions> {
    return definePrompt(this.registry, options);
  }

  /**
   * Creates a retriever action for the provided {@link RetrieverFn} implementation.
   */
  defineRetriever<OptionsType extends z.ZodTypeAny = z.ZodTypeAny>(
    options: {
      name: string;
      configSchema?: OptionsType;
      info?: RetrieverInfo;
    },
    runner: RetrieverFn<OptionsType>
  ): RetrieverAction<OptionsType> {
    return defineRetriever(this.registry, options, runner);
  }

  /**
   * defineSimpleRetriever makes it easy to map existing data into documents that
   * can be used for prompt augmentation.
   *
   * @param options Configuration options for the retriever.
   * @param handler A function that queries a datastore and returns items from which to extract documents.
   * @returns A Genkit retriever.
   */
  defineSimpleRetriever<C extends z.ZodTypeAny = z.ZodTypeAny, R = any>(
    options: SimpleRetrieverOptions<C, R>,
    handler: (query: Document, config: z.infer<C>) => Promise<R[]>
  ): RetrieverAction<C> {
    return defineSimpleRetriever(this.registry, options, handler);
  }

  /**
   * Creates an indexer action for the provided {@link IndexerFn} implementation.
   */
  defineIndexer<IndexerOptions extends z.ZodTypeAny>(
    options: {
      name: string;
      embedderInfo?: EmbedderInfo;
      configSchema?: IndexerOptions;
    },
    runner: IndexerFn<IndexerOptions>
  ): IndexerAction<IndexerOptions> {
    return defineIndexer(this.registry, options, runner);
  }

  /**
   * Creates evaluator action for the provided {@link EvaluatorFn} implementation.
   */
  defineEvaluator<
    DataPoint extends typeof BaseDataPointSchema = typeof BaseDataPointSchema,
    EvalDataPoint extends
      typeof BaseEvalDataPointSchema = typeof BaseEvalDataPointSchema,
    EvaluatorOptions extends z.ZodTypeAny = z.ZodTypeAny,
  >(
    options: {
      name: string;
      displayName: string;
      definition: string;
      dataPointType?: DataPoint;
      configSchema?: EvaluatorOptions;
      isBilled?: boolean;
    },
    runner: EvaluatorFn<EvalDataPoint, EvaluatorOptions>
  ): EvaluatorAction {
    return defineEvaluator(this.registry, options, runner);
  }

  /**
   * Creates embedder model for the provided {@link EmbedderFn} model implementation.
   */
  defineEmbedder<ConfigSchema extends z.ZodTypeAny = z.ZodTypeAny>(
    options: {
      name: string;
      configSchema?: ConfigSchema;
      info?: EmbedderInfo;
    },
    runner: EmbedderFn<ConfigSchema>
  ): EmbedderAction<ConfigSchema> {
    return defineEmbedder(this.registry, options, runner);
  }

  /**
   * create a handlebards helper (https://handlebarsjs.com/guide/block-helpers.html) to be used in dotpormpt templates.
   */
  defineHelper(name: string, fn: Handlebars.HelperDelegate): void {
    defineHelper(this.registry, name, fn);
  }

  /**
   * Creates a handlebars partial (https://handlebarsjs.com/guide/partials.html) to be used in dotpormpt templates.
   */
  definePartial(name: string, source: string): void {
    definePartial(this.registry, name, source);
  }

  /**
   *  Creates a reranker action for the provided {@link RerankerFn} implementation.
   */
  defineReranker<OptionsType extends z.ZodTypeAny = z.ZodTypeAny>(
    options: {
      name: string;
      configSchema?: OptionsType;
      info?: RerankerInfo;
    },
    runner: RerankerFn<OptionsType>
  ) {
    return defineReranker(this.registry, options, runner);
  }

  /**
   * Embeds the given `content` using the specified `embedder`.
   */
  embed<CustomOptions extends z.ZodTypeAny>(
    params: EmbedderParams<CustomOptions>
  ): Promise<Embedding> {
    return embed(this.registry, params);
  }

  /**
   * A veneer for interacting with embedder models in bulk.
   */
  embedMany<ConfigSchema extends z.ZodTypeAny = z.ZodTypeAny>(params: {
    embedder: EmbedderArgument<ConfigSchema>;
    content: string[] | DocumentData[];
    metadata?: Record<string, unknown>;
    options?: z.infer<ConfigSchema>;
  }): Promise<EmbeddingBatch> {
    return embedMany(this.registry, params);
  }

  /**
   * Evaluates the given `dataset` using the specified `evaluator`.
   */
  evaluate<
    DataPoint extends typeof BaseDataPointSchema = typeof BaseDataPointSchema,
    CustomOptions extends z.ZodTypeAny = z.ZodTypeAny,
  >(params: EvaluatorParams<DataPoint, CustomOptions>): Promise<EvalResponses> {
    return evaluate(this.registry, params);
  }

  /**
   * Reranks documents from a {@link RerankerArgument} based on the provided query.
   */
  rerank<CustomOptions extends z.ZodTypeAny>(
    params: RerankerParams<CustomOptions>
  ): Promise<Array<RankedDocument>> {
    return rerank(this.registry, params);
  }

  /**
   * Indexes `documents` using the provided `indexer`.
   */
  index<CustomOptions extends z.ZodTypeAny>(
    params: IndexerParams<CustomOptions>
  ): Promise<void> {
    return index(this.registry, params);
  }

  /**
   * Retrieves documents from the `retriever` based on the provided `query`.
   */
  retrieve<CustomOptions extends z.ZodTypeAny>(
    params: RetrieverParams<CustomOptions>
  ): Promise<Array<Document>> {
    return retrieve(this.registry, params);
  }

  /**
   * Make a generate call to the default model with a simple text prompt.
   *
   * ```ts
   * const ai = genkit({
   *   plugins: [googleAI()],
   *   model: gemini15Flash, // default model
   * })
   *
   * const { text } = await ai.generate('hi');
   * ```
   */
  generate<O extends z.ZodTypeAny = z.ZodTypeAny>(
    strPrompt: string
  ): Promise<GenerateResponse<z.infer<O>>>;

  /**
   * Make a generate call to the default model with a multipart request.
   *
   * ```ts
   * const ai = genkit({
   *   plugins: [googleAI()],
   *   model: gemini15Flash, // default model
   * })
   *
   * const { text } = await ai.generate([
   *   { media: {url: 'http://....'} },
   *   { text: 'describe this image' }
   * ]);
   * ```
   */
  generate<O extends z.ZodTypeAny = z.ZodTypeAny>(
    parts: Part[]
  ): Promise<GenerateResponse<z.infer<O>>>;

  /**
   * Generate calls a generative model based on the provided prompt and configuration. If
   * `messages` is provided, the generation will include a conversation history in its
   * request. If `tools` are provided, the generate method will automatically resolve
   * tool calls returned from the model unless `returnToolRequests` is set to `true`.
   *
   * See {@link GenerateOptions} for detailed information about available options.
   *
   * ```ts
   * const ai = genkit({
   *   plugins: [googleAI()],
   * })
   *
   * const { text } = await ai.generate({
   *   system: 'talk like a pirate',
   *   prompt: [
   *     { media: { url: 'http://....' } },
   *     { text: 'describe this image' }
   *   ],
   *   messages: conversationHistory,
   *   tools: [ userInfoLookup ],
   *   model: gemini15Flash,
   * });
   * ```
   */
  generate<
    O extends z.ZodTypeAny = z.ZodTypeAny,
    CustomOptions extends z.ZodTypeAny = typeof GenerationCommonConfigSchema,
  >(
    opts:
      | GenerateOptions<O, CustomOptions>
      | PromiseLike<GenerateOptions<O, CustomOptions>>
  ): Promise<GenerateResponse<z.infer<O>>>;

  async generate<
    O extends z.ZodTypeAny = z.ZodTypeAny,
    CustomOptions extends z.ZodTypeAny = typeof GenerationCommonConfigSchema,
  >(
    options:
      | string
      | Part[]
      | GenerateOptions<O, CustomOptions>
      | PromiseLike<GenerateOptions<O, CustomOptions>>
  ): Promise<GenerateResponse<z.infer<O>>> {
    let resolvedOptions: GenerateOptions<O, CustomOptions>;
    if (options instanceof Promise) {
      resolvedOptions = await options;
    } else if (typeof options === 'string' || Array.isArray(options)) {
      resolvedOptions = {
        prompt: options,
      };
    } else {
      resolvedOptions = options as GenerateOptions<O, CustomOptions>;
    }
    return generate(this.registry, resolvedOptions);
  }

  /**
   * Make a streaming generate call to the default model with a simple text prompt.
   *
   * ```ts
   * const ai = genkit({
   *   plugins: [googleAI()],
   *   model: gemini15Flash, // default model
   * })
   *
   * const { response, stream } = ai.generateStream('hi');
   * for await (const chunk of stream) {
   *   console.log(chunk.text);
   * }
   * console.log((await response).text);
   * ```
   */
  generateStream<O extends z.ZodTypeAny = z.ZodTypeAny>(
    strPrompt: string
  ): GenerateStreamResponse<z.infer<O>>;

  /**
   * Make a streaming generate call to the default model with a multipart request.
   *
   * ```ts
   * const ai = genkit({
   *   plugins: [googleAI()],
   *   model: gemini15Flash, // default model
   * })
   *
   * const { response, stream } = ai.generateStream([
   *   { media: {url: 'http://....'} },
   *   { text: 'describe this image' }
   * ]);
   * for await (const chunk of stream) {
   *   console.log(chunk.text);
   * }
   * console.log((await response).text);
   * ```
   */
  generateStream<O extends z.ZodTypeAny = z.ZodTypeAny>(
    parts: Part[]
  ): GenerateStreamResponse<z.infer<O>>;

  /**
   * Streaming generate calls a generative model based on the provided prompt and configuration. If
   * `messages` is provided, the generation will include a conversation history in its
   * request. If `tools` are provided, the generate method will automatically resolve
   * tool calls returned from the model unless `returnToolRequests` is set to `true`.
   *
   * See {@link GenerateOptions} for detailed information about available options.
   *
   * ```ts
   * const ai = genkit({
   *   plugins: [googleAI()],
   * })
   *
   * const { response, stream } = ai.generateStream({
   *   system: 'talk like a pirate',
   *   prompt: [
   *     { media: { url: 'http://....' } },
   *     { text: 'describe this image' }
   *   ],
   *   messages: conversationHistory,
   *   tools: [ userInfoLookup ],
   *   model: gemini15Flash,
   * });
   * for await (const chunk of stream) {
   *   console.log(chunk.text);
   * }
   * console.log((await response).text);
   * ```
   */
  generateStream<
    O extends z.ZodTypeAny = z.ZodTypeAny,
    CustomOptions extends z.ZodTypeAny = typeof GenerationCommonConfigSchema,
  >(
    parts:
      | GenerateOptions<O, CustomOptions>
      | PromiseLike<GenerateOptions<O, CustomOptions>>
  ): GenerateStreamResponse<z.infer<O>>;

  generateStream<
    O extends z.ZodTypeAny = z.ZodTypeAny,
    CustomOptions extends z.ZodTypeAny = typeof GenerationCommonConfigSchema,
  >(
    options:
      | string
      | Part[]
      | GenerateStreamOptions<O, CustomOptions>
      | PromiseLike<GenerateStreamOptions<O, CustomOptions>>
  ): GenerateStreamResponse<z.infer<O>> {
    if (typeof options === 'string' || Array.isArray(options)) {
      options = { prompt: options };
    }
    return generateStream(this.registry, options);
  }

  /**
   * Create a chat session with the provided options.
   *
   * ```ts
   * const chat = ai.chat({
   *   system: 'talk like a pirate',
   * })
   * let response = await chat.send('tell me a joke')
   * response = await chat.send('another one')
   * ```
   */
  chat<I>(options?: ChatOptions<I>): Chat;

  /**
   * Create a chat session with the provided preabmle.
   *
   * ```ts
   * const triageAgent = ai.definePrompt({
   *   system: 'help the user triage a problem',
   * })
   * const chat = ai.chat(triageAgent)
   * const { text } = await chat.send('my phone feels hot');
   * ```
   */
  chat<I>(preamble: ExecutablePrompt<I>, options?: ChatOptions<I>): Chat;

  /**
   * Create a chat session with the provided options.
   *
   * ```ts
   * const chat = ai.chat({
   *   system: 'talk like a pirate',
   * })
   * let response = await chat.send('tell me a joke')
   * response = await chat.send('another one')
   * ```
   */
  chat<I>(
    preambleOrOptions?: ChatOptions<I> | ExecutablePrompt<I>,
    maybeOptions?: ChatOptions<I>
  ): Chat {
    let options: ChatOptions<I> | undefined;
    let preamble: ExecutablePrompt<I> | undefined;
    if (maybeOptions) {
      options = maybeOptions;
    }
    if (preambleOrOptions) {
      if (isExecutablePrompt(preambleOrOptions)) {
        preamble = preambleOrOptions as ExecutablePrompt<I>;
      } else {
        options = preambleOrOptions as ChatOptions<I>;
      }
    }

    const session = this.createSession();
    if (preamble) {
      return session.chat(preamble, options);
    }
    return session.chat(options);
  }

  /**
   * Create a session for this environment.
   */
  createSession<S = any>(options?: SessionOptions<S>): Session<S> {
    const sessionId = uuidv4();
    const sessionData: SessionData = {
      id: sessionId,
      state: options?.initialState,
    };
    return new Session(this.registry, {
      id: sessionId,
      sessionData,
      store: options?.store,
    });
  }

  /**
   * Loads a session from the store.
   */
  async loadSession(
    sessionId: string,
    options: SessionOptions
  ): Promise<Session> {
    if (!options.store) {
      throw new Error('options.store is required');
    }
    const sessionData = await options.store.get(sessionId);

    return new Session(this.registry, {
      id: sessionId,
      sessionData,
      store: options.store,
    });
  }

  /**
   * Gets the current session from async local storage.
   */
  currentSession<S = any>(): Session<S> {
    const currentSession = getCurrentSession(this.registry);
    if (!currentSession) {
      throw new SessionError('not running within a session');
    }
    return currentSession as Session;
  }

  /**
   * A flow step that executes the provided function. Each run step is recorded separately in the trace.
   *
   * ```ts
   * ai.defineFlow('hello', async() => {
   *   await ai.run('step1', async () => {
   *     // ... step 1
   *   });
   *   await ai.run('step2', async () => {
   *     // ... step 2
   *   });
   *   return result;
   * })
   * ```
   */
  run<T>(name: string, func: () => Promise<T>): Promise<T>;

  /**
   * A flow step that executes the provided function. Each run step is recorded separately in the trace.
   *
   * ```ts
   * ai.defineFlow('hello', async() => {
   *   await ai.run('step1', async () => {
   *     // ... step 1
   *   });
   *   await ai.run('step2', async () => {
   *     // ... step 2
   *   });
   *   return result;
   * })
   */
  run<T>(
    name: string,
    input: any,
    func: (input?: any) => Promise<T>
  ): Promise<T>;

  run<T>(
    name: string,
    funcOrInput: () => Promise<T> | any,
    maybeFunc?: (input?: any) => Promise<T>
  ): Promise<T> {
    if (maybeFunc) {
      return run(name, funcOrInput, maybeFunc, this.registry);
    }
    return run(name, funcOrInput, this.registry);
  }

  /**
   * Configures the Genkit instance.
   */
  private configure() {
    const activeRegistry = this.registry;
    // install the default formats in the registry
    configureFormats(activeRegistry);
    const plugins = [...(this.options.plugins ?? [])];
    if (this.options.model) {
      this.registry.registerValue(
        'defaultModel',
        'defaultModel',
        this.options.model
      );
    }
    if (this.options.promptDir !== null) {
      const dotprompt = genkitPlugin('dotprompt', async (ai) => {
        await loadPromptFolder(
          this.registry,
          this.options.promptDir ?? './prompts',
          'dotprompt'
        );
      });
      plugins.push(dotprompt);
    }
    plugins.forEach((plugin) => {
      const loadedPlugin = plugin(this);
      logger.debug(`Registering plugin ${loadedPlugin.name}...`);
      activeRegistry.registerPluginProvider(loadedPlugin.name, {
        name: loadedPlugin.name,
        async initializer() {
          logger.debug(`Initializing plugin ${loadedPlugin.name}:`);
          await loadedPlugin.initializer();
        },
      });
    });
  }

  /**
   * Stops all servers.
   */
  async stopServers() {
    await this.reflectionServer?.stop();
    this.reflectionServer = null;
  }
}

/**
 * Initializes Genkit with a set of options.
 *
 * This will create a new Genkit registry, register the provided plugins, stores, and other configuration. This
 * should be called before any flows are registered.
 */
export function genkit(options: GenkitOptions): Genkit {
  return new Genkit(options);
}

const shutdown = async () => {
  logger.info('Shutting down all Genkit servers...');
  await ReflectionServer.stopAll();
  process.exit(0);
};

process.on('SIGTERM', shutdown);
process.on('SIGINT', shutdown);

let disableReflectionApi = false;

export function __disableReflectionApi() {
  disableReflectionApi = true;
}<|MERGE_RESOLUTION|>--- conflicted
+++ resolved
@@ -16,12 +16,6 @@
 
 import {
   BaseDataPointSchema,
-<<<<<<< HEAD
-=======
-  defineInterrupt,
-  definePrompt,
-  defineTool,
->>>>>>> 378fc088
   Document,
   EmbedderInfo,
   EmbedderParams,
@@ -37,11 +31,7 @@
   GenerateStreamResponse,
   GenerationCommonConfigSchema,
   IndexerParams,
-<<<<<<< HEAD
-=======
   InterruptConfig,
-  isExecutablePrompt,
->>>>>>> 378fc088
   ModelArgument,
   Part,
   PromptConfig,
@@ -54,6 +44,7 @@
   ToolAction,
   ToolConfig,
   defineHelper,
+  defineInterrupt,
   definePartial,
   definePrompt,
   defineTool,
