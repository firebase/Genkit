--- conflicted
+++ resolved
@@ -111,14 +111,8 @@
   defineDotprompt,
   defineHelper,
   definePartial,
-<<<<<<< HEAD
   loadPromptFolder,
-=======
-  Dotprompt,
-  loadPromptFolder,
-  prompt,
   PromptGenerateOptions,
->>>>>>> 82ccf010
   PromptMetadata,
 } from '@genkit-ai/dotprompt';
 import { v4 as uuidv4 } from 'uuid';
