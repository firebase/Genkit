--- conflicted
+++ resolved
@@ -52,10 +52,6 @@
   evaluate,
   generate,
   generateStream,
-<<<<<<< HEAD
-=======
-  isExecutablePrompt,
->>>>>>> a8280837
   loadPromptFolder,
   prompt,
   rerank,
@@ -101,16 +97,6 @@
   defineSimpleRetriever,
   index,
 } from '@genkit-ai/ai/retriever';
-<<<<<<< HEAD
-=======
-import {
-  Session,
-  SessionData,
-  SessionError,
-  SessionOptions,
-  getCurrentSession,
-} from '@genkit-ai/ai/session';
->>>>>>> a8280837
 import { ToolFn } from '@genkit-ai/ai/tool';
 import {
   Action,
@@ -127,10 +113,6 @@
   z,
 } from '@genkit-ai/core';
 import { HasRegistry } from '@genkit-ai/core/registry';
-<<<<<<< HEAD
-=======
-import { v4 as uuidv4 } from 'uuid';
->>>>>>> a8280837
 import { BaseEvalDataPointSchema } from './evaluator.js';
 import { logger } from './logging.js';
 import { GenkitPlugin, genkitPlugin } from './plugin.js';
@@ -355,12 +337,48 @@
     executablePrompt.asTool = async (): Promise<ToolAction<I, O>> => {
       return (await promise).asTool() as Promise<ToolAction<I, O>>;
     };
-<<<<<<< HEAD
 
     return executablePrompt;
   }
-=======
->>>>>>> a8280837
+
+  private wrapExecutablePromptPromise<
+    I extends z.ZodTypeAny = z.ZodTypeAny,
+    O extends z.ZodTypeAny = z.ZodTypeAny,
+    CustomOptions extends z.ZodTypeAny = z.ZodTypeAny,
+  >(promise: Promise<ExecutablePrompt<z.infer<I>, O, CustomOptions>>) {
+    const executablePrompt = (async (
+      input?: I,
+      opts?: PromptGenerateOptions<O, CustomOptions>
+    ): Promise<GenerateResponse<z.infer<O>>> => {
+      return (await promise)(input, opts);
+    }) as ExecutablePrompt<z.infer<I>, O, CustomOptions>;
+
+    executablePrompt.render = async (
+      opt: PromptGenerateOptions<O, CustomOptions> & {
+        input?: I;
+      }
+    ): Promise<GenerateOptions<O, CustomOptions>> => {
+      return (await promise).render(opt.input, opt) as Promise<
+        GenerateOptions<O, CustomOptions>
+      >;
+    };
+
+    executablePrompt.stream = (
+      input?: I,
+      opts?: PromptGenerateOptions<O, CustomOptions>
+    ): GenerateStreamResponse<O> => {
+      return this.generateStream(
+        promise.then((action) =>
+          action.render(input, {
+            ...opts,
+          })
+        )
+      );
+    };
+
+    executablePrompt.asTool = async (): Promise<ToolAction<I, O>> => {
+      return (await promise).asTool() as Promise<ToolAction<I, O>>;
+    };
 
     return executablePrompt;
   }
