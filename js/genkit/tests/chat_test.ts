/**
 * Copyright 2024 Google LLC
 *
 * Licensed under the Apache License, Version 2.0 (the "License");
 * you may not use this file except in compliance with the License.
 * You may obtain a copy of the License at
 *
 *     http://www.apache.org/licenses/LICENSE-2.0
 *
 * Unless required by applicable law or agreed to in writing, software
 * distributed under the License is distributed on an "AS IS" BASIS,
 * WITHOUT WARRANTIES OR CONDITIONS OF ANY KIND, either express or implied.
 * See the License for the specific language governing permissions and
 * limitations under the License.
 */

import { MessageData } from '@genkit-ai/ai';
import { z } from '@genkit-ai/core';
import * as assert from 'assert';
import { beforeEach, describe, it } from 'node:test';
import { Genkit, genkit } from '../src/genkit';
import {
  ProgrammableModel,
  defineEchoModel,
  defineProgrammableModel,
} from './helpers';

describe('chat', () => {
  let ai: Genkit;

  beforeEach(() => {
    ai = genkit({
      model: 'echoModel',
    });
    defineEchoModel(ai);
  });

  it('maintains history in the session', async () => {
    const session = ai.chat();
    let response = await session.send('hi');

    assert.strictEqual(response.text, 'Echo: hi; config: {}');

    response = await session.send('bye');

    assert.strictEqual(
      response.text,
      'Echo: hi,Echo: hi,; config: {},bye; config: {}'
    );
    assert.deepStrictEqual(response.messages, [
      { content: [{ text: 'hi' }], role: 'user' },
      {
        content: [{ text: 'Echo: hi' }, { text: '; config: {}' }],
        role: 'model',
      },
      { content: [{ text: 'bye' }], role: 'user' },
      {
        content: [
          { text: 'Echo: hi,Echo: hi,; config: {},bye' },
          { text: '; config: {}' },
        ],
        role: 'model',
      },
    ]);
  });

  it('maintains history in the session with streaming', async () => {
    const chat = ai.chat();
    let { response, stream } = await chat.sendStream('hi');

    let chunks: string[] = [];
    for await (const chunk of stream) {
      chunks.push(chunk.text);
    }
    assert.strictEqual((await response).text, 'Echo: hi; config: {}');
    assert.deepStrictEqual(chunks, ['3', '2', '1']);

    ({ response, stream } = await chat.sendStream('bye'));

    chunks = [];
    for await (const chunk of stream) {
      chunks.push(chunk.text);
    }

    assert.deepStrictEqual(chunks, ['3', '2', '1']);
    assert.strictEqual(
      (await response).text,
      'Echo: hi,Echo: hi,; config: {},bye; config: {}'
    );
    assert.deepStrictEqual((await response).messages, [
      { content: [{ text: 'hi' }], role: 'user' },
      {
        content: [{ text: 'Echo: hi' }, { text: '; config: {}' }],
        role: 'model',
      },
      { content: [{ text: 'bye' }], role: 'user' },
      {
        content: [
          { text: 'Echo: hi,Echo: hi,; config: {},bye' },
          { text: '; config: {}' },
        ],
        role: 'model',
      },
    ]);
  });

  it('can init a session with a prompt', async () => {
    const prompt = ai.definePrompt({ name: 'hi', prompt: 'hi {{ name }}' });

    const session = await ai.chat(
      await prompt.render(
        { name: 'Genkit' },
        {
          config: { temperature: 11 },
        }
      )
    );
    const response = await session.send('hi');

    assert.strictEqual(
      response.text,
      'Echo: hi Genkit,hi; config: {"temperature":11}'
    );
  });

  it('can start chat from a prompt', async () => {
    const preamble = ai.definePrompt({
      name: 'hi',
      config: { version: 'abc' },
      messages: 'hi from template',
    });
    const session = await ai.chat(preamble);
    const response = await session.send('send it');

    assert.strictEqual(
      response.text,
      'Echo: hi from template,send it; config: {"version":"abc"}'
    );
  });

  it('can start chat from a prompt with input', async () => {
    const preamble = ai.definePrompt({
      name: 'hi',
      config: { version: 'abc' },
      messages: 'hi {{ name }} from template',
    });
    const session = await ai.chat(preamble, {
      input: { name: 'Genkit' },
    });
    const response = await session.send('send it');

    assert.strictEqual(
      response.text,
      'Echo: hi Genkit from template,send it; config: {"version":"abc"}'
    );
  });

  it('can send a rendered prompt to chat', async () => {
    const prompt = ai.definePrompt({
      name: 'hi',
      config: { version: 'abc' },
      prompt: 'hi {{ name }}',
    });
    const session = ai.chat();
    const response = await session.send(
      await prompt.render(
        { name: 'Genkit' },
        {
          config: { temperature: 11 },
        }
      )
    );

    assert.strictEqual(
      response.text,
      'Echo: hi Genkit; config: {"version":"abc","temperature":11}'
    );
  });
});

describe('preamble', () => {
  let ai: Genkit;
  let pm: ProgrammableModel;

  beforeEach(() => {
    ai = genkit({
      model: 'programmableModel',
    });
    pm = defineProgrammableModel(ai);
    defineEchoModel(ai);
  });

  it('swaps out preamble on prompt tool invocation', async () => {
<<<<<<< HEAD
    const agentB = ai.definePrompt({
      name: 'agentB',
      config: { temperature: 1 },
      description: 'Agent B description',
      tools: ['agentA'],
      system: 'agent b',
    });

    const agentA = ai.definePrompt({
      name: 'agentA',
      config: { temperature: 2 },
      description: 'Agent A description',
      tools: [agentB],
      messages: async () => {
        return [
          {
            role: 'system',
            content: [{ text: ' agent a' }],
          },
        ];
      },
    });
=======
    const agentB = ai.definePrompt(
      {
        name: 'agentB',
        config: { temperature: 1 },
        description: 'Agent B description',
        tools: ['agentA'],
        toolChoice: 'required',
      },
      '{{role "system"}} agent b'
    );

    const agentA = ai.definePrompt(
      {
        name: 'agentA',
        config: { temperature: 2 },
        description: 'Agent A description',
        tools: [agentB],
        toolChoice: 'required',
      },
      async () => {
        return {
          messages: [
            {
              role: 'system',
              content: [{ text: ' agent a' }],
            },
          ],
        };
      }
    );
>>>>>>> 1bd8c755

    // simple hi, nothing interesting...
    pm.handleResponse = async (req, sc) => {
      return {
        message: {
          role: 'model',
          content: [
            { text: `hi from agent a (toolChoice: ${req.toolChoice})` },
          ],
        },
      };
    };

    const session = ai.chat(agentA);
    let { text } = await session.send('hi');
    assert.strictEqual(text, 'hi from agent a (toolChoice: required)');
    assert.deepStrictEqual(pm.lastRequest, {
      config: {
        temperature: 2,
      },
      messages: [
        {
          content: [{ text: ' agent a' }],
          metadata: { preamble: true },
          role: 'system',
        },
        {
          content: [{ text: 'hi' }],
          role: 'user',
        },
      ],
      output: {},
      tools: [
        {
          name: 'agentB',
          description: 'Agent B description',
          inputSchema: {
            $schema: 'http://json-schema.org/draft-07/schema#',
          },
          outputSchema: {
            $schema: 'http://json-schema.org/draft-07/schema#',
          },
        },
      ],
      toolChoice: 'required',
    });

    // transfer to agent B...

    // first response be tools call, the subsequent just text response from agent b.
    let reqCounter = 0;
    pm.handleResponse = async (req, sc) => {
      return {
        message: {
          role: 'model',
          content: [
            reqCounter++ === 0
              ? {
                  toolRequest: {
                    name: 'agentB',
                    input: {},
                    ref: 'ref123',
                  },
                }
              : { text: `hi from agent b (toolChoice: ${req.toolChoice})` },
          ],
        },
      };
    };

    ({ text } = await session.send('pls transfer to b'));

    assert.deepStrictEqual(text, 'hi from agent b (toolChoice: required)');
    assert.deepStrictEqual(pm.lastRequest, {
      config: {
        // TODO: figure out if config should be swapped out as well...
        temperature: 2,
      },
      messages: [
        {
          role: 'system',
          content: [{ text: 'agent b' }], // <--- NOTE: swapped out the preamble
          metadata: { preamble: true },
        },
        {
          role: 'user',
          content: [{ text: 'hi' }],
        },
        {
          role: 'model',
          content: [{ text: 'hi from agent a (toolChoice: required)' }],
        },
        {
          role: 'user',
          content: [{ text: 'pls transfer to b' }],
        },
        {
          role: 'model',
          content: [
            {
              toolRequest: {
                input: {},
                name: 'agentB',
                ref: 'ref123',
              },
            },
          ],
        },
        {
          role: 'tool',
          content: [
            {
              toolResponse: {
                name: 'agentB',
                output: 'transferred to agentB',
                ref: 'ref123',
              },
            },
          ],
        },
      ],
      output: {},
      tools: [
        {
          description: 'Agent A description',
          inputSchema: {
            $schema: 'http://json-schema.org/draft-07/schema#',
          },
          name: 'agentA',
          outputSchema: {
            $schema: 'http://json-schema.org/draft-07/schema#',
          },
        },
      ],
      toolChoice: 'required',
    });

    // transfer back to to agent A...

    // first response be tools call, the subsequent just text response from agent a.
    reqCounter = 0;
    pm.handleResponse = async (req, sc) => {
      return {
        message: {
          role: 'model',
          content: [
            reqCounter++ === 0
              ? {
                  toolRequest: {
                    name: 'agentA',
                    input: {},
                    ref: 'ref123',
                  },
                }
              : { text: 'hi from agent a' },
          ],
        },
      };
    };

    ({ text } = await session.send('pls transfer to a'));

    assert.deepStrictEqual(text, 'hi from agent a');
    assert.deepStrictEqual(pm.lastRequest, {
      config: {
        temperature: 2,
      },
      messages: [
        {
          role: 'system',
          content: [{ text: ' agent a' }], // <--- NOTE: swapped out the preamble
          metadata: { preamble: true },
        },
        {
          role: 'user',
          content: [{ text: 'hi' }],
        },
        {
          role: 'model',
          content: [{ text: 'hi from agent a (toolChoice: required)' }],
        },
        {
          role: 'user',
          content: [{ text: 'pls transfer to b' }],
        },
        {
          role: 'model',
          content: [
            {
              toolRequest: {
                input: {},
                name: 'agentB',
                ref: 'ref123',
              },
            },
          ],
        },
        {
          role: 'tool',
          content: [
            {
              toolResponse: {
                name: 'agentB',
                output: 'transferred to agentB',
                ref: 'ref123',
              },
            },
          ],
        },
        {
          role: 'model',
          content: [{ text: 'hi from agent b (toolChoice: required)' }],
        },
        {
          role: 'user',
          content: [{ text: 'pls transfer to a' }],
        },
        {
          role: 'model',
          content: [
            {
              toolRequest: {
                input: {},
                name: 'agentA',
                ref: 'ref123',
              },
            },
          ],
        },
        {
          role: 'tool',
          content: [
            {
              toolResponse: {
                name: 'agentA',
                output: 'transferred to agentA',
                ref: 'ref123',
              },
            },
          ],
        },
      ],
      output: {},
      tools: [
        {
          description: 'Agent B description',
          inputSchema: {
            $schema: 'http://json-schema.org/draft-07/schema#',
          },
          name: 'agentB',
          outputSchema: {
            $schema: 'http://json-schema.org/draft-07/schema#',
          },
        },
      ],
      toolChoice: 'required',
    });
  });

  it('updates the preamble on fresh chat instance', async () => {
    const agent = ai.definePrompt({
      name: 'agent',
      config: { temperature: 2 },
      description: 'Agent A description',
      messages: '{{ role "system"}} greet {{ @state.name }}',
    });

    const session = ai.createSession({ initialState: { name: 'Pavel' } });

    const chat = session.chat(agent, { model: 'echoModel' });
    let response = await chat.send('hi');

    assert.deepStrictEqual(response.messages, [
      {
        role: 'system',
        content: [{ text: ' greet Pavel' }],
        metadata: { preamble: true },
      },
      {
        role: 'user',
        content: [{ text: 'hi' }],
      },
      {
        role: 'model',
        content: [
          { text: 'Echo: system:  greet Pavel,hi' },
          { text: '; config: {"temperature":2}' },
        ],
      },
    ]);

    await session.updateState({ name: 'Michael' });

    const freshChat = session.chat(agent, { model: 'echoModel' });
    response = await freshChat.send('hi');

    assert.deepStrictEqual(response.messages, [
      {
        role: 'system',
        content: [{ text: ' greet Michael' }],
        metadata: { preamble: true },
      },
      {
        role: 'user',
        content: [{ text: 'hi' }],
      },
      {
        role: 'model',
        content: [
          { text: 'Echo: system:  greet Pavel,hi' },
          { text: '; config: {"temperature":2}' },
        ],
      },
      {
        role: 'user',
        content: [{ text: 'hi' }],
      },
      {
        role: 'model',
        content: [
          {
            text: 'Echo: system:  greet Michael,hi,Echo: system:  greet Pavel,hi,; config: {"temperature":2},hi',
          },
          { text: '; config: {"temperature":2}' },
        ],
      },
    ]);
  });

  it('initializes chat with history', async () => {
    const history: MessageData[] = [
      {
        role: 'user',
        content: [{ text: 'hi' }],
      },
      {
        role: 'model',
        content: [{ text: 'bye' }],
      },
    ];

    const chat = ai.chat({
      model: 'echoModel',
      system: 'system instructions',
      messages: history,
    });

    const response = await chat.send('hi again');
    assert.deepStrictEqual(response.messages, [
      {
        role: 'system',
        content: [{ text: 'system instructions' }],
        metadata: { preamble: true },
      },
      {
        role: 'user',
        content: [{ text: 'hi' }],
        metadata: { preamble: true },
      },
      {
        role: 'model',
        content: [{ text: 'bye' }],
        metadata: { preamble: true },
      },
      {
        role: 'user',
        content: [{ text: 'hi again' }],
      },
      {
        role: 'model',
        content: [
          { text: 'Echo: system: system instructions,hi,bye,hi again' },
          { text: '; config: {}' },
        ],
      },
    ]);
  });

  it('initializes chat with history in preamble', async () => {
    const hi = ai.definePrompt({
      name: 'hi',
      model: 'echoModel',
      input: {
        schema: z.object({
          name: z.string(),
        }),
      },
      system: 'system instructions',
      prompt: 'hi {{ name }}',
    });

    const history: MessageData[] = [
      {
        role: 'user',
        content: [{ text: 'hi' }],
      },
      {
        role: 'model',
        content: [{ text: 'bye' }],
      },
    ];

    const chat = ai.chat(hi, { input: { name: 'Genkit' }, messages: history });

    const response = await chat.send('hi again');
    assert.deepStrictEqual(response.messages, [
      {
        role: 'system',
        content: [{ text: 'system instructions' }],
        metadata: { preamble: true },
      },
      {
        role: 'user',
        content: [{ text: 'hi' }],
        metadata: {
          preamble: true,
        },
      },
      {
        role: 'model',
        content: [{ text: 'bye' }],
        metadata: {
          preamble: true,
        },
      },
      {
        role: 'user',
        content: [{ text: 'hi Genkit' }],
        metadata: {
          preamble: true,
        },
      },
      {
        role: 'user',
        content: [{ text: 'hi again' }],
      },
      {
        role: 'model',
        content: [
          {
            text: 'Echo: system: system instructions,hi,bye,hi Genkit,hi again',
          },
          { text: '; config: {}' },
        ],
      },
    ]);
  });
});<|MERGE_RESOLUTION|>--- conflicted
+++ resolved
@@ -191,12 +191,12 @@
   });
 
   it('swaps out preamble on prompt tool invocation', async () => {
-<<<<<<< HEAD
     const agentB = ai.definePrompt({
       name: 'agentB',
       config: { temperature: 1 },
       description: 'Agent B description',
       tools: ['agentA'],
+      toolChoice: 'required',
       system: 'agent b',
     });
 
@@ -205,6 +205,7 @@
       config: { temperature: 2 },
       description: 'Agent A description',
       tools: [agentB],
+      toolChoice: 'required',
       messages: async () => {
         return [
           {
@@ -214,38 +215,6 @@
         ];
       },
     });
-=======
-    const agentB = ai.definePrompt(
-      {
-        name: 'agentB',
-        config: { temperature: 1 },
-        description: 'Agent B description',
-        tools: ['agentA'],
-        toolChoice: 'required',
-      },
-      '{{role "system"}} agent b'
-    );
-
-    const agentA = ai.definePrompt(
-      {
-        name: 'agentA',
-        config: { temperature: 2 },
-        description: 'Agent A description',
-        tools: [agentB],
-        toolChoice: 'required',
-      },
-      async () => {
-        return {
-          messages: [
-            {
-              role: 'system',
-              content: [{ text: ' agent a' }],
-            },
-          ],
-        };
-      }
-    );
->>>>>>> 1bd8c755
 
     // simple hi, nothing interesting...
     pm.handleResponse = async (req, sc) => {
