--- conflicted
+++ resolved
@@ -355,24 +355,13 @@
         'Transfer-Encoding': 'chunked',
       });
       try {
-        const result = await this.invoke(input, {
-          streamingCallback: ((chunk: z.infer<S>) => {
-            response.write(JSON.stringify(chunk) + streamDelimiter);
-          }) as S extends z.ZodVoid ? undefined : StreamingCallback<z.infer<S>>,
-          auth,
-        });
-        response.write({
-          result: result.result, // Need more results!!!!
-        });
-        response.end();
-      } catch (e) {
-        response.write({
+        await this.authPolicy?.(auth, input);
+      } catch (e: any) {
+        const respBody = {
           error: {
-            status: 'INTERNAL',
-            message: getErrorMessage(e),
-            details: getErrorStack(e),
+            status: 'PERMISSION_DENIED',
+            message: e.message || 'Permission denied to resource',
           },
-<<<<<<< HEAD
         };
         response.status(403).send(respBody).end();
         return;
@@ -438,35 +427,6 @@
             })
             .end();
         }
-=======
-        });
-        response.end();
-      }
-    } else {
-      try {
-        const result = await this.invoke(input, { auth });
-        response.setHeader('x-genkit-trace-id', result.traceId);
-        response.setHeader('x-genkit-span-id', result.spanId);
-        // Responses for non-streaming flows are passed back with the flow result stored in a field called "result."
-        response
-          .status(200)
-          .send({
-            result: result.result,
-          })
-          .end();
-      } catch (e) {
-        // Errors for non-streaming flows are passed back as standard API errors.
-        response
-          .status(500)
-          .send({
-            error: {
-              status: 'INTERNAL',
-              message: getErrorMessage(e),
-              details: getErrorStack(e),
-            },
-          })
-          .end();
->>>>>>> 013472d6
       }
     }
   }
@@ -477,11 +437,7 @@
  */
 export interface FlowServerOptions {
   /** List of flows to expose via the flow server. If not specified, all registered flows will be exposed. */
-<<<<<<< HEAD
   flows?: (CallableFlow<any, any> | StreamableFlow<any, any>)[];
-=======
-  flows?: CallableFlow<any, any>[];
->>>>>>> 013472d6
   /** Port to run the server on. In `dev` environment, actual port may be different if chosen port is occupied. Defaults to 3400. */
   port?: number;
   /** CORS options for the server. */
@@ -555,13 +511,9 @@
         flow.flow.middleware?.forEach((middleware) =>
           server.post(flowPath, middleware)
         );
-<<<<<<< HEAD
         server.post(flowPath, (req, res) =>
-          flow.flow.expressHandler(this.registry, req, res)
+          flow.flow.expressHandler(req, res)
         );
-=======
-        server.post(flowPath, (req, res) => flow.flow.expressHandler(req, res));
->>>>>>> 013472d6
       });
     } else {
       logger.warn('No flows registered in flow server.');
