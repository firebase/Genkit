lockfileVersion: '9.0'

settings:
  autoInstallPeers: true
  excludeLinksFromLockfile: false

overrides:
  cross-spawn: ^7.0.5

importers:

  .:
    devDependencies:
      npm-run-all:
        specifier: ^4.1.5
        version: 4.1.5
      only-allow:
        specifier: ^1.2.1
        version: 1.2.1
      tsx:
        specifier: ^4.19.2
        version: 4.19.2
      typedoc:
        specifier: ^0.26.11
        version: 0.26.11(typescript@4.9.5)
      typedoc-material-theme:
        specifier: ^1.1.0
        version: 1.1.0(typedoc@0.26.11(typescript@4.9.5))
      typedoc-plugin-markdown:
        specifier: ^4.2.10
        version: 4.2.10(typedoc@0.26.11(typescript@4.9.5))
      typedoc-plugin-zod:
        specifier: ^1.2.1
        version: 1.2.1(typedoc@0.26.11(typescript@4.9.5))
      typescript:
        specifier: ^4.9.0
        version: 4.9.5

  ai:
    dependencies:
      '@genkit-ai/core':
        specifier: workspace:*
        version: link:../core
      '@opentelemetry/api':
        specifier: ^1.9.0
        version: 1.9.0
      '@types/node':
        specifier: ^20.11.19
        version: 20.16.9
      colorette:
        specifier: ^2.0.20
        version: 2.0.20
      json5:
        specifier: ^2.2.3
        version: 2.2.3
      node-fetch:
        specifier: ^3.3.2
        version: 3.3.2
      partial-json:
        specifier: ^0.1.7
        version: 0.1.7
      uuid:
        specifier: ^10.0.0
        version: 10.0.0
    devDependencies:
      npm-run-all:
        specifier: ^4.1.5
        version: 4.1.5
      rimraf:
        specifier: ^6.0.1
        version: 6.0.1
      tsup:
        specifier: ^8.3.5
        version: 8.3.5(postcss@8.4.47)(tsx@4.19.2)(typescript@4.9.5)(yaml@2.6.1)
      tsx:
        specifier: ^4.19.2
        version: 4.19.2
      typescript:
        specifier: ^4.9.0
        version: 4.9.5

  core:
    dependencies:
      '@opentelemetry/api':
        specifier: ^1.9.0
        version: 1.9.0
      '@opentelemetry/context-async-hooks':
        specifier: ^1.25.0
        version: 1.25.1(@opentelemetry/api@1.9.0)
      '@opentelemetry/core':
        specifier: ^1.25.0
        version: 1.25.1(@opentelemetry/api@1.9.0)
      '@opentelemetry/sdk-metrics':
        specifier: ^1.25.0
        version: 1.25.1(@opentelemetry/api@1.9.0)
      '@opentelemetry/sdk-node':
        specifier: ^0.52.0
        version: 0.52.1(@opentelemetry/api@1.9.0)
      '@opentelemetry/sdk-trace-base':
        specifier: ^1.25.0
        version: 1.25.1(@opentelemetry/api@1.9.0)
      ajv:
        specifier: ^8.12.0
        version: 8.12.0
      ajv-formats:
        specifier: ^3.0.1
        version: 3.0.1(ajv@8.12.0)
      async-mutex:
        specifier: ^0.5.0
        version: 0.5.0
      body-parser:
        specifier: ^1.20.3
        version: 1.20.3
      cors:
        specifier: ^2.8.5
        version: 2.8.5
      express:
        specifier: ^4.21.0
        version: 4.21.0
      get-port:
        specifier: ^5.1.0
        version: 5.1.0
      json-schema:
        specifier: ^0.4.0
        version: 0.4.0
      zod:
        specifier: ^3.23.8
        version: 3.23.8
      zod-to-json-schema:
        specifier: ^3.22.4
        version: 3.22.5(zod@3.23.8)
    devDependencies:
      '@types/express':
        specifier: ^4.17.21
        version: 4.17.21
      '@types/node':
        specifier: ^20.11.30
        version: 20.11.30
      genversion:
        specifier: ^3.2.0
        version: 3.2.0
      npm-run-all:
        specifier: ^4.1.5
        version: 4.1.5
      rimraf:
        specifier: ^6.0.1
        version: 6.0.1
      tsup:
        specifier: ^8.3.5
        version: 8.3.5(postcss@8.4.47)(tsx@4.19.2)(typescript@4.9.5)(yaml@2.6.1)
      tsx:
        specifier: ^4.19.2
        version: 4.19.2
      typescript:
        specifier: ^4.9.0
        version: 4.9.5

  doc-snippets:
    dependencies:
      '@genkit-ai/firebase':
        specifier: workspace:*
        version: link:../plugins/firebase
      '@genkit-ai/googleai':
        specifier: workspace:*
        version: link:../plugins/googleai
      '@genkit-ai/vertexai':
        specifier: workspace:*
        version: link:../plugins/vertexai
      data-urls:
        specifier: ^5.0.0
        version: 5.0.0
      genkit:
        specifier: workspace:*
        version: link:../genkit
    devDependencies:
      '@types/data-urls':
        specifier: ^3.0.4
        version: 3.0.4
      npm-run-all:
        specifier: ^4.1.5
        version: 4.1.5
      rimraf:
        specifier: ^6.0.1
        version: 6.0.1
      typescript:
        specifier: ^5.6.3
        version: 5.6.3

  genkit:
    dependencies:
      '@genkit-ai/ai':
        specifier: workspace:*
        version: link:../ai
      '@genkit-ai/core':
        specifier: workspace:*
        version: link:../core
      '@genkit-ai/dotprompt':
        specifier: workspace:*
        version: link:../plugins/dotprompt
      uuid:
        specifier: ^10.0.0
        version: 10.0.0
    devDependencies:
      '@types/body-parser':
        specifier: ^1.19.5
        version: 1.19.5
      '@types/express':
        specifier: ^4.17.21
        version: 4.17.21
      '@types/uuid':
        specifier: ^9.0.6
        version: 9.0.8
      npm-run-all:
        specifier: ^4.1.5
        version: 4.1.5
      rimraf:
        specifier: ^6.0.1
        version: 6.0.1
      tsup:
        specifier: ^8.3.5
        version: 8.3.5(postcss@8.4.47)(tsx@4.19.2)(typescript@4.9.5)(yaml@2.6.1)
      tsx:
        specifier: ^4.19.2
        version: 4.19.2
      typescript:
        specifier: ^4.9.0
        version: 4.9.5

  plugins/checks:
    dependencies:
      '@genkit-ai/ai':
        specifier: workspace:*
        version: link:../../ai
      '@googleapis/checks':
        specifier: ^4.0.2
        version: 4.0.2(encoding@0.1.13)
      genkit:
        specifier: workspace:*
        version: link:../../genkit
      google-auth-library:
        specifier: ^9.6.3
        version: 9.14.2(encoding@0.1.13)
    devDependencies:
      '@types/node':
        specifier: ^20.11.16
        version: 20.16.9
      npm-run-all:
        specifier: ^4.1.5
        version: 4.1.5
      rimraf:
        specifier: ^6.0.1
        version: 6.0.1
      tsup:
        specifier: ^8.0.2
        version: 8.3.5(postcss@8.4.47)(tsx@4.19.2)(typescript@4.9.5)(yaml@2.6.1)
      tsx:
        specifier: ^4.7.0
        version: 4.19.2
      typescript:
        specifier: ^4.9.0
        version: 4.9.5

  plugins/chroma:
    dependencies:
      chromadb:
        specifier: 1.8.1
        version: 1.8.1(encoding@0.1.13)(openai@4.53.0(encoding@0.1.13))
      genkit:
        specifier: workspace:*
        version: link:../../genkit
      ts-md5:
        specifier: ^1.3.1
        version: 1.3.1
    devDependencies:
      '@types/node':
        specifier: ^20.11.16
        version: 20.11.30
      npm-run-all:
        specifier: ^4.1.5
        version: 4.1.5
      rimraf:
        specifier: ^6.0.1
        version: 6.0.1
      tsup:
        specifier: ^8.3.5
        version: 8.3.5(postcss@8.4.47)(tsx@4.19.2)(typescript@4.9.5)(yaml@2.6.1)
      tsx:
        specifier: ^4.19.2
        version: 4.19.2
      typescript:
        specifier: ^4.9.0
        version: 4.9.5

  plugins/dev-local-vectorstore:
    dependencies:
      compute-cosine-similarity:
        specifier: ^1.1.0
        version: 1.1.0
      genkit:
        specifier: workspace:*
        version: link:../../genkit
      ts-md5:
        specifier: ^1.3.1
        version: 1.3.1
    devDependencies:
      '@types/node':
        specifier: ^20.11.16
        version: 20.11.30
      npm-run-all:
        specifier: ^4.1.5
        version: 4.1.5
      rimraf:
        specifier: ^6.0.1
        version: 6.0.1
      tsup:
        specifier: ^8.3.5
        version: 8.3.5(postcss@8.4.47)(tsx@4.19.2)(typescript@4.9.5)(yaml@2.6.1)
      tsx:
        specifier: ^4.19.2
        version: 4.19.2
      typescript:
        specifier: ^4.9.0
        version: 4.9.5

  plugins/dotprompt:
    dependencies:
      '@genkit-ai/ai':
        specifier: workspace:*
        version: link:../../ai
      '@genkit-ai/core':
        specifier: workspace:*
        version: link:../../core
      front-matter:
        specifier: ^4.0.2
        version: 4.0.2
      handlebars:
        specifier: ^4.7.8
        version: 4.7.8
      node-fetch:
        specifier: ^3.3.2
        version: 3.3.2
    devDependencies:
      '@types/node':
        specifier: ^20.11.16
        version: 20.11.30
      npm-run-all:
        specifier: ^4.1.5
        version: 4.1.5
      rimraf:
        specifier: ^6.0.1
        version: 6.0.1
      tsup:
        specifier: ^8.3.5
        version: 8.3.5(postcss@8.4.47)(tsx@4.19.2)(typescript@4.9.5)(yaml@2.4.1)
      tsx:
        specifier: ^4.19.2
        version: 4.19.2
      typescript:
        specifier: ^4.9.0
        version: 4.9.5
      yaml:
        specifier: ^2.4.1
        version: 2.4.1

  plugins/evaluators:
    dependencies:
      '@genkit-ai/dotprompt':
        specifier: workspace:*
        version: link:../dotprompt
      compute-cosine-similarity:
        specifier: ^1.1.0
        version: 1.1.0
      genkit:
        specifier: workspace:*
        version: link:../../genkit
      node-fetch:
        specifier: ^3.3.2
        version: 3.3.2
      path:
        specifier: ^0.12.7
        version: 0.12.7
    devDependencies:
      '@types/node':
        specifier: ^20.11.16
        version: 20.11.30
      npm-run-all:
        specifier: ^4.1.5
        version: 4.1.5
      rimraf:
        specifier: ^6.0.1
        version: 6.0.1
      tsup:
        specifier: ^8.3.5
        version: 8.3.5(postcss@8.4.47)(tsx@4.19.2)(typescript@4.9.5)(yaml@2.6.1)
      tsx:
        specifier: ^4.19.2
        version: 4.19.2
      typescript:
        specifier: ^4.9.0
        version: 4.9.5

  plugins/firebase:
    dependencies:
      '@genkit-ai/google-cloud':
        specifier: workspace:*
        version: link:../google-cloud
      '@google-cloud/firestore':
        specifier: ^7.6.0
        version: 7.6.0(encoding@0.1.13)
      express:
        specifier: ^4.21.0
        version: 4.21.0
      firebase-admin:
        specifier: '>=12.2'
        version: 12.3.1(encoding@0.1.13)
      firebase-functions:
        specifier: '>=4.8'
        version: 4.8.1(encoding@0.1.13)(firebase-admin@12.3.1(encoding@0.1.13))
      genkit:
        specifier: workspace:*
        version: link:../../genkit
      google-auth-library:
        specifier: ^9.6.3
        version: 9.7.0(encoding@0.1.13)
    devDependencies:
      '@jest/globals':
        specifier: ^29.7.0
        version: 29.7.0
      '@types/jest':
        specifier: ^29.5.12
        version: 29.5.13
      '@types/node':
        specifier: ^20.11.16
        version: 20.11.30
      jest:
        specifier: ^29.7.0
        version: 29.7.0(@types/node@20.11.30)
      npm-run-all:
        specifier: ^4.1.5
        version: 4.1.5
      rimraf:
        specifier: ^6.0.1
        version: 6.0.1
      ts-jest:
        specifier: ^29.1.2
        version: 29.2.5(@babel/core@7.25.7)(@jest/transform@29.7.0)(@jest/types@29.6.3)(babel-jest@29.7.0(@babel/core@7.25.7))(jest@29.7.0(@types/node@20.11.30))(typescript@4.9.5)
      tsup:
        specifier: ^8.3.5
        version: 8.3.5(postcss@8.4.47)(tsx@4.19.2)(typescript@4.9.5)(yaml@2.6.1)
      tsx:
        specifier: ^4.19.2
        version: 4.19.2
      typescript:
        specifier: ^4.9.0
        version: 4.9.5

  plugins/google-cloud:
    dependencies:
      '@genkit-ai/core':
        specifier: workspace:*
        version: link:../../core
      '@google-cloud/logging-winston':
        specifier: ^6.0.0
        version: 6.0.0(encoding@0.1.13)(winston@3.13.0)
      '@google-cloud/opentelemetry-cloud-monitoring-exporter':
        specifier: ^0.19.0
        version: 0.19.0(@opentelemetry/api@1.9.0)(@opentelemetry/core@1.25.1(@opentelemetry/api@1.9.0))(@opentelemetry/resources@1.25.1(@opentelemetry/api@1.9.0))(@opentelemetry/sdk-metrics@1.25.1(@opentelemetry/api@1.9.0))(encoding@0.1.13)
      '@google-cloud/opentelemetry-cloud-trace-exporter':
        specifier: ^2.4.1
        version: 2.4.1(@opentelemetry/api@1.9.0)(@opentelemetry/core@1.25.1(@opentelemetry/api@1.9.0))(@opentelemetry/resources@1.25.1(@opentelemetry/api@1.9.0))(@opentelemetry/sdk-trace-base@1.25.1(@opentelemetry/api@1.9.0))(encoding@0.1.13)
      '@google-cloud/opentelemetry-resource-util':
        specifier: ^2.4.0
        version: 2.4.0(@opentelemetry/resources@1.25.1(@opentelemetry/api@1.9.0))(encoding@0.1.13)
      '@opentelemetry/api':
        specifier: ^1.9.0
        version: 1.9.0
      '@opentelemetry/auto-instrumentations-node':
        specifier: ^0.49.1
        version: 0.49.1(@opentelemetry/api@1.9.0)(encoding@0.1.13)
      '@opentelemetry/core':
        specifier: ^1.25.0
        version: 1.25.1(@opentelemetry/api@1.9.0)
      '@opentelemetry/instrumentation':
        specifier: ^0.52.0
        version: 0.52.1(@opentelemetry/api@1.9.0)
      '@opentelemetry/instrumentation-pino':
        specifier: ^0.41.0
        version: 0.41.0(@opentelemetry/api@1.9.0)
      '@opentelemetry/instrumentation-winston':
        specifier: ^0.39.0
        version: 0.39.0(@opentelemetry/api@1.9.0)
      '@opentelemetry/resources':
        specifier: ^1.25.0
        version: 1.25.1(@opentelemetry/api@1.9.0)
      '@opentelemetry/sdk-metrics':
        specifier: ^1.25.0
        version: 1.25.1(@opentelemetry/api@1.9.0)
      '@opentelemetry/sdk-node':
        specifier: ^0.52.0
        version: 0.52.1(@opentelemetry/api@1.9.0)
      '@opentelemetry/sdk-trace-base':
        specifier: ^1.25.0
        version: 1.25.1(@opentelemetry/api@1.9.0)
      genkit:
        specifier: workspace:*
        version: link:../../genkit
      google-auth-library:
        specifier: ^9.6.3
        version: 9.7.0(encoding@0.1.13)
      node-fetch:
        specifier: ^3.3.2
        version: 3.3.2
      winston:
        specifier: ^3.12.0
        version: 3.13.0
    devDependencies:
      '@jest/globals':
        specifier: ^29.7.0
        version: 29.7.0
      '@types/node':
        specifier: ^20.11.16
        version: 20.11.30
      jest:
        specifier: ^29.7.0
        version: 29.7.0(@types/node@20.11.30)
      npm-run-all:
        specifier: ^4.1.5
        version: 4.1.5
      rimraf:
        specifier: ^6.0.1
        version: 6.0.1
      ts-jest:
        specifier: ^29.1.2
        version: 29.2.5(@babel/core@7.25.7)(@jest/transform@29.7.0)(@jest/types@29.6.3)(babel-jest@29.7.0(@babel/core@7.25.7))(jest@29.7.0(@types/node@20.11.30))(typescript@4.9.5)
      tsup:
        specifier: ^8.3.5
        version: 8.3.5(postcss@8.4.47)(tsx@4.19.2)(typescript@4.9.5)(yaml@2.6.1)
      tsx:
        specifier: ^4.19.2
        version: 4.19.2
      typescript:
        specifier: ^4.9.0
        version: 4.9.5

  plugins/googleai:
    dependencies:
      '@google/generative-ai':
        specifier: ^0.21.0
        version: 0.21.0
      genkit:
        specifier: workspace:*
        version: link:../../genkit
      google-auth-library:
        specifier: ^9.6.3
        version: 9.7.0(encoding@0.1.13)
      node-fetch:
        specifier: ^3.3.2
        version: 3.3.2
    devDependencies:
      '@types/node':
        specifier: ^20.11.16
        version: 20.11.30
      npm-run-all:
        specifier: ^4.1.5
        version: 4.1.5
      rimraf:
        specifier: ^6.0.1
        version: 6.0.1
      tsup:
        specifier: ^8.3.5
        version: 8.3.5(postcss@8.4.47)(tsx@4.19.2)(typescript@4.9.5)(yaml@2.6.1)
      tsx:
        specifier: ^4.19.2
        version: 4.19.2
      typescript:
        specifier: ^4.9.0
        version: 4.9.5

  plugins/langchain:
    dependencies:
      '@langchain/community':
        specifier: ^0.0.53
        version: 0.0.53(@pinecone-database/pinecone@2.2.0)(chromadb@1.9.2(encoding@0.1.13)(openai@4.53.0(encoding@0.1.13)))(encoding@0.1.13)(firebase-admin@12.3.1(encoding@0.1.13))(google-auth-library@8.9.0(encoding@0.1.13))(jsonwebtoken@9.0.2)
      '@langchain/core':
        specifier: ^0.1.61
        version: 0.1.61
      '@opentelemetry/api':
        specifier: ^1.9.0
        version: 1.9.0
      genkit:
        specifier: workspace:*
        version: link:../../genkit
      langchain:
        specifier: ^0.1.36
        version: 0.1.36(@google-cloud/storage@7.10.1(encoding@0.1.13))(@pinecone-database/pinecone@2.2.0)(chromadb@1.9.2(encoding@0.1.13)(openai@4.53.0(encoding@0.1.13)))(encoding@0.1.13)(fast-xml-parser@4.3.6)(firebase-admin@12.3.1(encoding@0.1.13))(google-auth-library@8.9.0(encoding@0.1.13))(handlebars@4.7.8)(ignore@5.3.1)(jsonwebtoken@9.0.2)(pdf-parse@1.1.1)
    devDependencies:
      '@types/node':
        specifier: ^20.11.16
        version: 20.11.30
      npm-run-all:
        specifier: ^4.1.5
        version: 4.1.5
      rimraf:
        specifier: ^6.0.1
        version: 6.0.1
      tsup:
        specifier: ^8.3.5
        version: 8.3.5(postcss@8.4.47)(tsx@4.19.2)(typescript@4.9.5)(yaml@2.6.1)
      tsx:
        specifier: ^4.19.2
        version: 4.19.2
      typescript:
        specifier: ^4.9.0
        version: 4.9.5

  plugins/ollama:
    dependencies:
      genkit:
        specifier: workspace:*
        version: link:../../genkit
    devDependencies:
      '@types/node':
        specifier: ^20.11.16
        version: 20.11.30
      npm-run-all:
        specifier: ^4.1.5
        version: 4.1.5
      ollama:
        specifier: ^0.5.9
        version: 0.5.9
      rimraf:
        specifier: ^6.0.1
        version: 6.0.1
      tsup:
        specifier: ^8.3.5
        version: 8.3.5(postcss@8.4.47)(tsx@4.19.2)(typescript@4.9.5)(yaml@2.6.1)
      tsx:
        specifier: ^4.19.2
        version: 4.19.2
      typescript:
        specifier: ^4.9.0
        version: 4.9.5

  plugins/pinecone:
    dependencies:
      '@pinecone-database/pinecone':
        specifier: ^2.0.1
        version: 2.2.0
      genkit:
        specifier: workspace:*
        version: link:../../genkit
      ts-md5:
        specifier: ^1.3.1
        version: 1.3.1
    devDependencies:
      '@types/node':
        specifier: ^20.11.16
        version: 20.11.30
      npm-run-all:
        specifier: ^4.1.5
        version: 4.1.5
      rimraf:
        specifier: ^6.0.1
        version: 6.0.1
      tsup:
        specifier: ^8.3.5
        version: 8.3.5(postcss@8.4.47)(tsx@4.19.2)(typescript@4.9.5)(yaml@2.6.1)
      tsx:
        specifier: ^4.19.2
        version: 4.19.2
      typescript:
        specifier: ^4.9.0
        version: 4.9.5

  plugins/vertexai:
    dependencies:
      '@anthropic-ai/sdk':
        specifier: ^0.24.3
        version: 0.24.3(encoding@0.1.13)
      '@anthropic-ai/vertex-sdk':
        specifier: ^0.4.0
        version: 0.4.0(encoding@0.1.13)
      '@google-cloud/aiplatform':
        specifier: ^3.23.0
        version: 3.25.0(encoding@0.1.13)
      '@google-cloud/vertexai':
        specifier: ^1.9.0
        version: 1.9.0(encoding@0.1.13)
      genkit:
        specifier: workspace:*
        version: link:../../genkit
      google-auth-library:
        specifier: ^9.14.2
        version: 9.14.2(encoding@0.1.13)
      googleapis:
        specifier: ^140.0.1
        version: 140.0.1(encoding@0.1.13)
      node-fetch:
        specifier: ^3.3.2
        version: 3.3.2
      openai:
        specifier: ^4.52.7
        version: 4.53.0(encoding@0.1.13)
    optionalDependencies:
      '@google-cloud/bigquery':
        specifier: ^7.8.0
        version: 7.8.0(encoding@0.1.13)
      firebase-admin:
        specifier: '>=12.2'
        version: 12.3.1(encoding@0.1.13)
    devDependencies:
      '@types/node':
        specifier: ^20.11.16
        version: 20.11.30
      npm-run-all:
        specifier: ^4.1.5
        version: 4.1.5
      rimraf:
        specifier: ^6.0.1
        version: 6.0.1
      tsup:
        specifier: ^8.3.5
        version: 8.3.5(postcss@8.4.47)(tsx@4.19.2)(typescript@4.9.5)(yaml@2.6.1)
      tsx:
        specifier: ^4.19.2
        version: 4.19.2
      typescript:
        specifier: ^4.9.0
        version: 4.9.5

  testapps/anthropic-models:
    dependencies:
      '@genkit-ai/firebase':
        specifier: workspace:*
        version: link:../../plugins/firebase
      '@genkit-ai/vertexai':
        specifier: workspace:*
        version: link:../../plugins/vertexai
      express:
        specifier: ^4.21.0
        version: 4.21.0
      genkit:
        specifier: workspace:*
        version: link:../../genkit
      zod:
        specifier: 3.22.4
        version: 3.22.4
    devDependencies:
      typescript:
        specifier: ^5.5.3
        version: 5.5.3

  testapps/basic-gemini:
    dependencies:
      '@genkit-ai/firebase':
        specifier: workspace:*
        version: link:../../plugins/firebase
      '@genkit-ai/google-cloud':
        specifier: workspace:*
        version: link:../../plugins/google-cloud
      '@genkit-ai/googleai':
        specifier: workspace:*
        version: link:../../plugins/googleai
      '@genkit-ai/vertexai':
        specifier: workspace:*
        version: link:../../plugins/vertexai
      express:
        specifier: ^4.20.0
        version: 4.21.0
      genkit:
        specifier: workspace:*
        version: link:../../genkit
    devDependencies:
      typescript:
        specifier: ^5.6.2
        version: 5.6.2

  testapps/byo-evaluator:
    dependencies:
      '@genkit-ai/dev-local-vectorstore':
        specifier: workspace:*
        version: link:../../plugins/dev-local-vectorstore
      '@genkit-ai/evaluator':
        specifier: workspace:*
        version: link:../../plugins/evaluators
      '@genkit-ai/firebase':
        specifier: workspace:*
        version: link:../../plugins/firebase
      '@genkit-ai/googleai':
        specifier: workspace:*
        version: link:../../plugins/googleai
      '@genkit-ai/vertexai':
        specifier: workspace:*
        version: link:../../plugins/vertexai
      genkit:
        specifier: workspace:*
        version: link:../../genkit
      path:
        specifier: ^0.12.7
        version: 0.12.7
    devDependencies:
      rimraf:
        specifier: ^6.0.1
        version: 6.0.1
      typescript:
        specifier: ^5.3.3
        version: 5.4.5

  testapps/cat-eval:
    dependencies:
      '@genkit-ai/dev-local-vectorstore':
        specifier: workspace:*
        version: link:../../plugins/dev-local-vectorstore
      '@genkit-ai/evaluator':
        specifier: workspace:*
        version: link:../../plugins/evaluators
      '@genkit-ai/firebase':
        specifier: workspace:*
        version: link:../../plugins/firebase
      '@genkit-ai/googleai':
        specifier: workspace:*
        version: link:../../plugins/googleai
      '@genkit-ai/vertexai':
        specifier: workspace:*
        version: link:../../plugins/vertexai
      '@google-cloud/firestore':
        specifier: ^7.9.0
        version: 7.9.0(encoding@0.1.13)
      '@opentelemetry/sdk-trace-base':
        specifier: ^1.22.0
        version: 1.25.1(@opentelemetry/api@1.9.0)
      firebase-admin:
        specifier: '>=12.2'
        version: 12.3.1(encoding@0.1.13)
      genkit:
        specifier: workspace:*
        version: link:../../genkit
      genkitx-pinecone:
        specifier: workspace:*
        version: link:../../plugins/pinecone
      llm-chunk:
        specifier: ^0.0.1
        version: 0.0.1
      pdf-parse:
        specifier: ^1.1.1
        version: 1.1.1
      pdfjs-dist:
        specifier: ^4.0.379
        version: 4.2.67(encoding@0.1.13)
      pdfjs-dist-legacy:
        specifier: ^1.0.1
        version: 1.0.1
    devDependencies:
      '@types/pdf-parse':
        specifier: ^1.1.4
        version: 1.1.4
      cross-env:
        specifier: ^7.0.3
        version: 7.0.3
      rimraf:
        specifier: ^6.0.1
        version: 6.0.1
      tsx:
        specifier: ^4.19.2
        version: 4.19.2
      typescript:
        specifier: ^5.3.3
        version: 5.4.5

  testapps/checks-evaluation:
    dependencies:
<<<<<<< HEAD
      '@genkit-ai/ai':
        specifier: workspace:*
        version: link:../../ai
      '@genkit-ai/checks':
        specifier: workspace:*
        version: link:../../plugins/checks
      '@genkit-ai/googleai':
        specifier: workspace:*
        version: link:../../plugins/googleai
      '@googleapis/checks':
        specifier: ^4.0.2
        version: 4.0.2(encoding@0.1.13)
      genkit:
        specifier: workspace:*
        version: link:../../genkit
      googleapis:
        specifier: ^140.0.1
        version: 140.0.1(encoding@0.1.13)
=======
      '@genkit-ai/checks':
        specifier: workspace:*
        version: link:../../plugins/checks
      genkit:
        specifier: workspace:*
        version: link:../../genkit
>>>>>>> ef4f43f1
      path:
        specifier: ^0.12.7
        version: 0.12.7
    devDependencies:
      cross-env:
        specifier: ^7.0.3
        version: 7.0.3
      rimraf:
        specifier: ^6.0.1
        version: 6.0.1
      tsx:
        specifier: ^4.7.0
        version: 4.19.2
      typescript:
        specifier: ^5.3.3
        version: 5.6.2

  testapps/dev-ui-gallery:
    dependencies:
      '@genkit-ai/dev-local-vectorstore':
        specifier: workspace:*
        version: link:../../plugins/dev-local-vectorstore
      '@genkit-ai/evaluator':
        specifier: workspace:*
        version: link:../../plugins/evaluators
      '@genkit-ai/firebase':
        specifier: workspace:*
        version: link:../../plugins/firebase
      '@genkit-ai/google-cloud':
        specifier: workspace:*
        version: link:../../plugins/google-cloud
      '@genkit-ai/googleai':
        specifier: workspace:*
        version: link:../../plugins/googleai
      '@genkit-ai/vertexai':
        specifier: workspace:*
        version: link:../../plugins/vertexai
      firebase-admin:
        specifier: '>=12.2'
        version: 12.3.1(encoding@0.1.13)
      genkit:
        specifier: workspace:*
        version: link:../../genkit
      genkitx-chromadb:
        specifier: workspace:*
        version: link:../../plugins/chroma
      genkitx-ollama:
        specifier: workspace:*
        version: link:../../plugins/ollama
      genkitx-pinecone:
        specifier: workspace:*
        version: link:../../plugins/pinecone
    devDependencies:
      cross-env:
        specifier: ^7.0.3
        version: 7.0.3
      rimraf:
        specifier: ^6.0.1
        version: 6.0.1
      tsx:
        specifier: ^4.19.2
        version: 4.19.2
      typescript:
        specifier: ^5.3.3
        version: 5.4.5

  testapps/docs-menu-basic:
    dependencies:
      '@genkit-ai/firebase':
        specifier: workspace:*
        version: link:../../plugins/firebase
      '@genkit-ai/googleai':
        specifier: workspace:*
        version: link:../../plugins/googleai
      express:
        specifier: ^4.21.0
        version: 4.21.0
      genkit:
        specifier: workspace:*
        version: link:../../genkit
    devDependencies:
      rimraf:
        specifier: ^6.0.1
        version: 6.0.1
      typescript:
        specifier: ^5.3.3
        version: 5.4.5

  testapps/docs-menu-rag:
    dependencies:
      '@genkit-ai/dev-local-vectorstore':
        specifier: workspace:*
        version: link:../../plugins/dev-local-vectorstore
      '@genkit-ai/firebase':
        specifier: workspace:*
        version: link:../../plugins/firebase
      '@genkit-ai/vertexai':
        specifier: workspace:*
        version: link:../../plugins/vertexai
      genkit:
        specifier: workspace:*
        version: link:../../genkit
      llm-chunk:
        specifier: ^0.0.1
        version: 0.0.1
      pdf-parse:
        specifier: ^1.1.1
        version: 1.1.1
    devDependencies:
      '@types/pdf-parse':
        specifier: ^1.1.4
        version: 1.1.4
      rimraf:
        specifier: ^6.0.1
        version: 6.0.1
      typescript:
        specifier: ^5.3.3
        version: 5.4.5

  testapps/eval:
    dependencies:
      '@genkit-ai/evaluator':
        specifier: workspace:*
        version: link:../../plugins/evaluators
      '@genkit-ai/firebase':
        specifier: workspace:*
        version: link:../../plugins/firebase
      '@genkit-ai/vertexai':
        specifier: workspace:*
        version: link:../../plugins/vertexai
      genkit:
        specifier: workspace:*
        version: link:../../genkit
    devDependencies:
      cross-env:
        specifier: ^7.0.3
        version: 7.0.3
      rimraf:
        specifier: ^6.0.1
        version: 6.0.1
      tsx:
        specifier: ^4.19.2
        version: 4.19.2
      typescript:
        specifier: ^5.3.3
        version: 5.4.5

  testapps/evaluator-gut-check:
    dependencies:
      '@genkit-ai/dev-local-vectorstore':
        specifier: workspace:*
        version: link:../../plugins/dev-local-vectorstore
      '@genkit-ai/evaluator':
        specifier: workspace:*
        version: link:../../plugins/evaluators
      '@genkit-ai/firebase':
        specifier: workspace:*
        version: link:../../plugins/firebase
      '@genkit-ai/googleai':
        specifier: workspace:*
        version: link:../../plugins/googleai
      '@genkit-ai/vertexai':
        specifier: workspace:*
        version: link:../../plugins/vertexai
      genkit:
        specifier: workspace:*
        version: link:../../genkit
    devDependencies:
      rimraf:
        specifier: ^6.0.1
        version: 6.0.1
      typescript:
        specifier: ^5.3.3
        version: 5.4.5

  testapps/express:
    dependencies:
      '@genkit-ai/firebase':
        specifier: workspace:*
        version: link:../../plugins/firebase
      '@genkit-ai/googleai':
        specifier: workspace:*
        version: link:../../plugins/googleai
      '@genkit-ai/vertexai':
        specifier: workspace:*
        version: link:../../plugins/vertexai
      express:
        specifier: ^4.21.0
        version: 4.21.0
      genkit:
        specifier: workspace:*
        version: link:../../genkit
      genkitx-ollama:
        specifier: workspace:*
        version: link:../../plugins/ollama
    devDependencies:
      '@types/express':
        specifier: ^4.17.21
        version: 4.17.21
      rimraf:
        specifier: ^6.0.1
        version: 6.0.1
      typescript:
        specifier: ^5.3.3
        version: 5.4.5

  testapps/flow-sample1:
    dependencies:
      '@genkit-ai/firebase':
        specifier: workspace:^
        version: link:../../plugins/firebase
      genkit:
        specifier: workspace:^
        version: link:../../genkit
    devDependencies:
      rimraf:
        specifier: ^6.0.1
        version: 6.0.1
      typescript:
        specifier: ^5.3.3
        version: 5.4.5

  testapps/flow-simple-ai:
    dependencies:
      '@genkit-ai/firebase':
        specifier: workspace:*
        version: link:../../plugins/firebase
      '@genkit-ai/google-cloud':
        specifier: workspace:*
        version: link:../../plugins/google-cloud
      '@genkit-ai/googleai':
        specifier: workspace:*
        version: link:../../plugins/googleai
      '@genkit-ai/vertexai':
        specifier: workspace:*
        version: link:../../plugins/vertexai
      '@google/generative-ai':
        specifier: ^0.15.0
        version: 0.15.0
      '@opentelemetry/sdk-trace-base':
        specifier: ^1.25.0
        version: 1.25.1(@opentelemetry/api@1.9.0)
      firebase-admin:
        specifier: '>=12.2'
        version: 12.3.1(encoding@0.1.13)
      genkit:
        specifier: workspace:*
        version: link:../../genkit
      partial-json:
        specifier: ^0.1.7
        version: 0.1.7
    devDependencies:
      rimraf:
        specifier: ^6.0.1
        version: 6.0.1
      typescript:
        specifier: ^5.3.3
        version: 5.4.5

  testapps/format-tester:
    dependencies:
      '@genkit-ai/googleai':
        specifier: workspace:*
        version: link:../../plugins/googleai
      '@genkit-ai/vertexai':
        specifier: workspace:*
        version: link:../../plugins/vertexai
      '@opentelemetry/sdk-trace-base':
        specifier: ^1.25.0
        version: 1.26.0(@opentelemetry/api@1.9.0)
      genkit:
        specifier: workspace:*
        version: link:../../genkit
    devDependencies:
      rimraf:
        specifier: ^6.0.1
        version: 6.0.1
      tsx:
        specifier: ^4.19.2
        version: 4.19.2
      typescript:
        specifier: ^5.3.3
        version: 5.6.2

  testapps/google-ai-code-execution:
    dependencies:
      '@genkit-ai/google-cloud':
        specifier: workspace:*
        version: link:../../plugins/google-cloud
      '@genkit-ai/googleai':
        specifier: workspace:*
        version: link:../../plugins/googleai
      dotenv:
        specifier: ^16.4.5
        version: 16.4.5
      express:
        specifier: ^4.21.0
        version: 4.21.0
      genkit:
        specifier: workspace:*
        version: link:../../genkit
    devDependencies:
      typescript:
        specifier: ^5.5.3
        version: 5.5.3

  testapps/langchain:
    dependencies:
      '@genkit-ai/firebase':
        specifier: workspace:*
        version: link:../../plugins/firebase
      '@genkit-ai/googleai':
        specifier: workspace:*
        version: link:../../plugins/googleai
      '@genkit-ai/vertexai':
        specifier: workspace:*
        version: link:../../plugins/vertexai
      '@langchain/community':
        specifier: ^0.0.53
        version: 0.0.53(@pinecone-database/pinecone@2.2.0)(chromadb@1.9.2(encoding@0.1.13)(openai@4.53.0(encoding@0.1.13)))(encoding@0.1.13)(firebase-admin@12.3.1(encoding@0.1.13))(google-auth-library@8.9.0(encoding@0.1.13))(jsonwebtoken@9.0.2)
      '@langchain/core':
        specifier: ^0.1.61
        version: 0.1.61
      '@opentelemetry/api':
        specifier: ^1.9.0
        version: 1.9.0
      express:
        specifier: ^4.21.0
        version: 4.21.0
      genkit:
        specifier: workspace:*
        version: link:../../genkit
      genkitx-langchain:
        specifier: workspace:*
        version: link:../../plugins/langchain
      genkitx-ollama:
        specifier: workspace:*
        version: link:../../plugins/ollama
      langchain:
        specifier: ^0.1.36
        version: 0.1.36(@google-cloud/storage@7.10.1(encoding@0.1.13))(@pinecone-database/pinecone@2.2.0)(chromadb@1.9.2(encoding@0.1.13)(openai@4.53.0(encoding@0.1.13)))(encoding@0.1.13)(fast-xml-parser@4.3.6)(firebase-admin@12.3.1(encoding@0.1.13))(google-auth-library@8.9.0(encoding@0.1.13))(handlebars@4.7.8)(ignore@5.3.1)(jsonwebtoken@9.0.2)(pdf-parse@1.1.1)
      pdf-parse:
        specifier: ^1.1.1
        version: 1.1.1
    devDependencies:
      '@types/express':
        specifier: ^4.17.21
        version: 4.17.21
      rimraf:
        specifier: ^6.0.1
        version: 6.0.1
      typescript:
        specifier: ^5.3.3
        version: 5.4.5

  testapps/menu:
    dependencies:
      '@genkit-ai/dev-local-vectorstore':
        specifier: workspace:*
        version: link:../../plugins/dev-local-vectorstore
      '@genkit-ai/dotprompt':
        specifier: workspace:*
        version: link:../../plugins/dotprompt
      '@genkit-ai/evaluator':
        specifier: workspace:*
        version: link:../../plugins/evaluators
      '@genkit-ai/firebase':
        specifier: workspace:*
        version: link:../../plugins/firebase
      '@genkit-ai/vertexai':
        specifier: workspace:*
        version: link:../../plugins/vertexai
      genkit:
        specifier: workspace:*
        version: link:../../genkit
    devDependencies:
      rimraf:
        specifier: ^6.0.1
        version: 6.0.1
      typescript:
        specifier: ^5.3.3
        version: 5.4.5

  testapps/model-tester:
    dependencies:
      '@genkit-ai/googleai':
        specifier: workspace:*
        version: link:../../plugins/googleai
      '@genkit-ai/vertexai':
        specifier: workspace:*
        version: link:../../plugins/vertexai
      '@google/generative-ai':
        specifier: ^0.15.0
        version: 0.15.0
      colorette:
        specifier: ^2.0.20
        version: 2.0.20
      genkit:
        specifier: workspace:*
        version: link:../../genkit
      genkitx-ollama:
        specifier: workspace:*
        version: link:../../plugins/ollama
      genkitx-openai:
        specifier: ^0.10.1
<<<<<<< HEAD
        version: 0.10.1(@genkit-ai/ai@0.9.0)(@genkit-ai/core@0.9.0)
=======
        version: 0.10.1(@genkit-ai/ai@0.9.3)(@genkit-ai/core@0.9.3)(encoding@0.1.13)
>>>>>>> ef4f43f1
    devDependencies:
      rimraf:
        specifier: ^6.0.1
        version: 6.0.1
      typescript:
        specifier: ^5.3.3
        version: 5.5.3

  testapps/ollama:
    dependencies:
      genkit:
        specifier: workspace:*
        version: link:../../genkit
      genkitx-ollama:
        specifier: workspace:*
        version: link:../../plugins/ollama
    devDependencies:
      cross-env:
        specifier: ^7.0.3
        version: 7.0.3
      typescript:
        specifier: ^5.6.2
        version: 5.6.3

  testapps/prompt-file:
    dependencies:
      '@genkit-ai/googleai':
        specifier: workspace:*
        version: link:../../plugins/googleai
      genkit:
        specifier: workspace:*
        version: link:../../genkit
    devDependencies:
      typescript:
        specifier: ^5.3.3
        version: 5.4.5

  testapps/rag:
    dependencies:
      '@genkit-ai/dev-local-vectorstore':
        specifier: workspace:*
        version: link:../../plugins/dev-local-vectorstore
      '@genkit-ai/evaluator':
        specifier: workspace:*
        version: link:../../plugins/evaluators
      '@genkit-ai/firebase':
        specifier: workspace:*
        version: link:../../plugins/firebase
      '@genkit-ai/googleai':
        specifier: workspace:*
        version: link:../../plugins/googleai
      '@genkit-ai/vertexai':
        specifier: workspace:*
        version: link:../../plugins/vertexai
      genkit:
        specifier: workspace:*
        version: link:../../genkit
      genkitx-chromadb:
        specifier: workspace:*
        version: link:../../plugins/chroma
      genkitx-langchain:
        specifier: workspace:*
        version: link:../../plugins/langchain
      genkitx-pinecone:
        specifier: workspace:*
        version: link:../../plugins/pinecone
      google-auth-library:
        specifier: ^9.6.3
        version: 9.7.0(encoding@0.1.13)
      llm-chunk:
        specifier: ^0.0.1
        version: 0.0.1
      pdf-parse:
        specifier: ^1.1.1
        version: 1.1.1
    devDependencies:
      '@types/pdf-parse':
        specifier: ^1.1.4
        version: 1.1.4
      cross-env:
        specifier: ^7.0.3
        version: 7.0.3
      rimraf:
        specifier: ^6.0.1
        version: 6.0.1
      tsx:
        specifier: ^4.19.1
        version: 4.19.1
      typescript:
        specifier: ^5.3.3
        version: 5.4.5

  testapps/tools-config-test1:
    devDependencies:
      typescript:
        specifier: ^5.3.3
        version: 5.4.5

  testapps/vertexai-reranker:
    dependencies:
      '@genkit-ai/dev-local-vectorstore':
        specifier: workspace:*
        version: link:../../plugins/dev-local-vectorstore
      '@genkit-ai/evaluator':
        specifier: workspace:*
        version: link:../../plugins/evaluators
      '@genkit-ai/firebase':
        specifier: workspace:*
        version: link:../../plugins/firebase
      '@genkit-ai/vertexai':
        specifier: workspace:*
        version: link:../../plugins/vertexai
      dotenv:
        specifier: ^16.4.5
        version: 16.4.5
      express:
        specifier: ^4.21.0
        version: 4.21.0
      genkit:
        specifier: workspace:*
        version: link:../../genkit
      google-auth-library:
        specifier: ^9.11.0
        version: 9.11.0(encoding@0.1.13)
    devDependencies:
      rimraf:
        specifier: ^6.0.1
        version: 6.0.1
      typescript:
        specifier: ^5.5.2
        version: 5.5.3

  testapps/vertexai-vector-search-bigquery:
    dependencies:
      '@genkit-ai/dev-local-vectorstore':
        specifier: workspace:*
        version: link:../../plugins/dev-local-vectorstore
      '@genkit-ai/evaluator':
        specifier: workspace:*
        version: link:../../plugins/evaluators
      '@genkit-ai/firebase':
        specifier: workspace:*
        version: link:../../plugins/firebase
      '@genkit-ai/googleai':
        specifier: workspace:*
        version: link:../../plugins/googleai
      '@genkit-ai/vertexai':
        specifier: workspace:*
        version: link:../../plugins/vertexai
      '@google-cloud/bigquery':
        specifier: ^7.8.0
        version: 7.8.0(encoding@0.1.13)
      dotenv:
        specifier: ^16.4.5
        version: 16.4.5
      express:
        specifier: ^4.21.0
        version: 4.21.0
      genkit:
        specifier: workspace:*
        version: link:../../genkit
      genkitx-chromadb:
        specifier: workspace:*
        version: link:../../plugins/chroma
      genkitx-langchain:
        specifier: workspace:*
        version: link:../../plugins/langchain
      genkitx-pinecone:
        specifier: workspace:*
        version: link:../../plugins/pinecone
      google-auth-library:
        specifier: ^9.11.0
        version: 9.11.0(encoding@0.1.13)
    devDependencies:
      rimraf:
        specifier: ^6.0.1
        version: 6.0.1
      typescript:
        specifier: ^5.5.2
        version: 5.5.3

  testapps/vertexai-vector-search-custom:
    dependencies:
      '@genkit-ai/dev-local-vectorstore':
        specifier: workspace:*
        version: link:../../plugins/dev-local-vectorstore
      '@genkit-ai/evaluator':
        specifier: workspace:*
        version: link:../../plugins/evaluators
      '@genkit-ai/firebase':
        specifier: workspace:*
        version: link:../../plugins/firebase
      '@genkit-ai/googleai':
        specifier: workspace:*
        version: link:../../plugins/googleai
      '@genkit-ai/vertexai':
        specifier: workspace:*
        version: link:../../plugins/vertexai
      '@google-cloud/bigquery':
        specifier: ^7.8.0
        version: 7.8.0(encoding@0.1.13)
      dotenv:
        specifier: ^16.4.5
        version: 16.4.5
      express:
        specifier: ^4.21.0
        version: 4.21.0
      genkit:
        specifier: workspace:*
        version: link:../../genkit
      genkitx-chromadb:
        specifier: workspace:*
        version: link:../../plugins/chroma
      genkitx-langchain:
        specifier: workspace:*
        version: link:../../plugins/langchain
      genkitx-pinecone:
        specifier: workspace:*
        version: link:../../plugins/pinecone
      google-auth-library:
        specifier: ^9.11.0
        version: 9.11.0(encoding@0.1.13)
    devDependencies:
      rimraf:
        specifier: ^6.0.1
        version: 6.0.1
      typescript:
        specifier: ^5.5.2
        version: 5.5.3

  testapps/vertexai-vector-search-firestore:
    dependencies:
      '@genkit-ai/dev-local-vectorstore':
        specifier: workspace:*
        version: link:../../plugins/dev-local-vectorstore
      '@genkit-ai/evaluator':
        specifier: workspace:*
        version: link:../../plugins/evaluators
      '@genkit-ai/firebase':
        specifier: workspace:*
        version: link:../../plugins/firebase
      '@genkit-ai/googleai':
        specifier: workspace:*
        version: link:../../plugins/googleai
      '@genkit-ai/vertexai':
        specifier: workspace:*
        version: link:../../plugins/vertexai
      dotenv:
        specifier: ^16.4.5
        version: 16.4.5
      express:
        specifier: ^4.21.0
        version: 4.21.0
      firebase-admin:
        specifier: '>=12.2'
        version: 12.3.1(encoding@0.1.13)
      genkit:
        specifier: workspace:*
        version: link:../../genkit
      genkitx-chromadb:
        specifier: workspace:*
        version: link:../../plugins/chroma
      genkitx-langchain:
        specifier: workspace:*
        version: link:../../plugins/langchain
      genkitx-pinecone:
        specifier: workspace:*
        version: link:../../plugins/pinecone
      google-auth-library:
        specifier: ^9.11.0
        version: 9.11.0(encoding@0.1.13)
    devDependencies:
      rimraf:
        specifier: ^6.0.1
        version: 6.0.1
      typescript:
        specifier: ^5.5.2
        version: 5.5.3

packages:

  '@ampproject/remapping@2.3.0':
    resolution: {integrity: sha512-30iZtAPgz+LTIYoeivqYo853f02jBYSd5uGnGpkFV0M3xOt9aN73erkgYAmZU43x4VfqcnLxW9Kpg3R5LC4YYw==}
    engines: {node: '>=6.0.0'}

  '@anthropic-ai/sdk@0.24.3':
    resolution: {integrity: sha512-916wJXO6T6k8R6BAAcLhLPv/pnLGy7YSEBZXZ1XTFbLcTZE8oTy3oDW9WJf9KKZwMvVcePIfoTSvzXHRcGxkQQ==}

  '@anthropic-ai/sdk@0.9.1':
    resolution: {integrity: sha512-wa1meQ2WSfoY8Uor3EdrJq0jTiZJoKoSii2ZVWRY1oN4Tlr5s59pADg9T79FTbPe1/se5c3pBeZgJL63wmuoBA==}

  '@anthropic-ai/vertex-sdk@0.4.0':
    resolution: {integrity: sha512-E/FL/P1+wDNrhuVg7DYmbiLdW6+xU9d2Vn/dmpJbKF7Vt81SnGxUFYn9zjDk2QOptvQFSOcUb5OCtpEvej+daQ==}

  '@babel/code-frame@7.25.7':
    resolution: {integrity: sha512-0xZJFNE5XMpENsgfHYTw8FbX4kv53mFLn2i3XPoq69LyhYSCBJtitaHx9QnsVTrsogI4Z3+HtEfZ2/GFPOtf5g==}
    engines: {node: '>=6.9.0'}

  '@babel/compat-data@7.25.7':
    resolution: {integrity: sha512-9ickoLz+hcXCeh7jrcin+/SLWm+GkxE2kTvoYyp38p4WkdFXfQJxDFGWp/YHjiKLPx06z2A7W8XKuqbReXDzsw==}
    engines: {node: '>=6.9.0'}

  '@babel/core@7.25.7':
    resolution: {integrity: sha512-yJ474Zv3cwiSOO9nXJuqzvwEeM+chDuQ8GJirw+pZ91sCGCyOZ3dJkVE09fTV0VEVzXyLWhh3G/AolYTPX7Mow==}
    engines: {node: '>=6.9.0'}

  '@babel/generator@7.25.7':
    resolution: {integrity: sha512-5Dqpl5fyV9pIAD62yK9P7fcA768uVPUyrQmqpqstHWgMma4feF1x/oFysBCVZLY5wJ2GkMUCdsNDnGZrPoR6rA==}
    engines: {node: '>=6.9.0'}

  '@babel/helper-compilation-targets@7.25.7':
    resolution: {integrity: sha512-DniTEax0sv6isaw6qSQSfV4gVRNtw2rte8HHM45t9ZR0xILaufBRNkpMifCRiAPyvL4ACD6v0gfCwCmtOQaV4A==}
    engines: {node: '>=6.9.0'}

  '@babel/helper-module-imports@7.25.7':
    resolution: {integrity: sha512-o0xCgpNmRohmnoWKQ0Ij8IdddjyBFE4T2kagL/x6M3+4zUgc+4qTOUBoNe4XxDskt1HPKO007ZPiMgLDq2s7Kw==}
    engines: {node: '>=6.9.0'}

  '@babel/helper-module-transforms@7.25.7':
    resolution: {integrity: sha512-k/6f8dKG3yDz/qCwSM+RKovjMix563SLxQFo0UhRNo239SP6n9u5/eLtKD6EAjwta2JHJ49CsD8pms2HdNiMMQ==}
    engines: {node: '>=6.9.0'}
    peerDependencies:
      '@babel/core': ^7.0.0

  '@babel/helper-plugin-utils@7.25.7':
    resolution: {integrity: sha512-eaPZai0PiqCi09pPs3pAFfl/zYgGaE6IdXtYvmf0qlcDTd3WCtO7JWCcRd64e0EQrcYgiHibEZnOGsSY4QSgaw==}
    engines: {node: '>=6.9.0'}

  '@babel/helper-simple-access@7.25.7':
    resolution: {integrity: sha512-FPGAkJmyoChQeM+ruBGIDyrT2tKfZJO8NcxdC+CWNJi7N8/rZpSxK7yvBJ5O/nF1gfu5KzN7VKG3YVSLFfRSxQ==}
    engines: {node: '>=6.9.0'}

  '@babel/helper-string-parser@7.25.7':
    resolution: {integrity: sha512-CbkjYdsJNHFk8uqpEkpCvRs3YRp9tY6FmFY7wLMSYuGYkrdUi7r2lc4/wqsvlHoMznX3WJ9IP8giGPq68T/Y6g==}
    engines: {node: '>=6.9.0'}

  '@babel/helper-validator-identifier@7.25.7':
    resolution: {integrity: sha512-AM6TzwYqGChO45oiuPqwL2t20/HdMC1rTPAesnBCgPCSF1x3oN9MVUwQV2iyz4xqWrctwK5RNC8LV22kaQCNYg==}
    engines: {node: '>=6.9.0'}

  '@babel/helper-validator-option@7.25.7':
    resolution: {integrity: sha512-ytbPLsm+GjArDYXJ8Ydr1c/KJuutjF2besPNbIZnZ6MKUxi/uTA22t2ymmA4WFjZFpjiAMO0xuuJPqK2nvDVfQ==}
    engines: {node: '>=6.9.0'}

  '@babel/helpers@7.25.7':
    resolution: {integrity: sha512-Sv6pASx7Esm38KQpF/U/OXLwPPrdGHNKoeblRxgZRLXnAtnkEe4ptJPDtAZM7fBLadbc1Q07kQpSiGQ0Jg6tRA==}
    engines: {node: '>=6.9.0'}

  '@babel/highlight@7.25.7':
    resolution: {integrity: sha512-iYyACpW3iW8Fw+ZybQK+drQre+ns/tKpXbNESfrhNnPLIklLbXr7MYJ6gPEd0iETGLOK+SxMjVvKb/ffmk+FEw==}
    engines: {node: '>=6.9.0'}

  '@babel/parser@7.25.7':
    resolution: {integrity: sha512-aZn7ETtQsjjGG5HruveUK06cU3Hljuhd9Iojm4M8WWv3wLE6OkE5PWbDUkItmMgegmccaITudyuW5RPYrYlgWw==}
    engines: {node: '>=6.0.0'}
    hasBin: true

  '@babel/plugin-syntax-async-generators@7.8.4':
    resolution: {integrity: sha512-tycmZxkGfZaxhMRbXlPXuVFpdWlXpir2W4AMhSJgRKzk/eDlIXOhb2LHWoLpDF7TEHylV5zNhykX6KAgHJmTNw==}
    peerDependencies:
      '@babel/core': ^7.0.0-0

  '@babel/plugin-syntax-bigint@7.8.3':
    resolution: {integrity: sha512-wnTnFlG+YxQm3vDxpGE57Pj0srRU4sHE/mDkt1qv2YJJSeUAec2ma4WLUnUPeKjyrfntVwe/N6dCXpU+zL3Npg==}
    peerDependencies:
      '@babel/core': ^7.0.0-0

  '@babel/plugin-syntax-class-properties@7.12.13':
    resolution: {integrity: sha512-fm4idjKla0YahUNgFNLCB0qySdsoPiZP3iQE3rky0mBUtMZ23yDJ9SJdg6dXTSDnulOVqiF3Hgr9nbXvXTQZYA==}
    peerDependencies:
      '@babel/core': ^7.0.0-0

  '@babel/plugin-syntax-class-static-block@7.14.5':
    resolution: {integrity: sha512-b+YyPmr6ldyNnM6sqYeMWE+bgJcJpO6yS4QD7ymxgH34GBPNDM/THBh8iunyvKIZztiwLH4CJZ0RxTk9emgpjw==}
    engines: {node: '>=6.9.0'}
    peerDependencies:
      '@babel/core': ^7.0.0-0

  '@babel/plugin-syntax-import-attributes@7.25.7':
    resolution: {integrity: sha512-AqVo+dguCgmpi/3mYBdu9lkngOBlQ2w2vnNpa6gfiCxQZLzV4ZbhsXitJ2Yblkoe1VQwtHSaNmIaGll/26YWRw==}
    engines: {node: '>=6.9.0'}
    peerDependencies:
      '@babel/core': ^7.0.0-0

  '@babel/plugin-syntax-import-meta@7.10.4':
    resolution: {integrity: sha512-Yqfm+XDx0+Prh3VSeEQCPU81yC+JWZ2pDPFSS4ZdpfZhp4MkFMaDC1UqseovEKwSUpnIL7+vK+Clp7bfh0iD7g==}
    peerDependencies:
      '@babel/core': ^7.0.0-0

  '@babel/plugin-syntax-json-strings@7.8.3':
    resolution: {integrity: sha512-lY6kdGpWHvjoe2vk4WrAapEuBR69EMxZl+RoGRhrFGNYVK8mOPAW8VfbT/ZgrFbXlDNiiaxQnAtgVCZ6jv30EA==}
    peerDependencies:
      '@babel/core': ^7.0.0-0

  '@babel/plugin-syntax-jsx@7.25.7':
    resolution: {integrity: sha512-ruZOnKO+ajVL/MVx+PwNBPOkrnXTXoWMtte1MBpegfCArhqOe3Bj52avVj1huLLxNKYKXYaSxZ2F+woK1ekXfw==}
    engines: {node: '>=6.9.0'}
    peerDependencies:
      '@babel/core': ^7.0.0-0

  '@babel/plugin-syntax-logical-assignment-operators@7.10.4':
    resolution: {integrity: sha512-d8waShlpFDinQ5MtvGU9xDAOzKH47+FFoney2baFIoMr952hKOLp1HR7VszoZvOsV/4+RRszNY7D17ba0te0ig==}
    peerDependencies:
      '@babel/core': ^7.0.0-0

  '@babel/plugin-syntax-nullish-coalescing-operator@7.8.3':
    resolution: {integrity: sha512-aSff4zPII1u2QD7y+F8oDsz19ew4IGEJg9SVW+bqwpwtfFleiQDMdzA/R+UlWDzfnHFCxxleFT0PMIrR36XLNQ==}
    peerDependencies:
      '@babel/core': ^7.0.0-0

  '@babel/plugin-syntax-numeric-separator@7.10.4':
    resolution: {integrity: sha512-9H6YdfkcK/uOnY/K7/aA2xpzaAgkQn37yzWUMRK7OaPOqOpGS1+n0H5hxT9AUw9EsSjPW8SVyMJwYRtWs3X3ug==}
    peerDependencies:
      '@babel/core': ^7.0.0-0

  '@babel/plugin-syntax-object-rest-spread@7.8.3':
    resolution: {integrity: sha512-XoqMijGZb9y3y2XskN+P1wUGiVwWZ5JmoDRwx5+3GmEplNyVM2s2Dg8ILFQm8rWM48orGy5YpI5Bl8U1y7ydlA==}
    peerDependencies:
      '@babel/core': ^7.0.0-0

  '@babel/plugin-syntax-optional-catch-binding@7.8.3':
    resolution: {integrity: sha512-6VPD0Pc1lpTqw0aKoeRTMiB+kWhAoT24PA+ksWSBrFtl5SIRVpZlwN3NNPQjehA2E/91FV3RjLWoVTglWcSV3Q==}
    peerDependencies:
      '@babel/core': ^7.0.0-0

  '@babel/plugin-syntax-optional-chaining@7.8.3':
    resolution: {integrity: sha512-KoK9ErH1MBlCPxV0VANkXW2/dw4vlbGDrFgz8bmUsBGYkFRcbRwMh6cIJubdPrkxRwuGdtCk0v/wPTKbQgBjkg==}
    peerDependencies:
      '@babel/core': ^7.0.0-0

  '@babel/plugin-syntax-private-property-in-object@7.14.5':
    resolution: {integrity: sha512-0wVnp9dxJ72ZUJDV27ZfbSj6iHLoytYZmh3rFcxNnvsJF3ktkzLDZPy/mA17HGsaQT3/DQsWYX1f1QGWkCoVUg==}
    engines: {node: '>=6.9.0'}
    peerDependencies:
      '@babel/core': ^7.0.0-0

  '@babel/plugin-syntax-top-level-await@7.14.5':
    resolution: {integrity: sha512-hx++upLv5U1rgYfwe1xBQUhRmU41NEvpUvrp8jkrSCdvGSnM5/qdRMtylJ6PG5OFkBaHkbTAKTnd3/YyESRHFw==}
    engines: {node: '>=6.9.0'}
    peerDependencies:
      '@babel/core': ^7.0.0-0

  '@babel/plugin-syntax-typescript@7.25.7':
    resolution: {integrity: sha512-rR+5FDjpCHqqZN2bzZm18bVYGaejGq5ZkpVCJLXor/+zlSrSoc4KWcHI0URVWjl/68Dyr1uwZUz/1njycEAv9g==}
    engines: {node: '>=6.9.0'}
    peerDependencies:
      '@babel/core': ^7.0.0-0

  '@babel/template@7.25.7':
    resolution: {integrity: sha512-wRwtAgI3bAS+JGU2upWNL9lSlDcRCqD05BZ1n3X2ONLH1WilFP6O1otQjeMK/1g0pvYcXC7b/qVUB1keofjtZA==}
    engines: {node: '>=6.9.0'}

  '@babel/traverse@7.25.7':
    resolution: {integrity: sha512-jatJPT1Zjqvh/1FyJs6qAHL+Dzb7sTb+xr7Q+gM1b+1oBsMsQQ4FkVKb6dFlJvLlVssqkRzV05Jzervt9yhnzg==}
    engines: {node: '>=6.9.0'}

  '@babel/types@7.25.7':
    resolution: {integrity: sha512-vwIVdXG+j+FOpkwqHRcBgHLYNL7XMkufrlaFvL9o6Ai9sJn9+PdyIL5qa0XzTZw084c+u9LOls53eoZWP/W5WQ==}
    engines: {node: '>=6.9.0'}

  '@bcoe/v8-coverage@0.2.3':
    resolution: {integrity: sha512-0hYQ8SB4Db5zvZB4axdMHGwEaQjkZzFjQiN9LVYvIFB2nSUHW9tYpxWriPrWDASIxiaXax83REcLxuSdnGPZtw==}

  '@colors/colors@1.6.0':
    resolution: {integrity: sha512-Ir+AOibqzrIsL6ajt3Rz3LskB7OiMVHqltZmspbW/TJuTVuyOMirVqAkjfY6JISiLHgyNqicAC8AyHHGzNd/dA==}
    engines: {node: '>=0.1.90'}

  '@dabh/diagnostics@2.0.3':
    resolution: {integrity: sha512-hrlQOIi7hAfzsMqlGSFyVucrx38O+j6wiGOf//H2ecvIEqYN4ADBSS2iLMh5UFyDunCNniUIPk/q3riFv45xRA==}

  '@esbuild/aix-ppc64@0.23.1':
    resolution: {integrity: sha512-6VhYk1diRqrhBAqpJEdjASR/+WVRtfjpqKuNw11cLiaWpAT/Uu+nokB+UJnevzy/P9C/ty6AOe0dwueMrGh/iQ==}
    engines: {node: '>=18'}
    cpu: [ppc64]
    os: [aix]

  '@esbuild/aix-ppc64@0.24.0':
    resolution: {integrity: sha512-WtKdFM7ls47zkKHFVzMz8opM7LkcsIp9amDUBIAWirg70RM71WRSjdILPsY5Uv1D42ZpUfaPILDlfactHgsRkw==}
    engines: {node: '>=18'}
    cpu: [ppc64]
    os: [aix]

  '@esbuild/android-arm64@0.23.1':
    resolution: {integrity: sha512-xw50ipykXcLstLeWH7WRdQuysJqejuAGPd30vd1i5zSyKK3WE+ijzHmLKxdiCMtH1pHz78rOg0BKSYOSB/2Khw==}
    engines: {node: '>=18'}
    cpu: [arm64]
    os: [android]

  '@esbuild/android-arm64@0.24.0':
    resolution: {integrity: sha512-Vsm497xFM7tTIPYK9bNTYJyF/lsP590Qc1WxJdlB6ljCbdZKU9SY8i7+Iin4kyhV/KV5J2rOKsBQbB77Ab7L/w==}
    engines: {node: '>=18'}
    cpu: [arm64]
    os: [android]

  '@esbuild/android-arm@0.23.1':
    resolution: {integrity: sha512-uz6/tEy2IFm9RYOyvKl88zdzZfwEfKZmnX9Cj1BHjeSGNuGLuMD1kR8y5bteYmwqKm1tj8m4cb/aKEorr6fHWQ==}
    engines: {node: '>=18'}
    cpu: [arm]
    os: [android]

  '@esbuild/android-arm@0.24.0':
    resolution: {integrity: sha512-arAtTPo76fJ/ICkXWetLCc9EwEHKaeya4vMrReVlEIUCAUncH7M4bhMQ+M9Vf+FFOZJdTNMXNBrWwW+OXWpSew==}
    engines: {node: '>=18'}
    cpu: [arm]
    os: [android]

  '@esbuild/android-x64@0.23.1':
    resolution: {integrity: sha512-nlN9B69St9BwUoB+jkyU090bru8L0NA3yFvAd7k8dNsVH8bi9a8cUAUSEcEEgTp2z3dbEDGJGfP6VUnkQnlReg==}
    engines: {node: '>=18'}
    cpu: [x64]
    os: [android]

  '@esbuild/android-x64@0.24.0':
    resolution: {integrity: sha512-t8GrvnFkiIY7pa7mMgJd7p8p8qqYIz1NYiAoKc75Zyv73L3DZW++oYMSHPRarcotTKuSs6m3hTOa5CKHaS02TQ==}
    engines: {node: '>=18'}
    cpu: [x64]
    os: [android]

  '@esbuild/darwin-arm64@0.23.1':
    resolution: {integrity: sha512-YsS2e3Wtgnw7Wq53XXBLcV6JhRsEq8hkfg91ESVadIrzr9wO6jJDMZnCQbHm1Guc5t/CdDiFSSfWP58FNuvT3Q==}
    engines: {node: '>=18'}
    cpu: [arm64]
    os: [darwin]

  '@esbuild/darwin-arm64@0.24.0':
    resolution: {integrity: sha512-CKyDpRbK1hXwv79soeTJNHb5EiG6ct3efd/FTPdzOWdbZZfGhpbcqIpiD0+vwmpu0wTIL97ZRPZu8vUt46nBSw==}
    engines: {node: '>=18'}
    cpu: [arm64]
    os: [darwin]

  '@esbuild/darwin-x64@0.23.1':
    resolution: {integrity: sha512-aClqdgTDVPSEGgoCS8QDG37Gu8yc9lTHNAQlsztQ6ENetKEO//b8y31MMu2ZaPbn4kVsIABzVLXYLhCGekGDqw==}
    engines: {node: '>=18'}
    cpu: [x64]
    os: [darwin]

  '@esbuild/darwin-x64@0.24.0':
    resolution: {integrity: sha512-rgtz6flkVkh58od4PwTRqxbKH9cOjaXCMZgWD905JOzjFKW+7EiUObfd/Kav+A6Gyud6WZk9w+xu6QLytdi2OA==}
    engines: {node: '>=18'}
    cpu: [x64]
    os: [darwin]

  '@esbuild/freebsd-arm64@0.23.1':
    resolution: {integrity: sha512-h1k6yS8/pN/NHlMl5+v4XPfikhJulk4G+tKGFIOwURBSFzE8bixw1ebjluLOjfwtLqY0kewfjLSrO6tN2MgIhA==}
    engines: {node: '>=18'}
    cpu: [arm64]
    os: [freebsd]

  '@esbuild/freebsd-arm64@0.24.0':
    resolution: {integrity: sha512-6Mtdq5nHggwfDNLAHkPlyLBpE5L6hwsuXZX8XNmHno9JuL2+bg2BX5tRkwjyfn6sKbxZTq68suOjgWqCicvPXA==}
    engines: {node: '>=18'}
    cpu: [arm64]
    os: [freebsd]

  '@esbuild/freebsd-x64@0.23.1':
    resolution: {integrity: sha512-lK1eJeyk1ZX8UklqFd/3A60UuZ/6UVfGT2LuGo3Wp4/z7eRTRYY+0xOu2kpClP+vMTi9wKOfXi2vjUpO1Ro76g==}
    engines: {node: '>=18'}
    cpu: [x64]
    os: [freebsd]

  '@esbuild/freebsd-x64@0.24.0':
    resolution: {integrity: sha512-D3H+xh3/zphoX8ck4S2RxKR6gHlHDXXzOf6f/9dbFt/NRBDIE33+cVa49Kil4WUjxMGW0ZIYBYtaGCa2+OsQwQ==}
    engines: {node: '>=18'}
    cpu: [x64]
    os: [freebsd]

  '@esbuild/linux-arm64@0.23.1':
    resolution: {integrity: sha512-/93bf2yxencYDnItMYV/v116zff6UyTjo4EtEQjUBeGiVpMmffDNUyD9UN2zV+V3LRV3/on4xdZ26NKzn6754g==}
    engines: {node: '>=18'}
    cpu: [arm64]
    os: [linux]

  '@esbuild/linux-arm64@0.24.0':
    resolution: {integrity: sha512-TDijPXTOeE3eaMkRYpcy3LarIg13dS9wWHRdwYRnzlwlA370rNdZqbcp0WTyyV/k2zSxfko52+C7jU5F9Tfj1g==}
    engines: {node: '>=18'}
    cpu: [arm64]
    os: [linux]

  '@esbuild/linux-arm@0.23.1':
    resolution: {integrity: sha512-CXXkzgn+dXAPs3WBwE+Kvnrf4WECwBdfjfeYHpMeVxWE0EceB6vhWGShs6wi0IYEqMSIzdOF1XjQ/Mkm5d7ZdQ==}
    engines: {node: '>=18'}
    cpu: [arm]
    os: [linux]

  '@esbuild/linux-arm@0.24.0':
    resolution: {integrity: sha512-gJKIi2IjRo5G6Glxb8d3DzYXlxdEj2NlkixPsqePSZMhLudqPhtZ4BUrpIuTjJYXxvF9njql+vRjB2oaC9XpBw==}
    engines: {node: '>=18'}
    cpu: [arm]
    os: [linux]

  '@esbuild/linux-ia32@0.23.1':
    resolution: {integrity: sha512-VTN4EuOHwXEkXzX5nTvVY4s7E/Krz7COC8xkftbbKRYAl96vPiUssGkeMELQMOnLOJ8k3BY1+ZY52tttZnHcXQ==}
    engines: {node: '>=18'}
    cpu: [ia32]
    os: [linux]

  '@esbuild/linux-ia32@0.24.0':
    resolution: {integrity: sha512-K40ip1LAcA0byL05TbCQ4yJ4swvnbzHscRmUilrmP9Am7//0UjPreh4lpYzvThT2Quw66MhjG//20mrufm40mA==}
    engines: {node: '>=18'}
    cpu: [ia32]
    os: [linux]

  '@esbuild/linux-loong64@0.23.1':
    resolution: {integrity: sha512-Vx09LzEoBa5zDnieH8LSMRToj7ir/Jeq0Gu6qJ/1GcBq9GkfoEAoXvLiW1U9J1qE/Y/Oyaq33w5p2ZWrNNHNEw==}
    engines: {node: '>=18'}
    cpu: [loong64]
    os: [linux]

  '@esbuild/linux-loong64@0.24.0':
    resolution: {integrity: sha512-0mswrYP/9ai+CU0BzBfPMZ8RVm3RGAN/lmOMgW4aFUSOQBjA31UP8Mr6DDhWSuMwj7jaWOT0p0WoZ6jeHhrD7g==}
    engines: {node: '>=18'}
    cpu: [loong64]
    os: [linux]

  '@esbuild/linux-mips64el@0.23.1':
    resolution: {integrity: sha512-nrFzzMQ7W4WRLNUOU5dlWAqa6yVeI0P78WKGUo7lg2HShq/yx+UYkeNSE0SSfSure0SqgnsxPvmAUu/vu0E+3Q==}
    engines: {node: '>=18'}
    cpu: [mips64el]
    os: [linux]

  '@esbuild/linux-mips64el@0.24.0':
    resolution: {integrity: sha512-hIKvXm0/3w/5+RDtCJeXqMZGkI2s4oMUGj3/jM0QzhgIASWrGO5/RlzAzm5nNh/awHE0A19h/CvHQe6FaBNrRA==}
    engines: {node: '>=18'}
    cpu: [mips64el]
    os: [linux]

  '@esbuild/linux-ppc64@0.23.1':
    resolution: {integrity: sha512-dKN8fgVqd0vUIjxuJI6P/9SSSe/mB9rvA98CSH2sJnlZ/OCZWO1DJvxj8jvKTfYUdGfcq2dDxoKaC6bHuTlgcw==}
    engines: {node: '>=18'}
    cpu: [ppc64]
    os: [linux]

  '@esbuild/linux-ppc64@0.24.0':
    resolution: {integrity: sha512-HcZh5BNq0aC52UoocJxaKORfFODWXZxtBaaZNuN3PUX3MoDsChsZqopzi5UupRhPHSEHotoiptqikjN/B77mYQ==}
    engines: {node: '>=18'}
    cpu: [ppc64]
    os: [linux]

  '@esbuild/linux-riscv64@0.23.1':
    resolution: {integrity: sha512-5AV4Pzp80fhHL83JM6LoA6pTQVWgB1HovMBsLQ9OZWLDqVY8MVobBXNSmAJi//Csh6tcY7e7Lny2Hg1tElMjIA==}
    engines: {node: '>=18'}
    cpu: [riscv64]
    os: [linux]

  '@esbuild/linux-riscv64@0.24.0':
    resolution: {integrity: sha512-bEh7dMn/h3QxeR2KTy1DUszQjUrIHPZKyO6aN1X4BCnhfYhuQqedHaa5MxSQA/06j3GpiIlFGSsy1c7Gf9padw==}
    engines: {node: '>=18'}
    cpu: [riscv64]
    os: [linux]

  '@esbuild/linux-s390x@0.23.1':
    resolution: {integrity: sha512-9ygs73tuFCe6f6m/Tb+9LtYxWR4c9yg7zjt2cYkjDbDpV/xVn+68cQxMXCjUpYwEkze2RcU/rMnfIXNRFmSoDw==}
    engines: {node: '>=18'}
    cpu: [s390x]
    os: [linux]

  '@esbuild/linux-s390x@0.24.0':
    resolution: {integrity: sha512-ZcQ6+qRkw1UcZGPyrCiHHkmBaj9SiCD8Oqd556HldP+QlpUIe2Wgn3ehQGVoPOvZvtHm8HPx+bH20c9pvbkX3g==}
    engines: {node: '>=18'}
    cpu: [s390x]
    os: [linux]

  '@esbuild/linux-x64@0.23.1':
    resolution: {integrity: sha512-EV6+ovTsEXCPAp58g2dD68LxoP/wK5pRvgy0J/HxPGB009omFPv3Yet0HiaqvrIrgPTBuC6wCH1LTOY91EO5hQ==}
    engines: {node: '>=18'}
    cpu: [x64]
    os: [linux]

  '@esbuild/linux-x64@0.24.0':
    resolution: {integrity: sha512-vbutsFqQ+foy3wSSbmjBXXIJ6PL3scghJoM8zCL142cGaZKAdCZHyf+Bpu/MmX9zT9Q0zFBVKb36Ma5Fzfa8xA==}
    engines: {node: '>=18'}
    cpu: [x64]
    os: [linux]

  '@esbuild/netbsd-x64@0.23.1':
    resolution: {integrity: sha512-aevEkCNu7KlPRpYLjwmdcuNz6bDFiE7Z8XC4CPqExjTvrHugh28QzUXVOZtiYghciKUacNktqxdpymplil1beA==}
    engines: {node: '>=18'}
    cpu: [x64]
    os: [netbsd]

  '@esbuild/netbsd-x64@0.24.0':
    resolution: {integrity: sha512-hjQ0R/ulkO8fCYFsG0FZoH+pWgTTDreqpqY7UnQntnaKv95uP5iW3+dChxnx7C3trQQU40S+OgWhUVwCjVFLvg==}
    engines: {node: '>=18'}
    cpu: [x64]
    os: [netbsd]

  '@esbuild/openbsd-arm64@0.23.1':
    resolution: {integrity: sha512-3x37szhLexNA4bXhLrCC/LImN/YtWis6WXr1VESlfVtVeoFJBRINPJ3f0a/6LV8zpikqoUg4hyXw0sFBt5Cr+Q==}
    engines: {node: '>=18'}
    cpu: [arm64]
    os: [openbsd]

  '@esbuild/openbsd-arm64@0.24.0':
    resolution: {integrity: sha512-MD9uzzkPQbYehwcN583yx3Tu5M8EIoTD+tUgKF982WYL9Pf5rKy9ltgD0eUgs8pvKnmizxjXZyLt0z6DC3rRXg==}
    engines: {node: '>=18'}
    cpu: [arm64]
    os: [openbsd]

  '@esbuild/openbsd-x64@0.23.1':
    resolution: {integrity: sha512-aY2gMmKmPhxfU+0EdnN+XNtGbjfQgwZj43k8G3fyrDM/UdZww6xrWxmDkuz2eCZchqVeABjV5BpildOrUbBTqA==}
    engines: {node: '>=18'}
    cpu: [x64]
    os: [openbsd]

  '@esbuild/openbsd-x64@0.24.0':
    resolution: {integrity: sha512-4ir0aY1NGUhIC1hdoCzr1+5b43mw99uNwVzhIq1OY3QcEwPDO3B7WNXBzaKY5Nsf1+N11i1eOfFcq+D/gOS15Q==}
    engines: {node: '>=18'}
    cpu: [x64]
    os: [openbsd]

  '@esbuild/sunos-x64@0.23.1':
    resolution: {integrity: sha512-RBRT2gqEl0IKQABT4XTj78tpk9v7ehp+mazn2HbUeZl1YMdaGAQqhapjGTCe7uw7y0frDi4gS0uHzhvpFuI1sA==}
    engines: {node: '>=18'}
    cpu: [x64]
    os: [sunos]

  '@esbuild/sunos-x64@0.24.0':
    resolution: {integrity: sha512-jVzdzsbM5xrotH+W5f1s+JtUy1UWgjU0Cf4wMvffTB8m6wP5/kx0KiaLHlbJO+dMgtxKV8RQ/JvtlFcdZ1zCPA==}
    engines: {node: '>=18'}
    cpu: [x64]
    os: [sunos]

  '@esbuild/win32-arm64@0.23.1':
    resolution: {integrity: sha512-4O+gPR5rEBe2FpKOVyiJ7wNDPA8nGzDuJ6gN4okSA1gEOYZ67N8JPk58tkWtdtPeLz7lBnY6I5L3jdsr3S+A6A==}
    engines: {node: '>=18'}
    cpu: [arm64]
    os: [win32]

  '@esbuild/win32-arm64@0.24.0':
    resolution: {integrity: sha512-iKc8GAslzRpBytO2/aN3d2yb2z8XTVfNV0PjGlCxKo5SgWmNXx82I/Q3aG1tFfS+A2igVCY97TJ8tnYwpUWLCA==}
    engines: {node: '>=18'}
    cpu: [arm64]
    os: [win32]

  '@esbuild/win32-ia32@0.23.1':
    resolution: {integrity: sha512-BcaL0Vn6QwCwre3Y717nVHZbAa4UBEigzFm6VdsVdT/MbZ38xoj1X9HPkZhbmaBGUD1W8vxAfffbDe8bA6AKnQ==}
    engines: {node: '>=18'}
    cpu: [ia32]
    os: [win32]

  '@esbuild/win32-ia32@0.24.0':
    resolution: {integrity: sha512-vQW36KZolfIudCcTnaTpmLQ24Ha1RjygBo39/aLkM2kmjkWmZGEJ5Gn9l5/7tzXA42QGIoWbICfg6KLLkIw6yw==}
    engines: {node: '>=18'}
    cpu: [ia32]
    os: [win32]

  '@esbuild/win32-x64@0.23.1':
    resolution: {integrity: sha512-BHpFFeslkWrXWyUPnbKm+xYYVYruCinGcftSBaa8zoF9hZO4BcSCFUvHVTtzpIY6YzUnYtuEhZ+C9iEXjxnasg==}
    engines: {node: '>=18'}
    cpu: [x64]
    os: [win32]

  '@esbuild/win32-x64@0.24.0':
    resolution: {integrity: sha512-7IAFPrjSQIJrGsK6flwg7NFmwBoSTyF3rl7If0hNUFQU4ilTsEPL6GuMuU9BfIWVVGuRnuIidkSMC+c0Otu8IA==}
    engines: {node: '>=18'}
    cpu: [x64]
    os: [win32]

  '@fastify/busboy@3.0.0':
    resolution: {integrity: sha512-83rnH2nCvclWaPQQKvkJ2pdOjG4TZyEVuFDnlOF6KP08lDaaceVyw/W63mDuafQT+MKHCvXIPpE5uYWeM0rT4w==}

  '@firebase/app-check-interop-types@0.3.1':
    resolution: {integrity: sha512-NILZbe6RH3X1pZmJnfOfY2gLIrlKmrkUMMrrK6VSXHcSE0eQv28xFEcw16D198i9JYZpy5Kwq394My62qCMaIw==}

  '@firebase/app-types@0.9.1':
    resolution: {integrity: sha512-nFGqTYsnDFn1oXf1tCwPAc+hQPxyvBT/QB7qDjwK+IDYThOn63nGhzdUTXxVD9Ca8gUY/e5PQMngeo0ZW/E3uQ==}

  '@firebase/auth-interop-types@0.2.2':
    resolution: {integrity: sha512-k3NA28Jfoo0+o391bFjoV9X5QLnUL1WbLhZZRbTQhZdmdGYJfX8ixtNNlHsYQ94bwG0QRbsmvkzDnzuhHrV11w==}

  '@firebase/component@0.6.6':
    resolution: {integrity: sha512-pp7sWqHmAAlA3os6ERgoM3k5Cxff510M9RLXZ9Mc8KFKMBc2ct3RkZTWUF7ixJNvMiK/iNgRLPDrLR2gtRJ9iQ==}

  '@firebase/database-compat@1.0.4':
    resolution: {integrity: sha512-GEEDAvsSMAkqy0BIFSVtFzoOIIcKHFfDM4aXHtWL/JCaNn4OOjH7td73jDfN3ALvpIN4hQki0FcxQ89XjqaTjQ==}

  '@firebase/database-types@1.0.2':
    resolution: {integrity: sha512-JRigr5JNLEHqOkI99tAGHDZF47469/cJz1tRAgGs8Feh+3ZmQy/vVChSqwMp2DuVUGp9PlmGsNSlpINJ/hDuIA==}

  '@firebase/database@1.0.4':
    resolution: {integrity: sha512-k84cXh+dtpzvY6yOhfyr1B+I1vjvSMtmlqotE0lTNVylc8m5nmOohjzpTLEQDrBWvwACX/VP5fEyajAdmnOKqA==}

  '@firebase/logger@0.4.1':
    resolution: {integrity: sha512-tTIixB5UJbG9ZHSGZSZdX7THr3KWOLrejZ9B7jYsm6fpwgRNngKznQKA2wgYVyvBc1ta7dGFh9NtJ8n7qfiYIw==}

  '@firebase/util@1.9.5':
    resolution: {integrity: sha512-PP4pAFISDxsf70l3pEy34Mf3GkkUcVQ3MdKp6aSVb7tcpfUQxnsdV7twDd8EkfB6zZylH6wpUAoangQDmCUMqw==}

<<<<<<< HEAD
  '@genkit-ai/ai@0.9.0':
    resolution: {integrity: sha512-+T04OWh0l6vSIvR09+3+Z5J7RqkBKxr5RCBx51Ya12sHcB194bmwfCuUYuIlxjhAoH1NG+bRa84w3fNXC2nRkA==}

  '@genkit-ai/core@0.9.0':
    resolution: {integrity: sha512-7OzPcDf2sTRURZJ+q4ahlu4/KCzt9xXJ2cDcome0X785tFmd09y+yyfWhL+aCD+A5pTFyHEm7Y5DJnUc7onwiA==}
=======
  '@genkit-ai/ai@0.9.3':
    resolution: {integrity: sha512-5u64IcC5GCDmFmYZOGaL6e36pVsy1DyccFhrExFFlNU4tcBnqM76OIIFG1Fu6KGt/fvGFhllWatvBrKdqKESfw==}

  '@genkit-ai/core@0.9.3':
    resolution: {integrity: sha512-D9fVQjIOAY172X1U/98W+4wc3U1QWsilHc4gmLBANdG+Dok9rZpup8N2xac6W8Iy1P7SsL9YE4mUCKikxLSqLQ==}
>>>>>>> ef4f43f1

  '@google-cloud/aiplatform@3.25.0':
    resolution: {integrity: sha512-qKnJgbyCENjed8e1G5zZGFTxxNKhhaKQN414W2KIVHrLxMFmlMuG+3QkXPOWwXBnT5zZ7aMxypt5og0jCirpHg==}
    engines: {node: '>=14.0.0'}

  '@google-cloud/bigquery@7.8.0':
    resolution: {integrity: sha512-SVWjoNkLixBGi6ZZSuQYDviSJJwUHd3LDCWoy3IDDXP10MxZWjfClc2FLILgsYz2BL4y4L/tdy3DEqSSt+92EA==}
    engines: {node: '>=14.0.0'}

  '@google-cloud/common@5.0.1':
    resolution: {integrity: sha512-7NBC5vD0au75nkctVs2vEGpdUPFs1BaHTMpeI+RVEgQSMe5/wEU6dx9p0fmZA0bj4HgdpobMKeegOcLUiEoxng==}
    engines: {node: '>=14.0.0'}

  '@google-cloud/firestore@7.6.0':
    resolution: {integrity: sha512-WUDbaLY8UnPxgwsyIaxj6uxCtSDAaUyvzWJykNH5rZ9i92/SZCsPNNMN0ajrVpAR81hPIL4amXTaMJ40y5L+Yg==}
    engines: {node: '>=14.0.0'}

  '@google-cloud/firestore@7.9.0':
    resolution: {integrity: sha512-c4ALHT3G08rV7Zwv8Z2KG63gZh66iKdhCBeDfCpIkLrjX6EAjTD/szMdj14M+FnQuClZLFfW5bAgoOjfNmLtJg==}
    engines: {node: '>=14.0.0'}

  '@google-cloud/logging-winston@6.0.0':
    resolution: {integrity: sha512-/lVp7CyT3nFOr+AjQlZnJhTIOf+kcNGB4JTziL0fkX6Ov/2qNKtRGS/NqE6cD+VSPiv5jLOty3LgkRsXMpYxQQ==}
    engines: {node: '>=14.0.0'}
    peerDependencies:
      winston: '>=3.2.1'

  '@google-cloud/logging@11.0.0':
    resolution: {integrity: sha512-uQeReiVICoV5yt9J/cczNxHxqzTkLLG7yGHXCMAk/wQNVZGevT4Bi7CBWpt0aXxm044a76Aj6V08cCAlBj7UZw==}
    engines: {node: '>=14.0.0'}

  '@google-cloud/opentelemetry-cloud-monitoring-exporter@0.19.0':
    resolution: {integrity: sha512-5SOPXwC6RET4ZvXxw5D97dp8fWpqWEunHrzrUUGXhG4UAeedQe1KvYV8CK+fnaAbN2l2ha6QDYspT6z40TVY0g==}
    engines: {node: '>=14'}
    peerDependencies:
      '@opentelemetry/api': ^1.0.0
      '@opentelemetry/core': ^1.0.0
      '@opentelemetry/resources': ^1.0.0
      '@opentelemetry/sdk-metrics': ^1.0.0

  '@google-cloud/opentelemetry-cloud-trace-exporter@2.4.1':
    resolution: {integrity: sha512-Dq2IyAyA9PCjbjLOn86i2byjkYPC59b5ic8k/L4q5bBWH0Jro8lzMs8C0G5pJfqh2druj8HF+oAIAlSdWQ+Z9Q==}
    engines: {node: '>=14'}
    peerDependencies:
      '@opentelemetry/api': ^1.0.0
      '@opentelemetry/core': ^1.0.0
      '@opentelemetry/resources': ^1.0.0
      '@opentelemetry/sdk-trace-base': ^1.0.0

  '@google-cloud/opentelemetry-resource-util@2.4.0':
    resolution: {integrity: sha512-/7ujlMoKtDtrbQlJihCjQnm31n2s2RTlvJqcSbt2jV3OkCzPAdo3u31Q13HNugqtIRUSk7bUoLx6AzhURkhW4w==}
    engines: {node: '>=14'}
    peerDependencies:
      '@opentelemetry/resources': ^1.0.0

  '@google-cloud/paginator@5.0.0':
    resolution: {integrity: sha512-87aeg6QQcEPxGCOthnpUjvw4xAZ57G7pL8FS0C4e/81fr3FjkpUpibf1s2v5XGyGhUVGF4Jfg7yEcxqn2iUw1w==}
    engines: {node: '>=14.0.0'}

  '@google-cloud/paginator@5.0.2':
    resolution: {integrity: sha512-DJS3s0OVH4zFDB1PzjxAsHqJT6sKVbRwwML0ZBP9PbU7Yebtu/7SWMRzvO2J3nUi9pRNITCfu4LJeooM2w4pjg==}
    engines: {node: '>=14.0.0'}

  '@google-cloud/precise-date@4.0.0':
    resolution: {integrity: sha512-1TUx3KdaU3cN7nfCdNf+UVqA/PSX29Cjcox3fZZBtINlRrXVTmUkQnCKv2MbBUbCopbK4olAT1IHl76uZyCiVA==}
    engines: {node: '>=14.0.0'}

  '@google-cloud/projectify@4.0.0':
    resolution: {integrity: sha512-MmaX6HeSvyPbWGwFq7mXdo0uQZLGBYCwziiLIGq5JVX+/bdI3SAq6bP98trV5eTWfLuvsMcIC1YJOF2vfteLFA==}
    engines: {node: '>=14.0.0'}

  '@google-cloud/promisify@4.0.0':
    resolution: {integrity: sha512-Orxzlfb9c67A15cq2JQEyVc7wEsmFBmHjZWZYQMUyJ1qivXyMwdyNOs9odi79hze+2zqdTtu1E19IM/FtqZ10g==}
    engines: {node: '>=14'}

  '@google-cloud/storage@7.10.1':
    resolution: {integrity: sha512-sZW14pfxEQZSIbBPs6doFYtcbK31Bs3E4jH5Ly3jJnBkYfkMPX8sXG3ZQXCJa88MKtUNPlgBdMN2OJUzmFe5/g==}
    engines: {node: '>=14'}

  '@google-cloud/vertexai@1.9.0':
    resolution: {integrity: sha512-8brlcJwFXI4fPuBtsDNQqCdWZmz8gV9jeEKOU0vc5H2SjehCQpXK/NwuSEr916zbhlBHtg/sU37qQQdgvh5BRA==}
    engines: {node: '>=18.0.0'}

  '@google/generative-ai@0.15.0':
    resolution: {integrity: sha512-zs37judcTYFJf1U7tnuqnh7gdzF6dcWj9pNRxjA5JTONRoiQ0htrRdbefRFiewOIfXwhun5t9hbd2ray7812eQ==}
    engines: {node: '>=18.0.0'}

  '@google/generative-ai@0.21.0':
    resolution: {integrity: sha512-7XhUbtnlkSEZK15kN3t+tzIMxsbKm/dSkKBFalj+20NvPKe1kBY7mR2P7vuijEn+f06z5+A8bVGKO0v39cr6Wg==}
    engines: {node: '>=18.0.0'}

  '@googleapis/checks@4.0.2':
    resolution: {integrity: sha512-YV6sX7o2pS7ZFYp5N2EyGgnvC8F+0Wxoo3Mx+DFF3PFOsCfOUFZE35/ZQBdUFY6l1L0hcyz1lJQIzwmM7TeiCg==}
    engines: {node: '>=12.0.0'}

  '@grpc/grpc-js@1.10.10':
    resolution: {integrity: sha512-HPa/K5NX6ahMoeBv15njAc/sfF4/jmiXLar9UlC2UfHFKZzsCVLc3wbe7+7qua7w9VPh2/L6EBxyAV7/E8Wftg==}
    engines: {node: '>=12.10.0'}

  '@grpc/grpc-js@1.10.4':
    resolution: {integrity: sha512-MqBisuxTkYvPFnEiu+dag3xG/NBUDzSbAFAWlzfkGnQkjVZ6by3h4atbBc+Ikqup1z5BfB4BN18gKWR1YyppNw==}
    engines: {node: '>=12.10.0'}

  '@grpc/proto-loader@0.7.12':
    resolution: {integrity: sha512-DCVwMxqYzpUCiDMl7hQ384FqP4T3DbNpXU8pt681l3UWCip1WUiD5JrkImUwCB9a7f2cq4CUTmi5r/xIMRPY1Q==}
    engines: {node: '>=6'}
    hasBin: true

  '@grpc/proto-loader@0.7.13':
    resolution: {integrity: sha512-AiXO/bfe9bmxBjxxtYxFAXGZvMaN5s8kO+jBHAJCON8rJoB5YS/D6X7ZNc6XQkuHNmyl4CYaMI1fJ/Gn27RGGw==}
    engines: {node: '>=6'}
    hasBin: true

  '@isaacs/cliui@8.0.2':
    resolution: {integrity: sha512-O8jcjabXaleOG9DQ0+ARXWZBTfnP4WNAqzuiJK7ll44AmxGKv/J2M4TPjxjY3znBCfvBXFzucm1twdyFybFqEA==}
    engines: {node: '>=12'}

  '@istanbuljs/load-nyc-config@1.1.0':
    resolution: {integrity: sha512-VjeHSlIzpv/NyD3N0YuHfXOPDIixcA1q2ZV98wsMqcYlPmv2n3Yb2lYP9XMElnaFVXg5A7YLTeLu6V84uQDjmQ==}
    engines: {node: '>=8'}

  '@istanbuljs/schema@0.1.3':
    resolution: {integrity: sha512-ZXRY4jNvVgSVQ8DL3LTcakaAtXwTVUxE81hslsyD2AtoXW/wVob10HkOJ1X/pAlcI7D+2YoZKg5do8G/w6RYgA==}
    engines: {node: '>=8'}

  '@jest/console@29.7.0':
    resolution: {integrity: sha512-5Ni4CU7XHQi32IJ398EEP4RrB8eV09sXP2ROqD4bksHrnTree52PsxvX8tpL8LvTZ3pFzXyPbNQReSN41CAhOg==}
    engines: {node: ^14.15.0 || ^16.10.0 || >=18.0.0}

  '@jest/core@29.7.0':
    resolution: {integrity: sha512-n7aeXWKMnGtDA48y8TLWJPJmLmmZ642Ceo78cYWEpiD7FzDgmNDV/GCVRorPABdXLJZ/9wzzgZAlHjXjxDHGsg==}
    engines: {node: ^14.15.0 || ^16.10.0 || >=18.0.0}
    peerDependencies:
      node-notifier: ^8.0.1 || ^9.0.0 || ^10.0.0
    peerDependenciesMeta:
      node-notifier:
        optional: true

  '@jest/environment@29.7.0':
    resolution: {integrity: sha512-aQIfHDq33ExsN4jP1NWGXhxgQ/wixs60gDiKO+XVMd8Mn0NWPWgc34ZQDTb2jKaUWQ7MuwoitXAsN2XVXNMpAw==}
    engines: {node: ^14.15.0 || ^16.10.0 || >=18.0.0}

  '@jest/expect-utils@29.7.0':
    resolution: {integrity: sha512-GlsNBWiFQFCVi9QVSx7f5AgMeLxe9YCCs5PuP2O2LdjDAA8Jh9eX7lA1Jq/xdXw3Wb3hyvlFNfZIfcRetSzYcA==}
    engines: {node: ^14.15.0 || ^16.10.0 || >=18.0.0}

  '@jest/expect@29.7.0':
    resolution: {integrity: sha512-8uMeAMycttpva3P1lBHB8VciS9V0XAr3GymPpipdyQXbBcuhkLQOSe8E/p92RyAdToS6ZD1tFkX+CkhoECE0dQ==}
    engines: {node: ^14.15.0 || ^16.10.0 || >=18.0.0}

  '@jest/fake-timers@29.7.0':
    resolution: {integrity: sha512-q4DH1Ha4TTFPdxLsqDXK1d3+ioSL7yL5oCMJZgDYm6i+6CygW5E5xVr/D1HdsGxjt1ZWSfUAs9OxSB/BNelWrQ==}
    engines: {node: ^14.15.0 || ^16.10.0 || >=18.0.0}

  '@jest/globals@29.7.0':
    resolution: {integrity: sha512-mpiz3dutLbkW2MNFubUGUEVLkTGiqW6yLVTA+JbP6fI6J5iL9Y0Nlg8k95pcF8ctKwCS7WVxteBs29hhfAotzQ==}
    engines: {node: ^14.15.0 || ^16.10.0 || >=18.0.0}

  '@jest/reporters@29.7.0':
    resolution: {integrity: sha512-DApq0KJbJOEzAFYjHADNNxAE3KbhxQB1y5Kplb5Waqw6zVbuWatSnMjE5gs8FUgEPmNsnZA3NCWl9NG0ia04Pg==}
    engines: {node: ^14.15.0 || ^16.10.0 || >=18.0.0}
    peerDependencies:
      node-notifier: ^8.0.1 || ^9.0.0 || ^10.0.0
    peerDependenciesMeta:
      node-notifier:
        optional: true

  '@jest/schemas@29.6.3':
    resolution: {integrity: sha512-mo5j5X+jIZmJQveBKeS/clAueipV7KgiX1vMgCxam1RNYiqE1w62n0/tJJnHtjW8ZHcQco5gY85jA3mi0L+nSA==}
    engines: {node: ^14.15.0 || ^16.10.0 || >=18.0.0}

  '@jest/source-map@29.6.3':
    resolution: {integrity: sha512-MHjT95QuipcPrpLM+8JMSzFx6eHp5Bm+4XeFDJlwsvVBjmKNiIAvasGK2fxz2WbGRlnvqehFbh07MMa7n3YJnw==}
    engines: {node: ^14.15.0 || ^16.10.0 || >=18.0.0}

  '@jest/test-result@29.7.0':
    resolution: {integrity: sha512-Fdx+tv6x1zlkJPcWXmMDAG2HBnaR9XPSd5aDWQVsfrZmLVT3lU1cwyxLgRmXR9yrq4NBoEm9BMsfgFzTQAbJYA==}
    engines: {node: ^14.15.0 || ^16.10.0 || >=18.0.0}

  '@jest/test-sequencer@29.7.0':
    resolution: {integrity: sha512-GQwJ5WZVrKnOJuiYiAF52UNUJXgTZx1NHjFSEB0qEMmSZKAkdMoIzw/Cj6x6NF4AvV23AUqDpFzQkN/eYCYTxw==}
    engines: {node: ^14.15.0 || ^16.10.0 || >=18.0.0}

  '@jest/transform@29.7.0':
    resolution: {integrity: sha512-ok/BTPFzFKVMwO5eOHRrvnBVHdRy9IrsrW1GpMaQ9MCnilNLXQKmAX8s1YXDFaai9xJpac2ySzV0YeRRECr2Vw==}
    engines: {node: ^14.15.0 || ^16.10.0 || >=18.0.0}

  '@jest/types@29.6.3':
    resolution: {integrity: sha512-u3UPsIilWKOM3F9CXtrG8LEJmNxwoCQC/XVj4IKYXvvpx7QIi/Kg1LI5uDmDpKlac62NUtX7eLjRh+jVZcLOzw==}
    engines: {node: ^14.15.0 || ^16.10.0 || >=18.0.0}

  '@jridgewell/gen-mapping@0.3.5':
    resolution: {integrity: sha512-IzL8ZoEDIBRWEzlCcRhOaCupYyN5gdIK+Q6fbFdPDg6HqX6jpkItn7DFIpW9LQzXG6Df9sA7+OKnq0qlz/GaQg==}
    engines: {node: '>=6.0.0'}

  '@jridgewell/resolve-uri@3.1.2':
    resolution: {integrity: sha512-bRISgCIjP20/tbWSPWMEi54QVPRZExkuD9lJL+UIxUKtwVJA8wW1Trb1jMs1RFXo1CBTNZ/5hpC9QvmKWdopKw==}
    engines: {node: '>=6.0.0'}

  '@jridgewell/set-array@1.2.1':
    resolution: {integrity: sha512-R8gLRTZeyp03ymzP/6Lil/28tGeGEzhx1q2k703KGWRAI1VdvPIXdG70VJc2pAMw3NA6JKL5hhFu1sJX0Mnn/A==}
    engines: {node: '>=6.0.0'}

  '@jridgewell/sourcemap-codec@1.4.15':
    resolution: {integrity: sha512-eF2rxCRulEKXHTRiDrDy6erMYWqNw4LPdQ8UQA4huuxaQsVeRPFl2oM8oDGxMFhJUWZf9McpLtJasDDZb/Bpeg==}

  '@jridgewell/trace-mapping@0.3.25':
    resolution: {integrity: sha512-vNk6aEwybGtawWmy/PzwnGDOjCkLWSD2wqvjGGAgOAwCGWySYXfYoxt00IJkTF+8Lb57DwOb3Aa0o9CApepiYQ==}

  '@js-sdsl/ordered-map@4.4.2':
    resolution: {integrity: sha512-iUKgm52T8HOE/makSxjqoWhe95ZJA1/G1sYsGev2JDKUSS14KAgg1LHb+Ba+IPow0xflbnSkOsZcO08C7w1gYw==}

  '@langchain/community@0.0.53':
    resolution: {integrity: sha512-iFqZPt4MRssGYsQoKSXWJQaYTZCC7WNuilp2JCCs3wKmJK3l6mR0eV+PDrnT+TaDHUVxt/b0rwgM0sOiy0j2jA==}
    engines: {node: '>=18'}
    peerDependencies:
      '@aws-crypto/sha256-js': ^5.0.0
      '@aws-sdk/client-bedrock-agent-runtime': ^3.485.0
      '@aws-sdk/client-bedrock-runtime': ^3.422.0
      '@aws-sdk/client-dynamodb': ^3.310.0
      '@aws-sdk/client-kendra': ^3.352.0
      '@aws-sdk/client-lambda': ^3.310.0
      '@aws-sdk/client-sagemaker-runtime': ^3.310.0
      '@aws-sdk/client-sfn': ^3.310.0
      '@aws-sdk/credential-provider-node': ^3.388.0
      '@azure/search-documents': ^12.0.0
      '@clickhouse/client': ^0.2.5
      '@cloudflare/ai': '*'
      '@datastax/astra-db-ts': ^1.0.0
      '@elastic/elasticsearch': ^8.4.0
      '@getmetal/metal-sdk': '*'
      '@getzep/zep-js': ^0.9.0
      '@gomomento/sdk': ^1.51.1
      '@gomomento/sdk-core': ^1.51.1
      '@google-ai/generativelanguage': ^0.2.1
      '@gradientai/nodejs-sdk': ^1.2.0
      '@huggingface/inference': ^2.6.4
      '@mozilla/readability': '*'
      '@neondatabase/serverless': '*'
      '@opensearch-project/opensearch': '*'
      '@pinecone-database/pinecone': '*'
      '@planetscale/database': ^1.8.0
      '@premai/prem-sdk': ^0.3.25
      '@qdrant/js-client-rest': ^1.8.2
      '@raycast/api': ^1.55.2
      '@rockset/client': ^0.9.1
      '@smithy/eventstream-codec': ^2.0.5
      '@smithy/protocol-http': ^3.0.6
      '@smithy/signature-v4': ^2.0.10
      '@smithy/util-utf8': ^2.0.0
      '@supabase/postgrest-js': ^1.1.1
      '@supabase/supabase-js': ^2.10.0
      '@tensorflow-models/universal-sentence-encoder': '*'
      '@tensorflow/tfjs-converter': '*'
      '@tensorflow/tfjs-core': '*'
      '@upstash/redis': ^1.20.6
      '@upstash/vector': ^1.0.7
      '@vercel/kv': ^0.2.3
      '@vercel/postgres': ^0.5.0
      '@writerai/writer-sdk': ^0.40.2
      '@xata.io/client': ^0.28.0
      '@xenova/transformers': ^2.5.4
      '@zilliz/milvus2-sdk-node': '>=2.2.7'
      better-sqlite3: ^9.4.0
      cassandra-driver: ^4.7.2
      cborg: ^4.1.1
      chromadb: '*'
      closevector-common: 0.1.3
      closevector-node: 0.1.6
      closevector-web: 0.1.6
      cohere-ai: '*'
      convex: ^1.3.1
      couchbase: ^4.3.0
      discord.js: ^14.14.1
      dria: ^0.0.3
      duck-duck-scrape: ^2.2.5
      faiss-node: ^0.5.1
      firebase-admin: ^11.9.0 || ^12.0.0
      google-auth-library: ^8.9.0
      googleapis: ^126.0.1
      hnswlib-node: ^3.0.0
      html-to-text: ^9.0.5
      interface-datastore: ^8.2.11
      ioredis: ^5.3.2
      it-all: ^3.0.4
      jsdom: '*'
      jsonwebtoken: ^9.0.2
      llmonitor: ^0.5.9
      lodash: ^4.17.21
      lunary: ^0.6.11
      mongodb: '>=5.2.0'
      mysql2: ^3.3.3
      neo4j-driver: '*'
      node-llama-cpp: '*'
      pg: ^8.11.0
      pg-copy-streams: ^6.0.5
      pickleparser: ^0.2.1
      portkey-ai: ^0.1.11
      redis: '*'
      replicate: ^0.18.0
      typeorm: ^0.3.12
      typesense: ^1.5.3
      usearch: ^1.1.1
      vectordb: ^0.1.4
      voy-search: 0.6.2
      weaviate-ts-client: '*'
      web-auth-library: ^1.0.3
      ws: ^8.14.2
    peerDependenciesMeta:
      '@aws-crypto/sha256-js':
        optional: true
      '@aws-sdk/client-bedrock-agent-runtime':
        optional: true
      '@aws-sdk/client-bedrock-runtime':
        optional: true
      '@aws-sdk/client-dynamodb':
        optional: true
      '@aws-sdk/client-kendra':
        optional: true
      '@aws-sdk/client-lambda':
        optional: true
      '@aws-sdk/client-sagemaker-runtime':
        optional: true
      '@aws-sdk/client-sfn':
        optional: true
      '@aws-sdk/credential-provider-node':
        optional: true
      '@azure/search-documents':
        optional: true
      '@clickhouse/client':
        optional: true
      '@cloudflare/ai':
        optional: true
      '@datastax/astra-db-ts':
        optional: true
      '@elastic/elasticsearch':
        optional: true
      '@getmetal/metal-sdk':
        optional: true
      '@getzep/zep-js':
        optional: true
      '@gomomento/sdk':
        optional: true
      '@gomomento/sdk-core':
        optional: true
      '@google-ai/generativelanguage':
        optional: true
      '@gradientai/nodejs-sdk':
        optional: true
      '@huggingface/inference':
        optional: true
      '@mozilla/readability':
        optional: true
      '@neondatabase/serverless':
        optional: true
      '@opensearch-project/opensearch':
        optional: true
      '@pinecone-database/pinecone':
        optional: true
      '@planetscale/database':
        optional: true
      '@premai/prem-sdk':
        optional: true
      '@qdrant/js-client-rest':
        optional: true
      '@raycast/api':
        optional: true
      '@rockset/client':
        optional: true
      '@smithy/eventstream-codec':
        optional: true
      '@smithy/protocol-http':
        optional: true
      '@smithy/signature-v4':
        optional: true
      '@smithy/util-utf8':
        optional: true
      '@supabase/postgrest-js':
        optional: true
      '@supabase/supabase-js':
        optional: true
      '@tensorflow-models/universal-sentence-encoder':
        optional: true
      '@tensorflow/tfjs-converter':
        optional: true
      '@tensorflow/tfjs-core':
        optional: true
      '@upstash/redis':
        optional: true
      '@upstash/vector':
        optional: true
      '@vercel/kv':
        optional: true
      '@vercel/postgres':
        optional: true
      '@writerai/writer-sdk':
        optional: true
      '@xata.io/client':
        optional: true
      '@xenova/transformers':
        optional: true
      '@zilliz/milvus2-sdk-node':
        optional: true
      better-sqlite3:
        optional: true
      cassandra-driver:
        optional: true
      cborg:
        optional: true
      chromadb:
        optional: true
      closevector-common:
        optional: true
      closevector-node:
        optional: true
      closevector-web:
        optional: true
      cohere-ai:
        optional: true
      convex:
        optional: true
      couchbase:
        optional: true
      discord.js:
        optional: true
      dria:
        optional: true
      duck-duck-scrape:
        optional: true
      faiss-node:
        optional: true
      firebase-admin:
        optional: true
      google-auth-library:
        optional: true
      googleapis:
        optional: true
      hnswlib-node:
        optional: true
      html-to-text:
        optional: true
      interface-datastore:
        optional: true
      ioredis:
        optional: true
      it-all:
        optional: true
      jsdom:
        optional: true
      jsonwebtoken:
        optional: true
      llmonitor:
        optional: true
      lodash:
        optional: true
      lunary:
        optional: true
      mongodb:
        optional: true
      mysql2:
        optional: true
      neo4j-driver:
        optional: true
      node-llama-cpp:
        optional: true
      pg:
        optional: true
      pg-copy-streams:
        optional: true
      pickleparser:
        optional: true
      portkey-ai:
        optional: true
      redis:
        optional: true
      replicate:
        optional: true
      typeorm:
        optional: true
      typesense:
        optional: true
      usearch:
        optional: true
      vectordb:
        optional: true
      voy-search:
        optional: true
      weaviate-ts-client:
        optional: true
      web-auth-library:
        optional: true
      ws:
        optional: true

  '@langchain/core@0.1.61':
    resolution: {integrity: sha512-C8OkAly+ugvXsL8TACCmFv9WTTcT4gvQaG6NbrXCOzibBCywfxxcTqEMOyg3zIKpxHEmR0DHqh0OiJRHocnsCg==}
    engines: {node: '>=18'}

  '@langchain/openai@0.0.28':
    resolution: {integrity: sha512-2s1RA3/eAnz4ahdzsMPBna9hfAqpFNlWdHiPxVGZ5yrhXsbLWWoPcF+22LCk9t0HJKtazi2GCIWc0HVXH9Abig==}
    engines: {node: '>=18'}

  '@langchain/textsplitters@0.0.0':
    resolution: {integrity: sha512-3hPesWomnmVeYMppEGYbyv0v/sRUugUdlFBNn9m1ueJYHAIKbvCErkWxNUH3guyKKYgJVrkvZoQxcd9faucSaw==}
    engines: {node: '>=18'}

  '@mapbox/node-pre-gyp@1.0.11':
    resolution: {integrity: sha512-Yhlar6v9WQgUp/He7BdgzOz8lqMQ8sU+jkCq7Wx8Myc5YFJLbEe7lgui/V7G1qB1DJykHSGwreceSaD60Y0PUQ==}
    hasBin: true

  '@material/material-color-utilities@0.2.7':
    resolution: {integrity: sha512-0FCeqG6WvK4/Cc06F/xXMd/pv4FeisI0c1tUpBbfhA2n9Y8eZEv4Karjbmf2ZqQCPUWMrGp8A571tCjizxoTiQ==}

  '@opentelemetry/api-logs@0.52.1':
    resolution: {integrity: sha512-qnSqB2DQ9TPP96dl8cDubDvrUyWc0/sK81xHTK8eSUspzDM3bsewX903qclQFvVhgStjRWdC5bLb3kQqMkfV5A==}
    engines: {node: '>=14'}

  '@opentelemetry/api@1.9.0':
    resolution: {integrity: sha512-3giAOQvZiH5F9bMlMiv8+GSPMeqg0dbaeo58/0SlA9sxSqZhnUtxzX9/2FzyhS9sWQf5S0GJE0AKBrFqjpeYcg==}
    engines: {node: '>=8.0.0'}

  '@opentelemetry/auto-instrumentations-node@0.49.1':
    resolution: {integrity: sha512-oF8g0cOEL4u1xkoAgSFAhOwMVVwDyZod6g1hVL1TtmpHTGMeEP2FfM6pPHE1soAFyddxd4B3NahZX3xczEbLdA==}
    engines: {node: '>=14'}
    peerDependencies:
      '@opentelemetry/api': ^1.4.1

  '@opentelemetry/context-async-hooks@1.25.1':
    resolution: {integrity: sha512-UW/ge9zjvAEmRWVapOP0qyCvPulWU6cQxGxDbWEFfGOj1VBBZAuOqTo3X6yWmDTD3Xe15ysCZChHncr2xFMIfQ==}
    engines: {node: '>=14'}
    peerDependencies:
      '@opentelemetry/api': '>=1.0.0 <1.10.0'

  '@opentelemetry/core@1.25.1':
    resolution: {integrity: sha512-GeT/l6rBYWVQ4XArluLVB6WWQ8flHbdb6r2FCHC3smtdOAbrJBIv35tpV/yp9bmYUJf+xmZpu9DRTIeJVhFbEQ==}
    engines: {node: '>=14'}
    peerDependencies:
      '@opentelemetry/api': '>=1.0.0 <1.10.0'

  '@opentelemetry/core@1.26.0':
    resolution: {integrity: sha512-1iKxXXE8415Cdv0yjG3G6hQnB5eVEsJce3QaawX8SjDn0mAS0ZM8fAbZZJD4ajvhC15cePvosSCut404KrIIvQ==}
    engines: {node: '>=14'}
    peerDependencies:
      '@opentelemetry/api': '>=1.0.0 <1.10.0'

  '@opentelemetry/exporter-trace-otlp-grpc@0.52.1':
    resolution: {integrity: sha512-pVkSH20crBwMTqB3nIN4jpQKUEoB0Z94drIHpYyEqs7UBr+I0cpYyOR3bqjA/UasQUMROb3GX8ZX4/9cVRqGBQ==}
    engines: {node: '>=14'}
    peerDependencies:
      '@opentelemetry/api': ^1.0.0

  '@opentelemetry/exporter-trace-otlp-http@0.52.1':
    resolution: {integrity: sha512-05HcNizx0BxcFKKnS5rwOV+2GevLTVIRA0tRgWYyw4yCgR53Ic/xk83toYKts7kbzcI+dswInUg/4s8oyA+tqg==}
    engines: {node: '>=14'}
    peerDependencies:
      '@opentelemetry/api': ^1.0.0

  '@opentelemetry/exporter-trace-otlp-proto@0.52.1':
    resolution: {integrity: sha512-pt6uX0noTQReHXNeEslQv7x311/F1gJzMnp1HD2qgypLRPbXDeMzzeTngRTUaUbP6hqWNtPxuLr4DEoZG+TcEQ==}
    engines: {node: '>=14'}
    peerDependencies:
      '@opentelemetry/api': ^1.0.0

  '@opentelemetry/exporter-zipkin@1.25.1':
    resolution: {integrity: sha512-RmOwSvkimg7ETwJbUOPTMhJm9A9bG1U8s7Zo3ajDh4zM7eYcycQ0dM7FbLD6NXWbI2yj7UY4q8BKinKYBQksyw==}
    engines: {node: '>=14'}
    peerDependencies:
      '@opentelemetry/api': ^1.0.0

  '@opentelemetry/instrumentation-amqplib@0.41.0':
    resolution: {integrity: sha512-00Oi6N20BxJVcqETjgNzCmVKN+I5bJH/61IlHiIWd00snj1FdgiIKlpE4hYVacTB2sjIBB3nTbHskttdZEE2eg==}
    engines: {node: '>=14'}
    peerDependencies:
      '@opentelemetry/api': ^1.3.0

  '@opentelemetry/instrumentation-aws-lambda@0.43.0':
    resolution: {integrity: sha512-pSxcWlsE/pCWQRIw92sV2C+LmKXelYkjkA7C5s39iPUi4pZ2lA1nIiw+1R/y2pDEhUHcaKkNyljQr3cx9ZpVlQ==}
    engines: {node: '>=14'}
    peerDependencies:
      '@opentelemetry/api': ^1.3.0

  '@opentelemetry/instrumentation-aws-sdk@0.43.1':
    resolution: {integrity: sha512-qLT2cCniJ5W+6PFzKbksnoIQuq9pS83nmgaExfUwXVvlwi0ILc50dea0tWBHZMkdIDa/zZdcuFrJ7+fUcSnRow==}
    engines: {node: '>=14'}
    peerDependencies:
      '@opentelemetry/api': ^1.3.0

  '@opentelemetry/instrumentation-bunyan@0.40.0':
    resolution: {integrity: sha512-aZ4cXaGWwj79ZXSYrgFVsrDlE4mmf2wfvP9bViwRc0j75A6eN6GaHYHqufFGMTCqASQn5pIjjP+Bx+PWTGiofw==}
    engines: {node: '>=14'}
    peerDependencies:
      '@opentelemetry/api': ^1.3.0

  '@opentelemetry/instrumentation-cassandra-driver@0.40.0':
    resolution: {integrity: sha512-JxbM39JU7HxE9MTKKwi6y5Z3mokjZB2BjwfqYi4B3Y29YO3I42Z7eopG6qq06yWZc+nQli386UDQe0d9xKmw0A==}
    engines: {node: '>=14'}
    peerDependencies:
      '@opentelemetry/api': ^1.3.0

  '@opentelemetry/instrumentation-connect@0.38.0':
    resolution: {integrity: sha512-2/nRnx3pjYEmdPIaBwtgtSviTKHWnDZN3R+TkRUnhIVrvBKVcq+I5B2rtd6mr6Fe9cHlZ9Ojcuh7pkNh/xdWWg==}
    engines: {node: '>=14'}
    peerDependencies:
      '@opentelemetry/api': ^1.3.0

  '@opentelemetry/instrumentation-cucumber@0.8.0':
    resolution: {integrity: sha512-ieTm4RBIlZt2brPwtX5aEZYtYnkyqhAVXJI9RIohiBVMe5DxiwCwt+2Exep/nDVqGPX8zRBZUl4AEw423OxJig==}
    engines: {node: '>=14'}
    peerDependencies:
      '@opentelemetry/api': ^1.0.0

  '@opentelemetry/instrumentation-dataloader@0.11.0':
    resolution: {integrity: sha512-27urJmwkH4KDaMJtEv1uy2S7Apk4XbN4AgWMdfMJbi7DnOduJmeuA+DpJCwXB72tEWXo89z5T3hUVJIDiSNmNw==}
    engines: {node: '>=14'}
    peerDependencies:
      '@opentelemetry/api': ^1.3.0

  '@opentelemetry/instrumentation-dns@0.38.0':
    resolution: {integrity: sha512-Um07I0TQXDWa+ZbEAKDFUxFH40dLtejtExDOMLNJ1CL8VmOmA71qx93Qi/QG4tGkiI1XWqr7gF/oiMCJ4m8buQ==}
    engines: {node: '>=14'}
    peerDependencies:
      '@opentelemetry/api': ^1.3.0

  '@opentelemetry/instrumentation-express@0.41.1':
    resolution: {integrity: sha512-uRx0V3LPGzjn2bxAnV8eUsDT82vT7NTwI0ezEuPMBOTOsnPpGhWdhcdNdhH80sM4TrWrOfXm9HGEdfWE3TRIww==}
    engines: {node: '>=14'}
    peerDependencies:
      '@opentelemetry/api': ^1.3.0

  '@opentelemetry/instrumentation-fastify@0.38.0':
    resolution: {integrity: sha512-HBVLpTSYpkQZ87/Df3N0gAw7VzYZV3n28THIBrJWfuqw3Or7UqdhnjeuMIPQ04BKk3aZc0cWn2naSQObbh5vXw==}
    engines: {node: '>=14'}
    peerDependencies:
      '@opentelemetry/api': ^1.3.0

  '@opentelemetry/instrumentation-fs@0.14.0':
    resolution: {integrity: sha512-pVc8P5AgliC1DphyyBUgsxXlm2XaPH4BpYvt7rAZDMIqUpRk8gs19SioABtKqqxvFzg5jPtgJfJsdxq0Y+maLw==}
    engines: {node: '>=14'}
    peerDependencies:
      '@opentelemetry/api': ^1.3.0

  '@opentelemetry/instrumentation-generic-pool@0.38.0':
    resolution: {integrity: sha512-0/ULi6pIco1fEnDPmmAul8ZoudFL7St0hjgBbWZlZPBCSyslDll1J7DFeEbjiRSSyUd+0tu73ae0DOKVKNd7VA==}
    engines: {node: '>=14'}
    peerDependencies:
      '@opentelemetry/api': ^1.3.0

  '@opentelemetry/instrumentation-graphql@0.42.0':
    resolution: {integrity: sha512-N8SOwoKL9KQSX7z3gOaw5UaTeVQcfDO1c21csVHnmnmGUoqsXbArK2B8VuwPWcv6/BC/i3io+xTo7QGRZ/z28Q==}
    engines: {node: '>=14'}
    peerDependencies:
      '@opentelemetry/api': ^1.3.0

  '@opentelemetry/instrumentation-grpc@0.52.1':
    resolution: {integrity: sha512-EdSDiDSAO+XRXk/ZN128qQpBo1I51+Uay/LUPcPQhSRGf7fBPIEUBeOLQiItguGsug5MGOYjql2w/1wCQF3fdQ==}
    engines: {node: '>=14'}
    peerDependencies:
      '@opentelemetry/api': ^1.3.0

  '@opentelemetry/instrumentation-hapi@0.40.0':
    resolution: {integrity: sha512-8U/w7Ifumtd2bSN1OLaSwAAFhb9FyqWUki3lMMB0ds+1+HdSxYBe9aspEJEgvxAqOkrQnVniAPTEGf1pGM7SOw==}
    engines: {node: '>=14'}
    peerDependencies:
      '@opentelemetry/api': ^1.3.0

  '@opentelemetry/instrumentation-http@0.52.1':
    resolution: {integrity: sha512-dG/aevWhaP+7OLv4BQQSEKMJv8GyeOp3Wxl31NHqE8xo9/fYMfEljiZphUHIfyg4gnZ9swMyWjfOQs5GUQe54Q==}
    engines: {node: '>=14'}
    peerDependencies:
      '@opentelemetry/api': ^1.3.0

  '@opentelemetry/instrumentation-ioredis@0.42.0':
    resolution: {integrity: sha512-P11H168EKvBB9TUSasNDOGJCSkpT44XgoM6d3gRIWAa9ghLpYhl0uRkS8//MqPzcJVHr3h3RmfXIpiYLjyIZTw==}
    engines: {node: '>=14'}
    peerDependencies:
      '@opentelemetry/api': ^1.3.0

  '@opentelemetry/instrumentation-kafkajs@0.2.0':
    resolution: {integrity: sha512-uKKmhEFd0zR280tJovuiBG7cfnNZT4kvVTvqtHPxQP7nOmRbJstCYHFH13YzjVcKjkmoArmxiSulmZmF7SLIlg==}
    engines: {node: '>=14'}
    peerDependencies:
      '@opentelemetry/api': ^1.3.0

  '@opentelemetry/instrumentation-knex@0.39.0':
    resolution: {integrity: sha512-lRwTqIKQecPWDkH1KEcAUcFhCaNssbKSpxf4sxRTAROCwrCEnYkjOuqJHV+q1/CApjMTaKu0Er4LBv/6bDpoxA==}
    engines: {node: '>=14'}
    peerDependencies:
      '@opentelemetry/api': ^1.3.0

  '@opentelemetry/instrumentation-koa@0.42.0':
    resolution: {integrity: sha512-H1BEmnMhho8o8HuNRq5zEI4+SIHDIglNB7BPKohZyWG4fWNuR7yM4GTlR01Syq21vODAS7z5omblScJD/eZdKw==}
    engines: {node: '>=14'}
    peerDependencies:
      '@opentelemetry/api': ^1.3.0

  '@opentelemetry/instrumentation-lru-memoizer@0.39.0':
    resolution: {integrity: sha512-eU1Wx1RRTR/2wYXFzH9gcpB8EPmhYlNDIUHzUXjyUE0CAXEJhBLkYNlzdaVCoQDw2neDqS+Woshiia6+emWK9A==}
    engines: {node: '>=14'}
    peerDependencies:
      '@opentelemetry/api': ^1.3.0

  '@opentelemetry/instrumentation-memcached@0.38.0':
    resolution: {integrity: sha512-tPmyqQEZNyrvg6G+iItdlguQEcGzfE+bJkpQifmBXmWBnoS5oU3UxqtyYuXGL2zI9qQM5yMBHH4nRXWALzy7WA==}
    engines: {node: '>=14'}
    peerDependencies:
      '@opentelemetry/api': ^1.3.0

  '@opentelemetry/instrumentation-mongodb@0.46.0':
    resolution: {integrity: sha512-VF/MicZ5UOBiXrqBslzwxhN7TVqzu1/LN/QDpkskqM0Zm0aZ4CVRbUygL8d7lrjLn15x5kGIe8VsSphMfPJzlA==}
    engines: {node: '>=14'}
    peerDependencies:
      '@opentelemetry/api': ^1.3.0

  '@opentelemetry/instrumentation-mongoose@0.40.0':
    resolution: {integrity: sha512-niRi5ZUnkgzRhIGMOozTyoZIvJKNJyhijQI4nF4iFSb+FUx2v5fngfR+8XLmdQAO7xmsD8E5vEGdDVYVtKbZew==}
    engines: {node: '>=14'}
    peerDependencies:
      '@opentelemetry/api': ^1.3.0

  '@opentelemetry/instrumentation-mysql2@0.40.0':
    resolution: {integrity: sha512-0xfS1xcqUmY7WE1uWjlmI67Xg3QsSUlNT+AcXHeA4BDUPwZtWqF4ezIwLgpVZfHOnkAEheqGfNSWd1PIu3Wnfg==}
    engines: {node: '>=14'}
    peerDependencies:
      '@opentelemetry/api': ^1.3.0

  '@opentelemetry/instrumentation-mysql@0.40.0':
    resolution: {integrity: sha512-d7ja8yizsOCNMYIJt5PH/fKZXjb/mS48zLROO4BzZTtDfhNCl2UM/9VIomP2qkGIFVouSJrGr/T00EzY7bPtKA==}
    engines: {node: '>=14'}
    peerDependencies:
      '@opentelemetry/api': ^1.3.0

  '@opentelemetry/instrumentation-nestjs-core@0.39.0':
    resolution: {integrity: sha512-mewVhEXdikyvIZoMIUry8eb8l3HUjuQjSjVbmLVTt4NQi35tkpnHQrG9bTRBrl3403LoWZ2njMPJyg4l6HfKvA==}
    engines: {node: '>=14'}
    peerDependencies:
      '@opentelemetry/api': ^1.3.0

  '@opentelemetry/instrumentation-net@0.38.0':
    resolution: {integrity: sha512-stjow1PijcmUquSmRD/fSihm/H61DbjPlJuJhWUe7P22LFPjFhsrSeiB5vGj3vn+QGceNAs+kioUTzMGPbNxtg==}
    engines: {node: '>=14'}
    peerDependencies:
      '@opentelemetry/api': ^1.3.0

  '@opentelemetry/instrumentation-pg@0.43.0':
    resolution: {integrity: sha512-og23KLyoxdnAeFs1UWqzSonuCkePUzCX30keSYigIzJe/6WSYA8rnEI5lobcxPEzg+GcU06J7jzokuEHbjVJNw==}
    engines: {node: '>=14'}
    peerDependencies:
      '@opentelemetry/api': ^1.3.0

  '@opentelemetry/instrumentation-pino@0.41.0':
    resolution: {integrity: sha512-Kpv0fJRk/8iMzMk5Ue5BsUJfHkBJ2wQoIi/qduU1a1Wjx9GLj6J2G17PHjPK5mnZjPNzkFOXFADZMfgDioliQw==}
    engines: {node: '>=14'}
    peerDependencies:
      '@opentelemetry/api': ^1.3.0

  '@opentelemetry/instrumentation-redis-4@0.41.0':
    resolution: {integrity: sha512-H7IfGTqW2reLXqput4yzAe8YpDC0fmVNal95GHMLOrS89W+qWUKIqxolSh63hJyfmwPSFwXASzj7wpSk8Az+Dg==}
    engines: {node: '>=14'}
    peerDependencies:
      '@opentelemetry/api': ^1.3.0

  '@opentelemetry/instrumentation-redis@0.41.0':
    resolution: {integrity: sha512-RJ1pwI3btykp67ts+5qZbaFSAAzacucwBet5/5EsKYtWBpHbWwV/qbGN/kIBzXg5WEZBhXLrR/RUq0EpEUpL3A==}
    engines: {node: '>=14'}
    peerDependencies:
      '@opentelemetry/api': ^1.3.0

  '@opentelemetry/instrumentation-restify@0.40.0':
    resolution: {integrity: sha512-sm/rH/GysY/KOEvZqYBZSLYFeXlBkHCgqPDgWc07tz+bHCN6mPs9P3otGOSTe7o3KAIM8Nc6ncCO59vL+jb2cA==}
    engines: {node: '>=14'}
    peerDependencies:
      '@opentelemetry/api': ^1.3.0

  '@opentelemetry/instrumentation-router@0.39.0':
    resolution: {integrity: sha512-LaXnVmD69WPC4hNeLzKexCCS19hRLrUw3xicneAMkzJSzNJvPyk7G6I7lz7VjQh1cooObPBt9gNyd3hhTCUrag==}
    engines: {node: '>=14'}
    peerDependencies:
      '@opentelemetry/api': ^1.3.0

  '@opentelemetry/instrumentation-socket.io@0.41.0':
    resolution: {integrity: sha512-7fzDe9/FpO6NFizC/wnzXXX7bF9oRchsD//wFqy5g5hVEgXZCQ70IhxjrKdBvgjyIejR9T9zTvfQ6PfVKfkCAw==}
    engines: {node: '>=14'}
    peerDependencies:
      '@opentelemetry/api': ^1.3.0

  '@opentelemetry/instrumentation-tedious@0.12.0':
    resolution: {integrity: sha512-53xx7WQmpBPfxtVxOKRzzZxOjv9JzSdoy1aIvCtPM5/O407aYcdvj8wXxCQEiEfctFEovEHG4QgmdHz9BKidSQ==}
    engines: {node: '>=14'}
    peerDependencies:
      '@opentelemetry/api': ^1.3.0

  '@opentelemetry/instrumentation-undici@0.4.0':
    resolution: {integrity: sha512-UdMQBpz11SqtWlmDnk5SoqF5QDom4VmW8SVDt9Q2xuMWVh8lc0kVROfoo2pl7zU6H6gFR8eudb3eFXIdrFn0ew==}
    engines: {node: '>=14'}
    peerDependencies:
      '@opentelemetry/api': ^1.7.0

  '@opentelemetry/instrumentation-winston@0.39.0':
    resolution: {integrity: sha512-v/1xziLJ9CyB3YDjBSBzbB70Qd0JwWTo36EqWK5m3AR0CzsyMQQmf3ZIZM6sgx7hXMcRQ0pnEYhg6nhrUQPm9A==}
    engines: {node: '>=14'}
    peerDependencies:
      '@opentelemetry/api': ^1.3.0

  '@opentelemetry/instrumentation@0.52.1':
    resolution: {integrity: sha512-uXJbYU/5/MBHjMp1FqrILLRuiJCs3Ofk0MeRDk8g1S1gD47U8X3JnSwcMO1rtRo1x1a7zKaQHaoYu49p/4eSKw==}
    engines: {node: '>=14'}
    peerDependencies:
      '@opentelemetry/api': ^1.3.0

  '@opentelemetry/otlp-exporter-base@0.52.1':
    resolution: {integrity: sha512-z175NXOtX5ihdlshtYBe5RpGeBoTXVCKPPLiQlD6FHvpM4Ch+p2B0yWKYSrBfLH24H9zjJiBdTrtD+hLlfnXEQ==}
    engines: {node: '>=14'}
    peerDependencies:
      '@opentelemetry/api': ^1.0.0

  '@opentelemetry/otlp-grpc-exporter-base@0.52.1':
    resolution: {integrity: sha512-zo/YrSDmKMjG+vPeA9aBBrsQM9Q/f2zo6N04WMB3yNldJRsgpRBeLLwvAt/Ba7dpehDLOEFBd1i2JCoaFtpCoQ==}
    engines: {node: '>=14'}
    peerDependencies:
      '@opentelemetry/api': ^1.0.0

  '@opentelemetry/otlp-transformer@0.52.1':
    resolution: {integrity: sha512-I88uCZSZZtVa0XniRqQWKbjAUm73I8tpEy/uJYPPYw5d7BRdVk0RfTBQw8kSUl01oVWEuqxLDa802222MYyWHg==}
    engines: {node: '>=14'}
    peerDependencies:
      '@opentelemetry/api': '>=1.3.0 <1.10.0'

  '@opentelemetry/propagation-utils@0.30.10':
    resolution: {integrity: sha512-hhTW8pFp9PSyosYzzuUL9rdm7HF97w3OCyElufFHyUnYnKkCBbu8ne2LyF/KSdI/xZ81ubxWZs78hX4S7pLq5g==}
    engines: {node: '>=14'}
    peerDependencies:
      '@opentelemetry/api': ^1.0.0

  '@opentelemetry/propagator-aws-xray@1.3.1':
    resolution: {integrity: sha512-6fDMzFlt5r6VWv7MUd0eOpglXPFqykW8CnOuUxJ1VZyLy6mV1bzBlzpsqEmhx1bjvZYvH93vhGkQZqrm95mlrQ==}
    engines: {node: '>=14'}
    peerDependencies:
      '@opentelemetry/api': ^1.0.0

  '@opentelemetry/propagator-b3@1.25.1':
    resolution: {integrity: sha512-p6HFscpjrv7//kE+7L+3Vn00VEDUJB0n6ZrjkTYHrJ58QZ8B3ajSJhRbCcY6guQ3PDjTbxWklyvIN2ojVbIb1A==}
    engines: {node: '>=14'}
    peerDependencies:
      '@opentelemetry/api': '>=1.0.0 <1.10.0'

  '@opentelemetry/propagator-jaeger@1.25.1':
    resolution: {integrity: sha512-nBprRf0+jlgxks78G/xq72PipVK+4or9Ypntw0gVZYNTCSK8rg5SeaGV19tV920CMqBD/9UIOiFr23Li/Q8tiA==}
    engines: {node: '>=14'}
    peerDependencies:
      '@opentelemetry/api': '>=1.0.0 <1.10.0'

  '@opentelemetry/redis-common@0.36.2':
    resolution: {integrity: sha512-faYX1N0gpLhej/6nyp6bgRjzAKXn5GOEMYY7YhciSfCoITAktLUtQ36d24QEWNA1/WA1y6qQunCe0OhHRkVl9g==}
    engines: {node: '>=14'}

  '@opentelemetry/resource-detector-alibaba-cloud@0.29.0':
    resolution: {integrity: sha512-cYL1DfBwszTQcpzjiezzFkZp1bzevXjaVJ+VClrufHzH17S0RADcaLRQcLq4GqbWCGfvkJKUqBNz6f1SgfePgw==}
    engines: {node: '>=14'}
    peerDependencies:
      '@opentelemetry/api': ^1.0.0

  '@opentelemetry/resource-detector-aws@1.5.2':
    resolution: {integrity: sha512-LNwKy5vJM5fvCDcbXVKwg6Y1pKT4WgZUsddGMnWMEhxJcQVZm2Z9vUkyHdQU7xvJtGwCO2/TkMWHPjU1KQNDJQ==}
    engines: {node: '>=14'}
    peerDependencies:
      '@opentelemetry/api': ^1.0.0

  '@opentelemetry/resource-detector-azure@0.2.9':
    resolution: {integrity: sha512-16Z6kyrmszoa7J1uj1kbSAgZuk11K07yEDj6fa3I9XBf8Debi8y4K8ex94kpxbCfEraWagXji3bCWvaq3k4dRg==}
    engines: {node: '>=14'}
    peerDependencies:
      '@opentelemetry/api': ^1.0.0

  '@opentelemetry/resource-detector-container@0.3.11':
    resolution: {integrity: sha512-22ndMDakxX+nuhAYwqsciexV8/w26JozRUV0FN9kJiqSWtA1b5dCVtlp3J6JivG5t8kDN9UF5efatNnVbqRT9Q==}
    engines: {node: '>=14'}
    peerDependencies:
      '@opentelemetry/api': ^1.0.0

  '@opentelemetry/resource-detector-gcp@0.29.10':
    resolution: {integrity: sha512-rm2HKJ9lsdoVvrbmkr9dkOzg3Uk0FksXNxvNBgrCprM1XhMoJwThI5i0h/5sJypISUAJlEeJS6gn6nROj/NpkQ==}
    engines: {node: '>=14'}
    peerDependencies:
      '@opentelemetry/api': ^1.0.0

  '@opentelemetry/resources@1.25.1':
    resolution: {integrity: sha512-pkZT+iFYIZsVn6+GzM0kSX+u3MSLCY9md+lIJOoKl/P+gJFfxJte/60Usdp8Ce4rOs8GduUpSPNe1ddGyDT1sQ==}
    engines: {node: '>=14'}
    peerDependencies:
      '@opentelemetry/api': '>=1.0.0 <1.10.0'

  '@opentelemetry/resources@1.26.0':
    resolution: {integrity: sha512-CPNYchBE7MBecCSVy0HKpUISEeJOniWqcHaAHpmasZ3j9o6V3AyBzhRc90jdmemq0HOxDr6ylhUbDhBqqPpeNw==}
    engines: {node: '>=14'}
    peerDependencies:
      '@opentelemetry/api': '>=1.0.0 <1.10.0'

  '@opentelemetry/sdk-logs@0.52.1':
    resolution: {integrity: sha512-MBYh+WcPPsN8YpRHRmK1Hsca9pVlyyKd4BxOC4SsgHACnl/bPp4Cri9hWhVm5+2tiQ9Zf4qSc1Jshw9tOLGWQA==}
    engines: {node: '>=14'}
    peerDependencies:
      '@opentelemetry/api': '>=1.4.0 <1.10.0'

  '@opentelemetry/sdk-metrics@1.25.1':
    resolution: {integrity: sha512-9Mb7q5ioFL4E4dDrc4wC/A3NTHDat44v4I3p2pLPSxRvqUbDIQyMVr9uK+EU69+HWhlET1VaSrRzwdckWqY15Q==}
    engines: {node: '>=14'}
    peerDependencies:
      '@opentelemetry/api': '>=1.3.0 <1.10.0'

  '@opentelemetry/sdk-node@0.52.1':
    resolution: {integrity: sha512-uEG+gtEr6eKd8CVWeKMhH2olcCHM9dEK68pe0qE0be32BcCRsvYURhHaD1Srngh1SQcnQzZ4TP324euxqtBOJA==}
    engines: {node: '>=14'}
    peerDependencies:
      '@opentelemetry/api': '>=1.3.0 <1.10.0'

  '@opentelemetry/sdk-trace-base@1.25.1':
    resolution: {integrity: sha512-C8k4hnEbc5FamuZQ92nTOp8X/diCY56XUTnMiv9UTuJitCzaNNHAVsdm5+HLCdI8SLQsLWIrG38tddMxLVoftw==}
    engines: {node: '>=14'}
    peerDependencies:
      '@opentelemetry/api': '>=1.0.0 <1.10.0'

  '@opentelemetry/sdk-trace-base@1.26.0':
    resolution: {integrity: sha512-olWQldtvbK4v22ymrKLbIcBi9L2SpMO84sCPY54IVsJhP9fRsxJT194C/AVaAuJzLE30EdhhM1VmvVYR7az+cw==}
    engines: {node: '>=14'}
    peerDependencies:
      '@opentelemetry/api': '>=1.0.0 <1.10.0'

  '@opentelemetry/sdk-trace-node@1.25.1':
    resolution: {integrity: sha512-nMcjFIKxnFqoez4gUmihdBrbpsEnAX/Xj16sGvZm+guceYE0NE00vLhpDVK6f3q8Q4VFI5xG8JjlXKMB/SkTTQ==}
    engines: {node: '>=14'}
    peerDependencies:
      '@opentelemetry/api': '>=1.0.0 <1.10.0'

  '@opentelemetry/semantic-conventions@1.25.1':
    resolution: {integrity: sha512-ZDjMJJQRlyk8A1KZFCc+bCbsyrn1wTwdNt56F7twdfUfnHUZUq77/WfONCj8p72NZOyP7pNTdUWSTYC3GTbuuQ==}
    engines: {node: '>=14'}

  '@opentelemetry/semantic-conventions@1.26.0':
    resolution: {integrity: sha512-U9PJlOswJPSgQVPI+XEuNLElyFWkb0hAiMg+DExD9V0St03X2lPHGMdxMY/LrVmoukuIpXJ12oyrOtEZ4uXFkw==}
    engines: {node: '>=14'}

  '@opentelemetry/semantic-conventions@1.27.0':
    resolution: {integrity: sha512-sAay1RrB+ONOem0OZanAR1ZI/k7yDpnOQSQmTMuGImUQb2y8EbSaCJ94FQluM74xoU03vlb2d2U90hZluL6nQg==}
    engines: {node: '>=14'}

  '@opentelemetry/sql-common@0.40.1':
    resolution: {integrity: sha512-nSDlnHSqzC3pXn/wZEZVLuAuJ1MYMXPBwtv2qAbCa3847SaHItdE7SzUq/Jtb0KZmh1zfAbNi3AAMjztTT4Ugg==}
    engines: {node: '>=14'}
    peerDependencies:
      '@opentelemetry/api': ^1.1.0

  '@pinecone-database/pinecone@2.2.0':
    resolution: {integrity: sha512-qfVs9n5YyTmerIV1GE1u89xF1W3oFSF53STW68Oqyxey0dGq4775cCw8G5pnwoy872uqfh+tMRDME9bcWfinUw==}
    engines: {node: '>=14.0.0'}

  '@pkgjs/parseargs@0.11.0':
    resolution: {integrity: sha512-+1VkjdD0QBLPodGrJUeqarH8VAIvQODIbwh9XpP5Syisf7YoQgsJKPNFoqqLQlu+VQ/tVSshMR6loPMn8U+dPg==}
    engines: {node: '>=14'}

  '@protobufjs/aspromise@1.1.2':
    resolution: {integrity: sha512-j+gKExEuLmKwvz3OgROXtrJ2UG2x8Ch2YZUxahh+s1F2HZ+wAceUNLkvy6zKCPVRkU++ZWQrdxsUeQXmcg4uoQ==}

  '@protobufjs/base64@1.1.2':
    resolution: {integrity: sha512-AZkcAA5vnN/v4PDqKyMR5lx7hZttPDgClv83E//FMNhR2TMcLUhfRUBHCmSl0oi9zMgDDqRUJkSxO3wm85+XLg==}

  '@protobufjs/codegen@2.0.4':
    resolution: {integrity: sha512-YyFaikqM5sH0ziFZCN3xDC7zeGaB/d0IUb9CATugHWbd1FRFwWwt4ld4OYMPWu5a3Xe01mGAULCdqhMlPl29Jg==}

  '@protobufjs/eventemitter@1.1.0':
    resolution: {integrity: sha512-j9ednRT81vYJ9OfVuXG6ERSTdEL1xVsNgqpkxMsbIabzSo3goCjDIveeGv5d03om39ML71RdmrGNjG5SReBP/Q==}

  '@protobufjs/fetch@1.1.0':
    resolution: {integrity: sha512-lljVXpqXebpsijW71PZaCYeIcE5on1w5DlQy5WH6GLbFryLUrBD4932W/E2BSpfRJWseIL4v/KPgBFxDOIdKpQ==}

  '@protobufjs/float@1.0.2':
    resolution: {integrity: sha512-Ddb+kVXlXst9d+R9PfTIxh1EdNkgoRe5tOX6t01f1lYWOvJnSPDBlG241QLzcyPdoNTsblLUdujGSE4RzrTZGQ==}

  '@protobufjs/inquire@1.1.0':
    resolution: {integrity: sha512-kdSefcPdruJiFMVSbn801t4vFK7KB/5gd2fYvrxhuJYg8ILrmn9SKSX2tZdV6V+ksulWqS7aXjBcRXl3wHoD9Q==}

  '@protobufjs/path@1.1.2':
    resolution: {integrity: sha512-6JOcJ5Tm08dOHAbdR3GrvP+yUUfkjG5ePsHYczMFLq3ZmMkAD98cDgcT2iA1lJ9NVwFd4tH/iSSoe44YWkltEA==}

  '@protobufjs/pool@1.1.0':
    resolution: {integrity: sha512-0kELaGSIDBKvcgS4zkjz1PeddatrjYcmMWOlAuAPwAeccUrPHdUqo/J6LiymHHEiJT5NrF1UVwxY14f+fy4WQw==}

  '@protobufjs/utf8@1.1.0':
    resolution: {integrity: sha512-Vvn3zZrhQZkkBE8LSuW3em98c0FwgO4nxzv6OdSxPKJIEKY2bGbHn+mhGIPerzI4twdxaP8/0+06HBpwf345Lw==}

  '@rollup/rollup-android-arm-eabi@4.25.0':
    resolution: {integrity: sha512-CC/ZqFZwlAIbU1wUPisHyV/XRc5RydFrNLtgl3dGYskdwPZdt4HERtKm50a/+DtTlKeCq9IXFEWR+P6blwjqBA==}
    cpu: [arm]
    os: [android]

  '@rollup/rollup-android-arm64@4.25.0':
    resolution: {integrity: sha512-/Y76tmLGUJqVBXXCfVS8Q8FJqYGhgH4wl4qTA24E9v/IJM0XvJCGQVSW1QZ4J+VURO9h8YCa28sTFacZXwK7Rg==}
    cpu: [arm64]
    os: [android]

  '@rollup/rollup-darwin-arm64@4.25.0':
    resolution: {integrity: sha512-YVT6L3UrKTlC0FpCZd0MGA7NVdp7YNaEqkENbWQ7AOVOqd/7VzyHpgIpc1mIaxRAo1ZsJRH45fq8j4N63I/vvg==}
    cpu: [arm64]
    os: [darwin]

  '@rollup/rollup-darwin-x64@4.25.0':
    resolution: {integrity: sha512-ZRL+gexs3+ZmmWmGKEU43Bdn67kWnMeWXLFhcVv5Un8FQcx38yulHBA7XR2+KQdYIOtD0yZDWBCudmfj6lQJoA==}
    cpu: [x64]
    os: [darwin]

  '@rollup/rollup-freebsd-arm64@4.25.0':
    resolution: {integrity: sha512-xpEIXhiP27EAylEpreCozozsxWQ2TJbOLSivGfXhU4G1TBVEYtUPi2pOZBnvGXHyOdLAUUhPnJzH3ah5cqF01g==}
    cpu: [arm64]
    os: [freebsd]

  '@rollup/rollup-freebsd-x64@4.25.0':
    resolution: {integrity: sha512-sC5FsmZGlJv5dOcURrsnIK7ngc3Kirnx3as2XU9uER+zjfyqIjdcMVgzy4cOawhsssqzoAX19qmxgJ8a14Qrqw==}
    cpu: [x64]
    os: [freebsd]

  '@rollup/rollup-linux-arm-gnueabihf@4.25.0':
    resolution: {integrity: sha512-uD/dbLSs1BEPzg564TpRAQ/YvTnCds2XxyOndAO8nJhaQcqQGFgv/DAVko/ZHap3boCvxnzYMa3mTkV/B/3SWA==}
    cpu: [arm]
    os: [linux]

  '@rollup/rollup-linux-arm-musleabihf@4.25.0':
    resolution: {integrity: sha512-ZVt/XkrDlQWegDWrwyC3l0OfAF7yeJUF4fq5RMS07YM72BlSfn2fQQ6lPyBNjt+YbczMguPiJoCfaQC2dnflpQ==}
    cpu: [arm]
    os: [linux]

  '@rollup/rollup-linux-arm64-gnu@4.25.0':
    resolution: {integrity: sha512-qboZ+T0gHAW2kkSDPHxu7quaFaaBlynODXpBVnPxUgvWYaE84xgCKAPEYE+fSMd3Zv5PyFZR+L0tCdYCMAtG0A==}
    cpu: [arm64]
    os: [linux]

  '@rollup/rollup-linux-arm64-musl@4.25.0':
    resolution: {integrity: sha512-ndWTSEmAaKr88dBuogGH2NZaxe7u2rDoArsejNslugHZ+r44NfWiwjzizVS1nUOHo+n1Z6qV3X60rqE/HlISgw==}
    cpu: [arm64]
    os: [linux]

  '@rollup/rollup-linux-powerpc64le-gnu@4.25.0':
    resolution: {integrity: sha512-BVSQvVa2v5hKwJSy6X7W1fjDex6yZnNKy3Kx1JGimccHft6HV0THTwNtC2zawtNXKUu+S5CjXslilYdKBAadzA==}
    cpu: [ppc64]
    os: [linux]

  '@rollup/rollup-linux-riscv64-gnu@4.25.0':
    resolution: {integrity: sha512-G4hTREQrIdeV0PE2JruzI+vXdRnaK1pg64hemHq2v5fhv8C7WjVaeXc9P5i4Q5UC06d/L+zA0mszYIKl+wY8oA==}
    cpu: [riscv64]
    os: [linux]

  '@rollup/rollup-linux-s390x-gnu@4.25.0':
    resolution: {integrity: sha512-9T/w0kQ+upxdkFL9zPVB6zy9vWW1deA3g8IauJxojN4bnz5FwSsUAD034KpXIVX5j5p/rn6XqumBMxfRkcHapQ==}
    cpu: [s390x]
    os: [linux]

  '@rollup/rollup-linux-x64-gnu@4.25.0':
    resolution: {integrity: sha512-ThcnU0EcMDn+J4B9LD++OgBYxZusuA7iemIIiz5yzEcFg04VZFzdFjuwPdlURmYPZw+fgVrFzj4CA64jSTG4Ig==}
    cpu: [x64]
    os: [linux]

  '@rollup/rollup-linux-x64-musl@4.25.0':
    resolution: {integrity: sha512-zx71aY2oQxGxAT1JShfhNG79PnjYhMC6voAjzpu/xmMjDnKNf6Nl/xv7YaB/9SIa9jDYf8RBPWEnjcdlhlv1rQ==}
    cpu: [x64]
    os: [linux]

  '@rollup/rollup-win32-arm64-msvc@4.25.0':
    resolution: {integrity: sha512-JT8tcjNocMs4CylWY/CxVLnv8e1lE7ff1fi6kbGocWwxDq9pj30IJ28Peb+Y8yiPNSF28oad42ApJB8oUkwGww==}
    cpu: [arm64]
    os: [win32]

  '@rollup/rollup-win32-ia32-msvc@4.25.0':
    resolution: {integrity: sha512-dRLjLsO3dNOfSN6tjyVlG+Msm4IiZnGkuZ7G5NmpzwF9oOc582FZG05+UdfTbz5Jd4buK/wMb6UeHFhG18+OEg==}
    cpu: [ia32]
    os: [win32]

  '@rollup/rollup-win32-x64-msvc@4.25.0':
    resolution: {integrity: sha512-/RqrIFtLB926frMhZD0a5oDa4eFIbyNEwLLloMTEjmqfwZWXywwVVOVmwTsuyhC9HKkVEZcOOi+KV4U9wmOdlg==}
    cpu: [x64]
    os: [win32]

  '@shikijs/core@1.23.1':
    resolution: {integrity: sha512-NuOVgwcHgVC6jBVH5V7iblziw6iQbWWHrj5IlZI3Fqu2yx9awH7OIQkXIcsHsUmY19ckwSgUMgrqExEyP5A0TA==}

  '@shikijs/engine-javascript@1.23.1':
    resolution: {integrity: sha512-i/LdEwT5k3FVu07SiApRFwRcSJs5QM9+tod5vYCPig1Ywi8GR30zcujbxGQFJHwYD7A5BUqagi8o5KS+LEVgBg==}

  '@shikijs/engine-oniguruma@1.23.1':
    resolution: {integrity: sha512-KQ+lgeJJ5m2ISbUZudLR1qHeH3MnSs2mjFg7bnencgs5jDVPeJ2NVDJ3N5ZHbcTsOIh0qIueyAJnwg7lg7kwXQ==}

  '@shikijs/types@1.23.1':
    resolution: {integrity: sha512-98A5hGyEhzzAgQh2dAeHKrWW4HfCMeoFER2z16p5eJ+vmPeF6lZ/elEne6/UCU551F/WqkopqRsr1l2Yu6+A0g==}

  '@shikijs/vscode-textmate@9.3.0':
    resolution: {integrity: sha512-jn7/7ky30idSkd/O5yDBfAnVt+JJpepofP/POZ1iMOxK59cOfqIgg/Dj0eFsjOTMw+4ycJN0uhZH/Eb0bs/EUA==}

  '@sinclair/typebox@0.27.8':
    resolution: {integrity: sha512-+Fj43pSMwJs4KRrH/938Uf+uAELIgVBmQzg/q1YG10djyfA3TnrU8N8XzqCh/okZdszqBQTZf96idMfE5lnwTA==}

  '@sinclair/typebox@0.29.6':
    resolution: {integrity: sha512-aX5IFYWlMa7tQ8xZr3b2gtVReCvg7f3LEhjir/JAjX2bJCMVJA5tIPv30wTD4KDfcwMd7DDYY3hFDeGmOgtrZQ==}

  '@sinonjs/commons@3.0.1':
    resolution: {integrity: sha512-K3mCHKQ9sVh8o1C9cxkwxaOmXoAMlDxC1mYyHrjqOWEcBjYr76t96zL2zlj5dUGZ3HSw240X1qgH3Mjf1yJWpQ==}

  '@sinonjs/fake-timers@10.3.0':
    resolution: {integrity: sha512-V4BG07kuYSUkTCSBHG8G8TNhM+F19jXFWnQtzj+we8DrkpSBCee9Z3Ms8yiGer/dlmhe35/Xdgyo3/0rQKg7YA==}

  '@tootallnate/once@2.0.0':
    resolution: {integrity: sha512-XCuKFP5PS55gnMVu3dty8KPatLqUoy/ZYzDzAGCQ8JNFCkLXzmI7vNHCR+XpbZaMWQK/vQubr7PkYq8g470J/A==}
    engines: {node: '>= 10'}

  '@types/aws-lambda@8.10.122':
    resolution: {integrity: sha512-vBkIh9AY22kVOCEKo5CJlyCgmSWvasC+SWUxL/x/vOwRobMpI/HG1xp/Ae3AqmSiZeLUbOhW0FCD3ZjqqUxmXw==}

  '@types/babel__core@7.20.5':
    resolution: {integrity: sha512-qoQprZvz5wQFJwMDqeseRXWv3rqMvhgpbXFfVyWhbx9X47POIA6i/+dXefEmZKoAgOaTdaIgNSMqMIU61yRyzA==}

  '@types/babel__generator@7.6.8':
    resolution: {integrity: sha512-ASsj+tpEDsEiFr1arWrlN6V3mdfjRMZt6LtK/Vp/kreFLnr5QH5+DhvD5nINYZXzwJvXeGq+05iUXcAzVrqWtw==}

  '@types/babel__template@7.4.4':
    resolution: {integrity: sha512-h/NUaSyG5EyxBIp8YRxo4RMe2/qQgvyowRwVMzhYhBCONbW8PUsg4lkFMrhgZhUe5z3L3MiLDuvyJ/CaPa2A8A==}

  '@types/babel__traverse@7.20.6':
    resolution: {integrity: sha512-r1bzfrm0tomOI8g1SzvCaQHo6Lcv6zu0EA+W2kHrt8dyrHQxGzBBL4kdkzIS+jBMV+EYcMAEAqXqYaLJq5rOZg==}

  '@types/body-parser@1.19.5':
    resolution: {integrity: sha512-fB3Zu92ucau0iQ0JMCFQE7b/dv8Ot07NI3KaZIkIUNXq82k4eBAqUaneXfleGY9JWskeS9y+u0nXMyspcuQrCg==}

  '@types/bunyan@1.8.9':
    resolution: {integrity: sha512-ZqS9JGpBxVOvsawzmVt30sP++gSQMTejCkIAQ3VdadOcRE8izTyW66hufvwLeH+YEGP6Js2AW7Gz+RMyvrEbmw==}

  '@types/caseless@0.12.5':
    resolution: {integrity: sha512-hWtVTC2q7hc7xZ/RLbxapMvDMgUnDvKvMOpKal4DrMyfGBUfB1oKaZlIRr6mJL+If3bAP6sV/QneGzF6tJjZDg==}

  '@types/connect@3.4.36':
    resolution: {integrity: sha512-P63Zd/JUGq+PdrM1lv0Wv5SBYeA2+CORvbrXbngriYY0jzLUWfQMQQxOhjONEz/wlHOAxOdY7CY65rgQdTjq2w==}

  '@types/connect@3.4.38':
    resolution: {integrity: sha512-K6uROf1LD88uDQqJCktA4yzL1YYAK6NgfsI0v/mTgyPKWsX1CnJ0XPSDhViejru1GcRkLWb8RlzFYJRqGUbaug==}

  '@types/cors@2.8.17':
    resolution: {integrity: sha512-8CGDvrBj1zgo2qE+oS3pOCyYNqCPryMWY2bGfwA0dcfopWGgxs+78df0Rs3rc9THP4JkOhLsAa+15VdpAqkcUA==}

  '@types/data-urls@3.0.4':
    resolution: {integrity: sha512-XRY2WVaOFSTKpNMaplqY1unPgAGk/DosOJ+eFrB6LJcFFbRH3nVbwJuGqLmDwdTWWx+V7U614/kmrj1JmCDl2A==}

  '@types/estree@1.0.6':
    resolution: {integrity: sha512-AYnb1nQyY49te+VRAVgmzfcgjYS91mY5P0TKUDCLEM+gNnA+3T6rWITXRLYCpahpqSQbN5cE+gHpnPyXjHWxcw==}

  '@types/express-serve-static-core@4.17.43':
    resolution: {integrity: sha512-oaYtiBirUOPQGSWNGPWnzyAFJ0BP3cwvN4oWZQY+zUBwpVIGsKUkpBpSztp74drYcjavs7SKFZ4DX1V2QeN8rg==}

  '@types/express@4.17.21':
    resolution: {integrity: sha512-ejlPM315qwLpaQlQDTjPdsUFSc6ZsP4AN6AlWnogPjQ7CVi7PYF3YVz+CY3jE2pwYf7E/7HlDAN0rV2GxTG0HQ==}

  '@types/express@4.17.3':
    resolution: {integrity: sha512-I8cGRJj3pyOLs/HndoP+25vOqhqWkAZsWMEmq1qXy/b/M3ppufecUwaK2/TVDVxcV61/iSdhykUjQQ2DLSrTdg==}

  '@types/graceful-fs@4.1.9':
    resolution: {integrity: sha512-olP3sd1qOEe5dXTSaFvQG+02VdRXcdytWLAZsAq1PecU8uqQAhkrnbli7DagjtXKW/Bl7YJbUsa8MPcuc8LHEQ==}

  '@types/hast@3.0.4':
    resolution: {integrity: sha512-WPs+bbQw5aCj+x6laNGWLH3wviHtoCv/P3+otBhbOhJgG8qtpdAMlTCxLtsTWA7LH1Oh/bFCHsBn0TPS5m30EQ==}

  '@types/http-errors@2.0.4':
    resolution: {integrity: sha512-D0CFMMtydbJAegzOyHjtiKPLlvnm3iTZyZRSZoLq2mRhDdmLfIWOCYPfQJ4cu2erKghU++QvjcUjp/5h7hESpA==}

  '@types/istanbul-lib-coverage@2.0.6':
    resolution: {integrity: sha512-2QF/t/auWm0lsy8XtKVPG19v3sSOQlJe/YHZgfjb/KBBHOGSV+J2q/S671rcq9uTBrLAXmZpqJiaQbMT+zNU1w==}

  '@types/istanbul-lib-report@3.0.3':
    resolution: {integrity: sha512-NQn7AHQnk/RSLOxrBbGyJM/aVQ+pjj5HCgasFxc0K/KhoATfQ/47AyUl15I2yBUpihjmas+a+VJBOqecrFH+uA==}

  '@types/istanbul-reports@3.0.4':
    resolution: {integrity: sha512-pk2B1NWalF9toCRu6gjBzR69syFjP4Od8WRAX+0mmf9lAjCRicLOWc+ZrxZHx/0XRjotgkF9t6iaMJ+aXcOdZQ==}

  '@types/jest@29.5.13':
    resolution: {integrity: sha512-wd+MVEZCHt23V0/L642O5APvspWply/rGY5BcW4SUETo2UzPU3Z26qr8jC2qxpimI2jjx9h7+2cj2FwIr01bXg==}

  '@types/jsonwebtoken@9.0.6':
    resolution: {integrity: sha512-/5hndP5dCjloafCXns6SZyESp3Ldq7YjH3zwzwczYnjxIT0Fqzk5ROSYVGfFyczIue7IUEj8hkvLbPoLQ18vQw==}

  '@types/long@4.0.2':
    resolution: {integrity: sha512-MqTGEo5bj5t157U6fA/BiDynNkn0YknVdh48CMPkTSpFTVmvao5UQmm7uEF6xBEo7qIMAlY/JSleYaE6VOdpaA==}

  '@types/mdast@4.0.4':
    resolution: {integrity: sha512-kGaNbPh1k7AFzgpud/gMdvIm5xuECykRR+JnWKQno9TAXVa6WIVCGTPvYGekIDL4uwCZQSYbUxNBSb1aUo79oA==}

  '@types/memcached@2.2.10':
    resolution: {integrity: sha512-AM9smvZN55Gzs2wRrqeMHVP7KE8KWgCJO/XL5yCly2xF6EKa4YlbpK+cLSAH4NG/Ah64HrlegmGqW8kYws7Vxg==}

  '@types/mime@1.3.5':
    resolution: {integrity: sha512-/pyBZWSLD2n0dcHE3hq8s8ZvcETHtEuF+3E7XVt0Ig2nvsVQXdghHVcEkIWjy9A0wKfTn97a/PSDYohKIlnP/w==}

  '@types/mime@3.0.4':
    resolution: {integrity: sha512-iJt33IQnVRkqeqC7PzBHPTC6fDlRNRW8vjrgqtScAhrmMwe8c4Eo7+fUGTa+XdWrpEgpyKWMYmi2dIwMAYRzPw==}

  '@types/mysql@2.15.22':
    resolution: {integrity: sha512-wK1pzsJVVAjYCSZWQoWHziQZbNggXFDUEIGf54g4ZM/ERuP86uGdWeKZWMYlqTPMZfHJJvLPyogXGvCOg87yLQ==}

  '@types/node-fetch@2.6.11':
    resolution: {integrity: sha512-24xFj9R5+rfQJLRyM56qh+wnVSYhyXC2tkoBndtY0U+vubqNsYXGjufB2nn8Q6gt0LrARwL6UBtMCSVCwl4B1g==}

  '@types/node@18.19.53':
    resolution: {integrity: sha512-GLxgUgHhDKO1Edw9Q0lvMbiO/IQXJwJlMaqxSGBXMpPy8uhkCs2iiPFaB2Q/gmobnFkckD3rqTBMVjXdwq+nKg==}

  '@types/node@20.11.30':
    resolution: {integrity: sha512-dHM6ZxwlmuZaRmUPfv1p+KrdD1Dci04FbdEm/9wEMouFqxYoFl5aMkt0VMAUtYRQDyYvD41WJLukhq/ha3YuTw==}

  '@types/node@20.16.9':
    resolution: {integrity: sha512-rkvIVJxsOfBejxK7I0FO5sa2WxFmJCzoDwcd88+fq/CUfynNywTo/1/T6hyFz22CyztsnLS9nVlHOnTI36RH5w==}

  '@types/node@22.9.0':
    resolution: {integrity: sha512-vuyHg81vvWA1Z1ELfvLko2c8f34gyA0zaic0+Rllc5lbCnbSyuvb2Oxpm6TAUAC/2xZN3QGqxBNggD1nNR2AfQ==}

  '@types/pdf-parse@1.1.4':
    resolution: {integrity: sha512-+gbBHbNCVGGYw1S9lAIIvrHW47UYOhMIFUsJcMkMrzy1Jf0vulBN3XQIjPgnoOXveMuHnF3b57fXROnY/Or7eg==}

  '@types/pg-pool@2.0.4':
    resolution: {integrity: sha512-qZAvkv1K3QbmHHFYSNRYPkRjOWRLBYrL4B9c+wG0GSVGBw0NtJwPcgx/DSddeDJvRGMHCEQ4VMEVfuJ/0gZ3XQ==}

  '@types/pg@8.6.1':
    resolution: {integrity: sha512-1Kc4oAGzAl7uqUStZCDvaLFqZrW9qWSjXOmBfdgyBP5La7Us6Mg4GBvRlSoaZMhQF/zSj1C8CtKMBkoiT8eL8w==}

  '@types/qs@6.9.14':
    resolution: {integrity: sha512-5khscbd3SwWMhFqylJBLQ0zIu7c1K6Vz0uBIt915BI3zV0q1nfjRQD3RqSBcPaO6PHEF4ov/t9y89fSiyThlPA==}

  '@types/range-parser@1.2.7':
    resolution: {integrity: sha512-hKormJbkJqzQGhziax5PItDUTMAM9uE2XXQmM37dyd4hVM+5aVl7oVxMVUiVQn2oCQFN/LKCZdvSM0pFRqbSmQ==}

  '@types/request@2.48.12':
    resolution: {integrity: sha512-G3sY+NpsA9jnwm0ixhAFQSJ3Q9JkpLZpJbI3GMv0mIAT0y3mRabYeINzal5WOChIiaTEGQYlHOKgkaM9EisWHw==}

  '@types/retry@0.12.0':
    resolution: {integrity: sha512-wWKOClTTiizcZhXnPY4wikVAwmdYHp8q6DmC+EJUzAMsycb7HB32Kh9RN4+0gExjmPmZSAQjgURXIGATPegAvA==}

  '@types/send@0.17.4':
    resolution: {integrity: sha512-x2EM6TJOybec7c52BX0ZspPodMsQUd5L6PRwOunVyVUhXiBSKf3AezDL8Dgvgt5o0UfKNfuA0eMLr2wLT4AiBA==}

  '@types/serve-static@1.15.5':
    resolution: {integrity: sha512-PDRk21MnK70hja/YF8AHfC7yIsiQHn1rcXx7ijCFBX/k+XQJhQT/gw3xekXKJvx+5SXaMMS8oqQy09Mzvz2TuQ==}

  '@types/shimmer@1.0.5':
    resolution: {integrity: sha512-9Hp0ObzwwO57DpLFF0InUjUm/II8GmKAvzbefxQTihCb7KI6yc9yzf0nLc4mVdby5N4DRCgQM2wCup9KTieeww==}

  '@types/stack-utils@2.0.3':
    resolution: {integrity: sha512-9aEbYZ3TbYMznPdcdr3SmIrLXwC/AKZXQeCf9Pgao5CKb8CyHuEX5jzWPTkvregvhRJHcpRO6BFoGW9ycaOkYw==}

  '@types/tedious@4.0.14':
    resolution: {integrity: sha512-KHPsfX/FoVbUGbyYvk1q9MMQHLPeRZhRJZdO45Q4YjvFkv4hMNghCWTvy7rdKessBsmtz4euWCWAB6/tVpI1Iw==}

  '@types/tough-cookie@4.0.5':
    resolution: {integrity: sha512-/Ad8+nIOV7Rl++6f1BdKxFSMgmoqEoYbHRpPcx3JEfv8VRsQe9Z4mCXeJBzxs7mbHY/XOZZuXlRNfhpVPbs6ZA==}

  '@types/triple-beam@1.3.5':
    resolution: {integrity: sha512-6WaYesThRMCl19iryMYP7/x2OVgCtbIVflDGFpWnb9irXI3UjYE4AzmYuiUKY1AJstGijoY+MgUszMgRxIYTYw==}

  '@types/unist@3.0.3':
    resolution: {integrity: sha512-ko/gIFJRv177XgZsZcBwnqJN5x/Gien8qNOn0D5bQU/zAzVf9Zt3BlcUiLqhV9y4ARk0GbT3tnUiPNgnTXzc/Q==}

  '@types/uuid@9.0.8':
    resolution: {integrity: sha512-jg+97EGIcY9AGHJJRaaPVgetKDsrTgbRjQ5Msgjh/DQKEFl0DtyRr/VCOyD1T2R1MNeWPK/u7JoGhlDZnKBAfA==}

  '@types/webidl-conversions@7.0.3':
    resolution: {integrity: sha512-CiJJvcRtIgzadHCYXw7dqEnMNRjhGZlYK05Mj9OyktqV8uVT8fD2BFOB7S1uwBE3Kj2Z+4UyPmFw/Ixgw/LAlA==}

  '@types/whatwg-mimetype@3.0.2':
    resolution: {integrity: sha512-c2AKvDT8ToxLIOUlN51gTiHXflsfIFisS4pO7pDPoKouJCESkhZnEy623gwP9laCy5lnLDAw1vAzu2vM2YLOrA==}

  '@types/whatwg-url@11.0.5':
    resolution: {integrity: sha512-coYR071JRaHa+xoEvvYqvnIHaVqaYrLPbsufM9BF63HkwI5Lgmy2QR8Q5K/lYDYo5AK82wOvSOS0UsLTpTG7uQ==}

  '@types/yargs-parser@21.0.3':
    resolution: {integrity: sha512-I4q9QU9MQv4oEOz4tAHJtNz1cwuLxn2F3xcc2iV5WdqLPpUnj30aUuxt1mAxYTG+oe8CZMV/+6rU4S4gRDzqtQ==}

  '@types/yargs@17.0.33':
    resolution: {integrity: sha512-WpxBCKWPLr4xSsHgz511rFJAM+wS28w2zEO1QDNY5zM/S8ok70NNfztH0xwhqKyaK0OHCbN98LDAZuy1ctxDkA==}

  '@ungap/structured-clone@1.2.0':
    resolution: {integrity: sha512-zuVdFrMJiuCDQUMCzQaD6KL28MjnqqN8XnAqiEq9PNm/hCPTSGfrXCOfwj1ow4LFb/tNymJPwsNbVePc1xFqrQ==}

  abbrev@1.1.1:
    resolution: {integrity: sha512-nne9/IiQ/hzIhY6pdDnbBtz7DjPTKrY00P/zvPSm5pOFkl6xuGrGnXn/VtTNNfNtAfZ9/1RtehkszU9qcTii0Q==}

  abort-controller@3.0.0:
    resolution: {integrity: sha512-h8lQ8tacZYnR3vNQTgibj+tODHI5/+l06Au2Pcriv/Gmet0eaj4TwWH41sO9wnHDiQsEj19q0drzdWdeAHtweg==}
    engines: {node: '>=6.5'}

  accepts@1.3.8:
    resolution: {integrity: sha512-PYAthTa2m2VKxuvSD3DPC/Gy+U+sOA1LAuT8mkmRuvw+NACSaeXEQ+NHcVF7rONl6qcaxV3Uuemwawk+7+SJLw==}
    engines: {node: '>= 0.6'}

  acorn-import-attributes@1.9.5:
    resolution: {integrity: sha512-n02Vykv5uA3eHGM/Z2dQrcD56kL8TyDb2p1+0P83PClMnC/nc+anbQRhIOWnSq4Ke/KvDPrY3C9hDtC/A3eHnQ==}
    peerDependencies:
      acorn: ^8

  acorn@8.11.3:
    resolution: {integrity: sha512-Y9rRfJG5jcKOE0CLisYbojUjIrIEE7AGMzA/Sm4BslANhbS+cDMpgBdcPT91oJ7OuJ9hYJBx59RjbhxVnrF8Xg==}
    engines: {node: '>=0.4.0'}
    hasBin: true

  agent-base@6.0.2:
    resolution: {integrity: sha512-RZNwNclF7+MS/8bDg70amg32dyeZGZxiDuQmZxKLAlQjr3jGyLx+4Kkk58UO7D2QdgFIQCovuSuZESne6RG6XQ==}
    engines: {node: '>= 6.0.0'}

  agent-base@7.1.0:
    resolution: {integrity: sha512-o/zjMZRhJxny7OyEF+Op8X+efiELC7k7yOjMzgfzVqOzXqkBkWI79YoTdOtsuWd5BWhAGAuOY/Xa6xpiaWXiNg==}
    engines: {node: '>= 14'}

  agentkeepalive@4.5.0:
    resolution: {integrity: sha512-5GG/5IbQQpC9FpkRGsSvZI5QYeSCzlJHdpBQntCsuTOxhKD8lqKhrleg2Yi7yvMIf82Ycmmqln9U8V9qwEiJew==}
    engines: {node: '>= 8.0.0'}

  ajv-formats@3.0.1:
    resolution: {integrity: sha512-8iUql50EUR+uUcdRQ3HDqa6EVyo3docL8g5WJ3FNcWmu62IbkGUue/pEyLBW8VGKKucTPgqeks4fIU1DA4yowQ==}
    peerDependencies:
      ajv: ^8.0.0
    peerDependenciesMeta:
      ajv:
        optional: true

  ajv@8.12.0:
    resolution: {integrity: sha512-sRu1kpcO9yLtYxBKvqfTeh9KzZEwO3STyX1HT+4CaDzC6HpTGYhIhPIzj9XuKU7KYDwnaeh5hcOwjy1QuJzBPA==}

  ansi-escapes@4.3.2:
    resolution: {integrity: sha512-gKXj5ALrKWQLsYG9jlTRmR/xKluxHV+Z9QEwNIgCfM1/uwPMCuzVVnh5mwTd+OuBZcwSIMbqssNWRm1lE51QaQ==}
    engines: {node: '>=8'}

  ansi-regex@5.0.1:
    resolution: {integrity: sha512-quJQXlTSUGL2LH9SUXo8VwsY4soanhgo6LNSm84E1LBcE8s3O0wpdiRzyR9z/ZZJMlMWv37qOOb9pdJlMUEKFQ==}
    engines: {node: '>=8'}

  ansi-regex@6.0.1:
    resolution: {integrity: sha512-n5M855fKb2SsfMIiFFoVrABHJC8QtHwVx+mHWP3QcEqBHYienj5dHSgjbxtC0WEZXYt4wcD6zrQElDPhFuZgfA==}
    engines: {node: '>=12'}

  ansi-styles@3.2.1:
    resolution: {integrity: sha512-VT0ZI6kZRdTh8YyJw3SMbYm/u+NqfsAxEpWO0Pf9sq8/e94WxxOpPKx9FR1FlyCtOVDNOQ+8ntlqFxiRc+r5qA==}
    engines: {node: '>=4'}

  ansi-styles@4.3.0:
    resolution: {integrity: sha512-zbB9rCJAT1rbjiVDb2hqKFHNYLxgtk8NURxZ3IZwD3F6NtxbXZQCnnSi1Lkx+IDohdPlFp222wVALIheZJQSEg==}
    engines: {node: '>=8'}

  ansi-styles@5.2.0:
    resolution: {integrity: sha512-Cxwpt2SfTzTtXcfOlzGEee8O+c+MmUgGrNiBcXnuWxuFJHe6a5Hz7qwhwe5OgaSYI0IJvkLqWX1ASG+cJOkEiA==}
    engines: {node: '>=10'}

  ansi-styles@6.2.1:
    resolution: {integrity: sha512-bN798gFfQX+viw3R7yrGWRqnrN2oRkEkUjjl4JNn4E8GxxbjtG3FbrEIIY3l8/hrwUwIeCZvi4QuOTP4MErVug==}
    engines: {node: '>=12'}

  any-promise@1.3.0:
    resolution: {integrity: sha512-7UvmKalWRt1wgjL1RrGxoSJW/0QZFIegpeGvZG9kjp8vrRu55XTHbwnqq2GpXm9uLbcuhxm3IqX9OB4MZR1b2A==}

  anymatch@3.1.3:
    resolution: {integrity: sha512-KMReFUr0B4t+D+OBkjR3KYqvocp2XaSzO55UcB6mgQMd3KbcE+mWTyvVV7D/zsdEbNnV6acZUutkiHQXvTr1Rw==}
    engines: {node: '>= 8'}

  aproba@2.0.0:
    resolution: {integrity: sha512-lYe4Gx7QT+MKGbDsA+Z+he/Wtef0BiwDOlK/XkBrdfsh9J/jPPXbX0tE9x9cl27Tmu5gg3QUbUrQYa/y+KOHPQ==}

  are-we-there-yet@2.0.0:
    resolution: {integrity: sha512-Ci/qENmwHnsYo9xKIcUJN5LeDKdJ6R1Z1j9V/J5wyq8nh/mYPEpIKJbBZXtZjG04HiK7zV/p6Vs9952MrMeUIw==}
    engines: {node: '>=10'}
    deprecated: This package is no longer supported.

  argparse@1.0.10:
    resolution: {integrity: sha512-o5Roy6tNG4SL/FOkCAN6RzjiakZS25RLYFrcMttJqbdd8BWrnA+fGz57iN5Pb06pvBGvl5gQ0B48dJlslXvoTg==}

  argparse@2.0.1:
    resolution: {integrity: sha512-8+9WqebbFzpX9OR+Wa6O29asIogeRMzcGtAINdpMHHyAg10f05aSFVBbcEqGf/PXw1EjAZ+q2/bEBg3DvurK3Q==}

  array-buffer-byte-length@1.0.1:
    resolution: {integrity: sha512-ahC5W1xgou+KTXix4sAO8Ki12Q+jf4i0+tmk3sC+zgcynshkHxzpXdImBehiUYKKKDwvfFiJl1tZt6ewscS1Mg==}
    engines: {node: '>= 0.4'}

  array-flatten@1.1.1:
    resolution: {integrity: sha512-PCVAQswWemu6UdxsDFFX/+gVeYqKAod3D3UVm91jHwynguOwAvYPhx8nNlM++NqRcK6CxxpUafjmhIdKiHibqg==}

  arraybuffer.prototype.slice@1.0.3:
    resolution: {integrity: sha512-bMxMKAjg13EBSVscxTaYA4mRc5t1UAXa2kXiGTNfZ079HIWXEkKmkgFrh/nJqamaLSrXO5H4WFFkPEaLJWbs3A==}
    engines: {node: '>= 0.4'}

  arrify@2.0.1:
    resolution: {integrity: sha512-3duEwti880xqi4eAMN8AyR4a0ByT90zoYdLlevfrvU43vb0YZwZVfxOgxWrLXXXpyugL0hNZc9G6BiB5B3nUug==}
    engines: {node: '>=8'}

  async-mutex@0.5.0:
    resolution: {integrity: sha512-1A94B18jkJ3DYq284ohPxoXbfTA5HsQ7/Mf4DEhcyLx3Bz27Rh59iScbB6EPiP+B+joue6YCxcMXSbFC1tZKwA==}

  async-retry@1.3.3:
    resolution: {integrity: sha512-wfr/jstw9xNi/0teMHrRW7dsz3Lt5ARhYNZ2ewpadnhaIp5mbALhOAP+EAdsC7t4Z6wqsDVv9+W6gm1Dk9mEyw==}

  async@3.2.5:
    resolution: {integrity: sha512-baNZyqaaLhyLVKm/DlvdW051MSgO6b8eVfIezl9E5PqWxFgzLm/wQntEW4zOytVburDEr0JlALEpdOFwvErLsg==}

  asynckit@0.4.0:
    resolution: {integrity: sha512-Oei9OH4tRh0YqU3GxhX79dM/mwVgvbZJaSNaRk+bshkj0S5cfHcgYakreBjrHwatXKbz+IoIdYLxrKim2MjW0Q==}

  available-typed-arrays@1.0.7:
    resolution: {integrity: sha512-wvUjBtSGN7+7SjNpq/9M2Tg350UZD3q62IFZLbRAR1bSMlCo1ZaeW+BJ+D090e4hIIZLBcTDWe4Mh4jvUDajzQ==}
    engines: {node: '>= 0.4'}

  babel-jest@29.7.0:
    resolution: {integrity: sha512-BrvGY3xZSwEcCzKvKsCi2GgHqDqsYkOP4/by5xCgIwGXQxIEh+8ew3gmrE1y7XRR6LHZIj6yLYnUi/mm2KXKBg==}
    engines: {node: ^14.15.0 || ^16.10.0 || >=18.0.0}
    peerDependencies:
      '@babel/core': ^7.8.0

  babel-plugin-istanbul@6.1.1:
    resolution: {integrity: sha512-Y1IQok9821cC9onCx5otgFfRm7Lm+I+wwxOx738M/WLPZ9Q42m4IG5W0FNX8WLL2gYMZo3JkuXIH2DOpWM+qwA==}
    engines: {node: '>=8'}

  babel-plugin-jest-hoist@29.6.3:
    resolution: {integrity: sha512-ESAc/RJvGTFEzRwOTT4+lNDk/GNHMkKbNzsvT0qKRfDyyYTskxB5rnU2njIDYVxXCBHHEI1c0YwHob3WaYujOg==}
    engines: {node: ^14.15.0 || ^16.10.0 || >=18.0.0}

  babel-preset-current-node-syntax@1.1.0:
    resolution: {integrity: sha512-ldYss8SbBlWva1bs28q78Ju5Zq1F+8BrqBZZ0VFhLBvhh6lCpC2o3gDJi/5DRLs9FgYZCnmPYIVFU4lRXCkyUw==}
    peerDependencies:
      '@babel/core': ^7.0.0

  babel-preset-jest@29.6.3:
    resolution: {integrity: sha512-0B3bhxR6snWXJZtR/RliHTDPRgn1sNHOR0yVtq/IiQFyuOVjFS+wuio/R4gSNkyYmKmJB4wGZv2NZanmKmTnNA==}
    engines: {node: ^14.15.0 || ^16.10.0 || >=18.0.0}
    peerDependencies:
      '@babel/core': ^7.0.0

  balanced-match@1.0.2:
    resolution: {integrity: sha512-3oSeUO0TMV67hN1AmbXsK4yaqU7tjiHlbxRDZOpH0KW9+CeX4bRAaX0Anxt0tx2MrpRpWwQaPwIlISEJhYU5Pw==}

  base-64@0.1.0:
    resolution: {integrity: sha512-Y5gU45svrR5tI2Vt/X9GPd3L0HNIKzGu202EjxrXMpuc2V2CiKgemAbUUsqYmZJvPtCXoUKjNZwBJzsNScUbXA==}

  base64-js@1.5.1:
    resolution: {integrity: sha512-AKpaYlHn8t4SVbOHCy+b5+KKgvR4vrsD8vbvrbiQJps7fKDTkjkDry6ji0rUJjC0kzbNePLwzxq8iypo41qeWA==}

  big.js@6.2.1:
    resolution: {integrity: sha512-bCtHMwL9LeDIozFn+oNhhFoq+yQ3BNdnsLSASUxLciOb1vgvpHsIO1dsENiGMgbb4SkP5TrzWzRiLddn8ahVOQ==}

  bignumber.js@9.1.2:
    resolution: {integrity: sha512-2/mKyZH9K85bzOEfhXDBFZTGd1CTs+5IHpeFQo9luiBG7hghdC851Pj2WAhb6E3R6b9tZj/XKhbg4fum+Kepug==}

  binary-extensions@2.3.0:
    resolution: {integrity: sha512-Ceh+7ox5qe7LJuLHoY0feh3pHuUDHAcRUeyL2VYghZwfpkNIy/+8Ocg0a3UuSoYzavmylwuLWQOf3hl0jjMMIw==}
    engines: {node: '>=8'}

  binary-search@1.3.6:
    resolution: {integrity: sha512-nbE1WxOTTrUWIfsfZ4aHGYu5DOuNkbxGokjV6Z2kxfJK3uaAb8zNK1muzOeipoLHZjInT4Br88BHpzevc681xA==}

  body-parser@1.20.3:
    resolution: {integrity: sha512-7rAxByjUMqQ3/bHJy7D6OGXvx/MMc4IqBn/X0fcM1QUcAItpZrBEYhWGem+tzXH90c+G01ypMcYJBO9Y30203g==}
    engines: {node: '>= 0.8', npm: 1.2.8000 || >= 1.4.16}

  brace-expansion@1.1.11:
    resolution: {integrity: sha512-iCuPHDFgrHX7H2vEI/5xpz07zSHB00TpugqhmYtVmMO6518mCuRMoOYFldEBl0g187ufozdaHgWKcYFb61qGiA==}

  brace-expansion@2.0.1:
    resolution: {integrity: sha512-XnAIvQ8eM+kC6aULx6wuQiwVsnzsi9d3WxzV3FpWTGA19F621kwdbsAcFKXgKUHZWsy+mY6iL1sHTxWEFCytDA==}

  braces@3.0.2:
    resolution: {integrity: sha512-b8um+L1RzM3WDSzvhm6gIz1yfTbBt6YTlcEKAvsmqCZZFw46z626lVj9j1yEPW33H5H+lBQpZMP1k8l+78Ha0A==}
    engines: {node: '>=8'}

  browserslist@4.24.0:
    resolution: {integrity: sha512-Rmb62sR1Zpjql25eSanFGEhAxcFwfA1K0GuQcLoaJBAcENegrQut3hYdhXFF1obQfiDyqIW/cLM5HSJ/9k884A==}
    engines: {node: ^6 || ^7 || ^8 || ^9 || ^10 || ^11 || ^12 || >=13.7}
    hasBin: true

  bs-logger@0.2.6:
    resolution: {integrity: sha512-pd8DCoxmbgc7hyPKOvxtqNcjYoOsABPQdcCUjGp3d42VR2CX1ORhk2A87oqqu5R1kk+76nsxZupkmyd+MVtCog==}
    engines: {node: '>= 6'}

  bser@2.1.1:
    resolution: {integrity: sha512-gQxTNE/GAfIIrmHLUE3oJyp5FO6HRBfhjnw4/wMmA63ZGDJnWBmgY/lyQBpnDUkGmAhbSe39tx2d/iTOAfglwQ==}

  buffer-equal-constant-time@1.0.1:
    resolution: {integrity: sha512-zRpUiDwd/xk6ADqPMATG8vc9VPrkck7T07OIx0gnjmJAnHnTVXNQG3vfvWNuiZIkwu9KrKdA1iJKfsfTVxE6NA==}

  buffer-from@1.1.2:
    resolution: {integrity: sha512-E+XQCRwSbaaiChtv6k6Dwgc+bx+Bs6vuKJHHl5kox/BaKbhiXzqQOwK4cO22yElGp2OCmjwVhT3HmxgyPGnJfQ==}

  bundle-require@5.0.0:
    resolution: {integrity: sha512-GuziW3fSSmopcx4KRymQEJVbZUfqlCqcq7dvs6TYwKRZiegK/2buMxQTPs6MGlNv50wms1699qYO54R8XfRX4w==}
    engines: {node: ^12.20.0 || ^14.13.1 || >=16.0.0}
    peerDependencies:
      esbuild: '>=0.18'

  bytes@3.1.2:
    resolution: {integrity: sha512-/Nf7TyzTx6S3yRJObOAV7956r8cr2+Oj8AC5dt8wSP3BQAoeX58NoHyCU8P8zGkNXStjTSi6fzO6F0pBdcYbEg==}
    engines: {node: '>= 0.8'}

  cac@6.7.14:
    resolution: {integrity: sha512-b6Ilus+c3RrdDk+JhLKUAQfzzgLEPy6wcXqS7f/xe1EETvsDP6GORG7SFuOs6cID5YkqchW/LXZbX5bc8j7ZcQ==}
    engines: {node: '>=8'}

  call-bind@1.0.7:
    resolution: {integrity: sha512-GHTSNSYICQ7scH7sZ+M2rFopRoLh8t2bLSW6BbgrtLsahOIB5iyAVJf9GjWK3cYTDaMj4XdBpM1cA6pIS0Kv2w==}
    engines: {node: '>= 0.4'}

  callsites@3.1.0:
    resolution: {integrity: sha512-P8BjAsXvZS+VIDUI11hHCQEv74YT67YUi5JJFNWIqL235sBmjX4+qx9Muvls5ivyNENctx46xQLQ3aTuE7ssaQ==}
    engines: {node: '>=6'}

  camelcase@5.3.1:
    resolution: {integrity: sha512-L28STB170nwWS63UjtlEOE3dldQApaJXZkOI1uMFfzf3rRuPegHaHesyee+YxQ+W6SvRDQV6UrdOdRiR153wJg==}
    engines: {node: '>=6'}

  camelcase@6.3.0:
    resolution: {integrity: sha512-Gmy6FhYlCY7uOElZUSbxo2UCDH8owEk996gkbrpsgGtrJLM3J7jGxl9Ic7Qwwj4ivOE5AWZWRMecDdF7hqGjFA==}
    engines: {node: '>=10'}

  caniuse-lite@1.0.30001667:
    resolution: {integrity: sha512-7LTwJjcRkzKFmtqGsibMeuXmvFDfZq/nzIjnmgCGzKKRVzjD72selLDK1oPF/Oxzmt4fNcPvTDvGqSDG4tCALw==}

  canvas@2.11.2:
    resolution: {integrity: sha512-ItanGBMrmRV7Py2Z+Xhs7cT+FNt5K0vPL4p9EZ/UX/Mu7hFbkxSjKF2KVtPwX7UYWp7dRKnrTvReflgrItJbdw==}
    engines: {node: '>=6'}

  ccount@2.0.1:
    resolution: {integrity: sha512-eyrF0jiFpY+3drT6383f1qhkbGsLSifNAjA61IUjZjmLCWjItY6LB9ft9YhoDgwfmclB2zhu51Lc7+95b8NRAg==}

  chalk@2.4.2:
    resolution: {integrity: sha512-Mti+f9lpJNcwF4tWV8/OrTTtF1gZi+f8FqlyAdouralcFWFQWF2+NgCHShjkCb+IFBLq9buZwE1xckQU4peSuQ==}
    engines: {node: '>=4'}

  chalk@4.1.2:
    resolution: {integrity: sha512-oKnbhFyRIXpUuez8iBMmyEa4nbj4IOQyuhc/wy9kY7/WVPcwIO9VA668Pu8RkO7+0G76SLROeyw9CpQ061i4mA==}
    engines: {node: '>=10'}

  char-regex@1.0.2:
    resolution: {integrity: sha512-kWWXztvZ5SBQV+eRgKFeh8q5sLuZY2+8WUIzlxWVTg+oGwY14qylx1KbKzHd8P6ZYkAg0xyIDU9JMHhyJMZ1jw==}
    engines: {node: '>=10'}

  character-entities-html4@2.1.0:
    resolution: {integrity: sha512-1v7fgQRj6hnSwFpq1Eu0ynr/CDEw0rXo2B61qXrLNdHZmPKgb7fqS1a2JwF0rISo9q77jDI8VMEHoApn8qDoZA==}

  character-entities-legacy@3.0.0:
    resolution: {integrity: sha512-RpPp0asT/6ufRm//AJVwpViZbGM/MkjQFxJccQRHmISF/22NBtsHqAWmL+/pmkPWoIUJdWyeVleTl1wydHATVQ==}

  charenc@0.0.2:
    resolution: {integrity: sha512-yrLQ/yVUFXkzg7EDQsPieE/53+0RlaWTs+wBrvW36cyilJ2SaDWfl4Yj7MtLTXleV9uEKefbAGUPv2/iWSooRA==}

  chokidar@4.0.1:
    resolution: {integrity: sha512-n8enUVCED/KVRQlab1hr3MVpcVMvxtZjmEa956u+4YijlmQED223XMSYj2tLuKvr4jcCTzNNMpQDUer72MMmzA==}
    engines: {node: '>= 14.16.0'}

  chownr@2.0.0:
    resolution: {integrity: sha512-bIomtDF5KGpdogkLd9VspvFzk9KfpyyGlS8YFVZl7TGPBHL5snIOnxeshwVgPteQ9b4Eydl+pVbIyE1DcvCWgQ==}
    engines: {node: '>=10'}

  chromadb@1.8.1:
    resolution: {integrity: sha512-NpbYydbg4Uqt/9BXKgkZXn0fqpsh2Z1yjhkhKH+rcHMoq0pwI18BFSU2QU7Fk/ZypwGefW2AvqyE/3ZJIgy4QA==}
    engines: {node: '>=14.17.0'}
    peerDependencies:
      '@google/generative-ai': ^0.1.1
      cohere-ai: ^5.0.0 || ^6.0.0 || ^7.0.0
      openai: ^3.0.0 || ^4.0.0
    peerDependenciesMeta:
      '@google/generative-ai':
        optional: true
      cohere-ai:
        optional: true
      openai:
        optional: true

  chromadb@1.9.2:
    resolution: {integrity: sha512-JNeLKlrsPxld7oPJCNeF73yHyyYeyP950enWRkTa6WsJ6UohH2NQ1vXZu6lWO9WuA9EMypITyZFZ8KtcTV3y2Q==}
    engines: {node: '>=14.17.0'}
    peerDependencies:
      '@google/generative-ai': ^0.1.1
      cohere-ai: ^5.0.0 || ^6.0.0 || ^7.0.0
      openai: ^3.0.0 || ^4.0.0
    peerDependenciesMeta:
      '@google/generative-ai':
        optional: true
      cohere-ai:
        optional: true
      openai:
        optional: true

  ci-info@3.9.0:
    resolution: {integrity: sha512-NIxF55hv4nSqQswkAeiOi1r83xy8JldOFDTWiug55KBu9Jnblncd2U6ViHmYgHf01TPZS77NJBhBMKdWj9HQMQ==}
    engines: {node: '>=8'}

  cjs-module-lexer@1.2.3:
    resolution: {integrity: sha512-0TNiGstbQmCFwt4akjjBg5pLRTSyj/PkWQ1ZoO2zntmg9yLqSRxwEa4iCfQLGjqhiqBfOJa7W/E8wfGrTDmlZQ==}

  cliui@8.0.1:
    resolution: {integrity: sha512-BSeNnyus75C4//NQ9gQt1/csTXyo/8Sb+afLAkzAptFuMsod9HFokGNudZpi/oQV73hnVK+sR+5PVRMd+Dr7YQ==}
    engines: {node: '>=12'}

  co@4.6.0:
    resolution: {integrity: sha512-QVb0dM5HvG+uaxitm8wONl7jltx8dqhfU33DcqtOZcLSVIKSDDLDi7+0LbAKiyI8hD9u42m2YxXSkMGWThaecQ==}
    engines: {iojs: '>= 1.0.0', node: '>= 0.12.0'}

  collect-v8-coverage@1.0.2:
    resolution: {integrity: sha512-lHl4d5/ONEbLlJvaJNtsF/Lz+WvB07u2ycqTYbdrq7UypDXailES4valYb2eWiJFxZlVmpGekfqoxQhzyFdT4Q==}

  color-convert@1.9.3:
    resolution: {integrity: sha512-QfAUtd+vFdAtFQcC8CCyYt1fYWxSqAiK2cSD6zDB8N3cpsEBAvRxp9zOGg6G/SHHJYAT88/az/IuDGALsNVbGg==}

  color-convert@2.0.1:
    resolution: {integrity: sha512-RRECPsj7iu/xb5oKYcsFHSppFNnsj/52OVTRKb4zP5onXwVF3zVmmToNcOfGC+CRDpfK/U584fMg38ZHCaElKQ==}
    engines: {node: '>=7.0.0'}

  color-name@1.1.3:
    resolution: {integrity: sha512-72fSenhMw2HZMTVHeCA9KCmpEIbzWiQsjN+BHcBbS9vr1mtt+vJjPdksIBNUmKAW8TFUDPJK5SUU3QhE9NEXDw==}

  color-name@1.1.4:
    resolution: {integrity: sha512-dOy+3AuW3a2wNbZHIuMZpTcgjGuLU/uBL/ubcZF9OXbDo8ff4O8yVp5Bf0efS8uEoYo5q4Fx7dY9OgQGXgAsQA==}

  color-string@1.9.1:
    resolution: {integrity: sha512-shrVawQFojnZv6xM40anx4CkoDP+fZsw/ZerEMsW/pyzsRbElpsL/DBVW7q3ExxwusdNXI3lXpuhEZkzs8p5Eg==}

  color-support@1.1.3:
    resolution: {integrity: sha512-qiBjkpbMLO/HL68y+lh4q0/O1MZFj2RX6X/KmMa3+gJD3z+WwI1ZzDHysvqHGS3mP6mznPckpXmw1nI9cJjyRg==}
    hasBin: true

  color@3.2.1:
    resolution: {integrity: sha512-aBl7dZI9ENN6fUGC7mWpMTPNHmWUSNan9tuWN6ahh5ZLNk9baLJOnSMlrQkHcrfFgz2/RigjUVAjdx36VcemKA==}

  colorette@2.0.20:
    resolution: {integrity: sha512-IfEDxwoWIjkeXL1eXcDiow4UbKjhLdq6/EuSVR9GMN7KVH3r9gQ83e73hsz1Nd1T3ijd5xv1wcWRYO+D6kCI2w==}

  colorspace@1.1.4:
    resolution: {integrity: sha512-BgvKJiuVu1igBUF2kEjRCZXol6wiiGbY5ipL/oVPwm0BL9sIpMIzM8IK7vwuxIIzOXMV3Ey5w+vxhm0rR/TN8w==}

  combined-stream@1.0.8:
    resolution: {integrity: sha512-FQN4MRfuJeHf7cBbBMJFXhKSDq+2kAArBlmRBvcvFE5BB1HZKXtSFASDhdlz9zOYwxh8lDdnvmMOe/+5cdoEdg==}
    engines: {node: '>= 0.8'}

  comma-separated-tokens@2.0.3:
    resolution: {integrity: sha512-Fu4hJdvzeylCfQPp9SGWidpzrMs7tTrlu6Vb8XGaRGck8QSNZJJp538Wrb60Lax4fPwR64ViY468OIUTbRlGZg==}

  commander@10.0.1:
    resolution: {integrity: sha512-y4Mg2tXshplEbSGzx7amzPwKKOCGuoSRP/CjEdwwk0FOGlUbq6lKuoyDZTNZkmxHdJtp54hdfY/JUrdL7Xfdug==}
    engines: {node: '>=14'}

  commander@4.1.1:
    resolution: {integrity: sha512-NOKm8xhkzAjzFx8B2v5OAHT+u5pRQc2UCa2Vq9jYL/31o2wi9mxBA7LIFs3sV5VSC49z6pEhfbMULvShKj26WA==}
    engines: {node: '>= 6'}

  commander@7.2.0:
    resolution: {integrity: sha512-QrWXB+ZQSVPmIWIhtEO9H+gwHaMGYiF5ChvoJ+K9ZGHG/sVsa6yiesAD1GC/x46sET00Xlwo1u49RVVVzvcSkw==}
    engines: {node: '>= 10'}

  compute-cosine-similarity@1.1.0:
    resolution: {integrity: sha512-FXhNx0ILLjGi9Z9+lglLzM12+0uoTnYkHm7GiadXDAr0HGVLm25OivUS1B/LPkbzzvlcXz/1EvWg9ZYyJSdhTw==}

  compute-dot@1.1.0:
    resolution: {integrity: sha512-L5Ocet4DdMrXboss13K59OK23GXjiSia7+7Ukc7q4Bl+RVpIXK2W9IHMbWDZkh+JUEvJAwOKRaJDiFUa1LTnJg==}

  compute-l2norm@1.1.0:
    resolution: {integrity: sha512-6EHh1Elj90eU28SXi+h2PLnTQvZmkkHWySpoFz+WOlVNLz3DQoC4ISUHSV9n5jMxPHtKGJ01F4uu2PsXBB8sSg==}

  concat-map@0.0.1:
    resolution: {integrity: sha512-/Srv4dswyQNBfohGpz9o6Yb3Gz3SrUDqBH5rTuhGR7ahtlbYKnVxw2bCFMRljaA7EXHaXZ8wsHdodFvbkhKmqg==}

  consola@3.2.3:
    resolution: {integrity: sha512-I5qxpzLv+sJhTVEoLYNcTW+bThDCPsit0vLNKShZx6rLtpilNpmmeTPaeqJb9ZE9dV3DGaeby6Vuhrw38WjeyQ==}
    engines: {node: ^14.18.0 || >=16.10.0}

  console-control-strings@1.1.0:
    resolution: {integrity: sha512-ty/fTekppD2fIwRvnZAVdeOiGd1c7YXEixbgJTNzqcxJWKQnjJ/V1bNEEE6hygpM3WjwHFUVK6HTjWSzV4a8sQ==}

  content-disposition@0.5.4:
    resolution: {integrity: sha512-FveZTNuGw04cxlAiWbzi6zTAL/lhehaWbTtgluJh4/E95DqMwTmha3KZN1aAWA8cFIhHzMZUvLevkw5Rqk+tSQ==}
    engines: {node: '>= 0.6'}

  content-type@1.0.5:
    resolution: {integrity: sha512-nTjqfcBFEipKdXCv4YDQWCfmcLZKm81ldF0pAopTvyrFGVbcR6P/VAAd5G7N+0tTr8QqiU0tFadD6FK4NtJwOA==}
    engines: {node: '>= 0.6'}

  convert-source-map@2.0.0:
    resolution: {integrity: sha512-Kvp459HrV2FEJ1CAsi1Ku+MY3kasH19TFykTz2xWmMeq6bk2NU3XXvfJ+Q61m0xktWwt+1HSYf3JZsTms3aRJg==}

  cookie-signature@1.0.6:
    resolution: {integrity: sha512-QADzlaHc8icV8I7vbaJXJwod9HWYp8uCqf1xa4OfNu1T7JVxQIrUgOWtHdNDtPiywmFbiS12VjotIXLrKM3orQ==}

  cookie@0.6.0:
    resolution: {integrity: sha512-U71cyTamuh1CRNCfpGY6to28lxvNwPG4Guz/EVjgf3Jmzv0vlDp1atT9eS5dDjMYHucpHbWns6Lwf3BKz6svdw==}
    engines: {node: '>= 0.6'}

  cors@2.8.5:
    resolution: {integrity: sha512-KIHbLJqu73RGr/hnbrO9uBeixNGuvSQjul/jdFvS/KFSIH1hWVd1ng7zOHx+YrEfInLG7q4n6GHQ9cDtxv/P6g==}
    engines: {node: '>= 0.10'}

  create-jest@29.7.0:
    resolution: {integrity: sha512-Adz2bdH0Vq3F53KEMJOoftQFutWCukm6J24wbPWRO4k1kMY7gS7ds/uoJkNuV8wDCtWWnuwGcJwpWcih+zEW1Q==}
    engines: {node: ^14.15.0 || ^16.10.0 || >=18.0.0}
    hasBin: true

  cross-env@7.0.3:
    resolution: {integrity: sha512-+/HKd6EgcQCJGh2PSjZuUitQBQynKor4wrFbRg4DtAgS1aWO+gU52xpH7M9ScGgXSYmAVS9bIJ8EzuaGw0oNAw==}
    engines: {node: '>=10.14', npm: '>=6', yarn: '>=1'}
    hasBin: true

  cross-fetch@3.1.8:
    resolution: {integrity: sha512-cvA+JwZoU0Xq+h6WkMvAUqPEYy92Obet6UdKLfW60qn99ftItKjB5T+BkyWOFWe2pUyfQ+IJHmpOTznqk1M6Kg==}

  cross-spawn@7.0.6:
    resolution: {integrity: sha512-uV2QOWP2nWzsy2aMp8aRibhi9dlzF5Hgh5SHaB9OiTGEyDTiJJyx0uy51QXdyWbtAHNua4XJzUKca3OzKUd3vA==}
    engines: {node: '>= 8'}

  crypt@0.0.2:
    resolution: {integrity: sha512-mCxBlsHFYh9C+HVpiEacem8FEBnMXgU9gy4zmNC+SXAZNB/1idgp/aulFJ4FgCi7GPEVbfyng092GqL2k2rmow==}

  data-uri-to-buffer@4.0.1:
    resolution: {integrity: sha512-0R9ikRb668HB7QDxT1vkpuUBtqc53YyAwMwGeUFKRojY/NWKvdZ+9UYtRfGmhqNbRkTSVpMbmyhXipFFv2cb/A==}
    engines: {node: '>= 12'}

  data-urls@5.0.0:
    resolution: {integrity: sha512-ZYP5VBHshaDAiVZxjbRVcFJpc+4xGgT0bK3vzy1HLN8jTO975HEbuYzZJcHoQEY5K1a0z8YayJkyVETa08eNTg==}
    engines: {node: '>=18'}

  data-view-buffer@1.0.1:
    resolution: {integrity: sha512-0lht7OugA5x3iJLOWFhWK/5ehONdprk0ISXqVFn/NFrDu+cuc8iADFrGQz5BnRK7LLU3JmkbXSxaqX+/mXYtUA==}
    engines: {node: '>= 0.4'}

  data-view-byte-length@1.0.1:
    resolution: {integrity: sha512-4J7wRJD3ABAzr8wP+OcIcqq2dlUKp4DVflx++hs5h5ZKydWMI6/D/fAot+yh6g2tHh8fLFTvNOaVN357NvSrOQ==}
    engines: {node: '>= 0.4'}

  data-view-byte-offset@1.0.0:
    resolution: {integrity: sha512-t/Ygsytq+R995EJ5PZlD4Cu56sWa8InXySaViRzw9apusqsOO2bQP+SbYzAhR0pFKoB+43lYy8rWban9JSuXnA==}
    engines: {node: '>= 0.4'}

  debug@2.6.9:
    resolution: {integrity: sha512-bC7ElrdJaJnPbAP+1EotYvqZsb3ecl5wi6Bfi6BJTUcNowp6cvspg0jXznRTKDjm/E7AdgFBVeAPVMNcKGsHMA==}
    peerDependencies:
      supports-color: '*'
    peerDependenciesMeta:
      supports-color:
        optional: true

  debug@3.2.7:
    resolution: {integrity: sha512-CFjzYYAi4ThfiQvizrFQevTTXHtnCqWfe7x1AhgEscTz6ZbLbfoLRLPugTQyBth6f8ZERVUSyWHFD/7Wu4t1XQ==}
    peerDependencies:
      supports-color: '*'
    peerDependenciesMeta:
      supports-color:
        optional: true

  debug@4.3.7:
    resolution: {integrity: sha512-Er2nc/H7RrMXZBFCEim6TCmMk02Z8vLC2Rbi1KEBggpo0fS6l0S1nnapwmIi3yW/+GOJap1Krg4w0Hg80oCqgQ==}
    engines: {node: '>=6.0'}
    peerDependencies:
      supports-color: '*'
    peerDependenciesMeta:
      supports-color:
        optional: true

  decamelize@1.2.0:
    resolution: {integrity: sha512-z2S+W9X73hAUUki+N+9Za2lBlun89zigOyGrsax+KUQ6wKW4ZoWpEYBkGhQjwAjjDCkWxhY0VKEhk8wzY7F5cA==}
    engines: {node: '>=0.10.0'}

  decompress-response@4.2.1:
    resolution: {integrity: sha512-jOSne2qbyE+/r8G1VU+G/82LBs2Fs4LAsTiLSHOCOMZQl2OKZ6i8i4IyHemTe+/yIXOtTcRQMzPcgyhoFlqPkw==}
    engines: {node: '>=8'}

  dedent@1.5.3:
    resolution: {integrity: sha512-NHQtfOOW68WD8lgypbLA5oT+Bt0xXJhiYvoR6SmmNXZfpzOGXwdKWmcwG8N7PwVVWV3eF/68nmD9BaJSsTBhyQ==}
    peerDependencies:
      babel-plugin-macros: ^3.1.0
    peerDependenciesMeta:
      babel-plugin-macros:
        optional: true

  deepmerge@4.3.1:
    resolution: {integrity: sha512-3sUqbMEc77XqpdNO7FRyRog+eW3ph+GYCbj+rK+uYyRMuwsVy0rMiVtPn+QJlKFvWP/1PYpapqYn0Me2knFn+A==}
    engines: {node: '>=0.10.0'}

  define-data-property@1.1.4:
    resolution: {integrity: sha512-rBMvIzlpA8v6E+SJZoo++HAYqsLrkg7MSfIinMPFhmkorw7X+dOXVJQs+QT69zGkzMyfDnIMN2Wid1+NbL3T+A==}
    engines: {node: '>= 0.4'}

  define-properties@1.2.1:
    resolution: {integrity: sha512-8QmQKqEASLd5nx0U1B1okLElbUuuttJ/AnYmRXbbbGDWh6uS208EjD4Xqq/I9wK7u0v6O08XhTWnt5XtEbR6Dg==}
    engines: {node: '>= 0.4'}

  delayed-stream@1.0.0:
    resolution: {integrity: sha512-ZySD7Nf91aLB0RxL4KGrKHBXl7Eds1DAmEdcoVawXnLD7SDhpNgtuII2aAkg7a7QS41jxPSZ17p4VdGnMHk3MQ==}
    engines: {node: '>=0.4.0'}

  delegates@1.0.0:
    resolution: {integrity: sha512-bd2L678uiWATM6m5Z1VzNCErI3jiGzt6HGY8OVICs40JQq/HALfbyNJmp0UDakEY4pMMaN0Ly5om/B1VI/+xfQ==}

  depd@2.0.0:
    resolution: {integrity: sha512-g7nH6P6dyDioJogAAGprGpCtVImJhpPk/roCzdb3fIh61/s/nPsfR6onyMwkCAR/OlC3yBC0lESvUoQEAssIrw==}
    engines: {node: '>= 0.8'}

  dequal@2.0.3:
    resolution: {integrity: sha512-0je+qPKHEMohvfRTCEo3CrPG6cAzAYgmzKyxRiYSSDkS6eGJdyVJm7WaYA5ECaAD9wLB2T4EEeymA5aFVcYXCA==}
    engines: {node: '>=6'}

  destroy@1.2.0:
    resolution: {integrity: sha512-2sJGJTaXIIaR1w4iJSNoN0hnMY7Gpc/n8D4qSCJw8QqFWXf7cuAgnEHxBpweaVcPevC2l3KpjYCx3NypQQgaJg==}
    engines: {node: '>= 0.8', npm: 1.2.8000 || >= 1.4.16}

  detect-libc@2.0.3:
    resolution: {integrity: sha512-bwy0MGW55bG41VqxxypOsdSdGqLwXPI/focwgTYCFMbdUiBAxLg9CFzG08sz2aqzknwiX7Hkl0bQENjg8iLByw==}
    engines: {node: '>=8'}

  detect-newline@3.1.0:
    resolution: {integrity: sha512-TLz+x/vEXm/Y7P7wn1EJFNLxYpUD4TgMosxY6fAVJUnJMbupHBOncxyWUG9OpTaH9EBD7uFI5LfEgmMOc54DsA==}
    engines: {node: '>=8'}

  devlop@1.1.0:
    resolution: {integrity: sha512-RWmIqhcFf1lRYBvNmr7qTNuyCt/7/ns2jbpp1+PalgE/rDQcBT0fioSMUpJ93irlUhC5hrg4cYqe6U+0ImW0rA==}

  diff-sequences@29.6.3:
    resolution: {integrity: sha512-EjePK1srD3P08o2j4f0ExnylqRs5B9tJjcp9t1krH2qRi8CCdsYfwe9JgSLurFBWwq4uOlipzfk5fHNvwFKr8Q==}
    engines: {node: ^14.15.0 || ^16.10.0 || >=18.0.0}

  digest-fetch@1.3.0:
    resolution: {integrity: sha512-CGJuv6iKNM7QyZlM2T3sPAdZWd/p9zQiRNS9G+9COUCwzWFTs0Xp8NF5iePx7wtvhDykReiRRrSeNb4oMmB8lA==}

  dommatrix@1.0.3:
    resolution: {integrity: sha512-l32Xp/TLgWb8ReqbVJAFIvXmY7go4nTxxlWiAFyhoQw9RKEOHBZNnyGvJWqDVSPmq3Y9HlM4npqF/T6VMOXhww==}
    deprecated: dommatrix is no longer maintained. Please use @thednp/dommatrix.

  dot-prop@6.0.1:
    resolution: {integrity: sha512-tE7ztYzXHIeyvc7N+hR3oi7FIbf/NIjVP9hmAt3yMXzrQ072/fpjGLx2GxNxGxUl5V73MEqYzioOMoVhGMJ5cA==}
    engines: {node: '>=10'}

  dotenv@16.4.5:
    resolution: {integrity: sha512-ZmdL2rui+eB2YwhsWzjInR8LldtZHGDoQ1ugH85ppHKwpUHL7j7rN0Ti9NCnGiQbhaZ11FpR+7ao1dNsmduNUg==}
    engines: {node: '>=12'}

  duplexify@4.1.3:
    resolution: {integrity: sha512-M3BmBhwJRZsSx38lZyhE53Csddgzl5R7xGJNk7CVddZD6CcmwMCH8J+7AprIrQKH7TonKxaCjcv27Qmf+sQ+oA==}

  eastasianwidth@0.2.0:
    resolution: {integrity: sha512-I88TYZWc9XiYHRQ4/3c5rjjfgkjhLyW2luGIheGERbNQ6OY7yTybanSpDXZa8y7VUP9YmDcYa+eyq4ca7iLqWA==}

  ecdsa-sig-formatter@1.0.11:
    resolution: {integrity: sha512-nagl3RYrbNv6kQkeJIpt6NJZy8twLB/2vtz6yN9Z4vRKHN4/QZJIEbqohALSgwKdnksuY3k5Addp5lg8sVoVcQ==}

  ee-first@1.1.1:
    resolution: {integrity: sha512-WMwm9LhRUo+WUaRN+vRuETqG89IgZphVSNkdFgeb6sS/E4OrDIN7t48CAewSHXc6C8lefD8KKfr5vY61brQlow==}

  ejs@3.1.10:
    resolution: {integrity: sha512-UeJmFfOrAQS8OJWPZ4qtgHyWExa088/MtK5UEyoJGFH67cDEXkZSviOiKRCZ4Xij0zxI3JECgYs3oKx+AizQBA==}
    engines: {node: '>=0.10.0'}
    hasBin: true

  electron-to-chromium@1.5.33:
    resolution: {integrity: sha512-+cYTcFB1QqD4j4LegwLfpCNxifb6dDFUAwk6RsLusCwIaZI6or2f+q8rs5tTB2YC53HhOlIbEaqHMAAC8IOIwA==}

  emittery@0.13.1:
    resolution: {integrity: sha512-DeWwawk6r5yR9jFgnDKYt4sLS0LmHJJi3ZOnb5/JdbYwj3nW+FxQnHIjhBKz8YLC7oRNPVM9NQ47I3CVx34eqQ==}
    engines: {node: '>=12'}

  emoji-regex-xs@1.0.0:
    resolution: {integrity: sha512-LRlerrMYoIDrT6jgpeZ2YYl/L8EulRTt5hQcYjy5AInh7HWXKimpqx68aknBFpGL2+/IcogTcaydJEgaTmOpDg==}

  emoji-regex@8.0.0:
    resolution: {integrity: sha512-MSjYzcWNOA0ewAHpz0MxpYFvwg6yjy1NG3xteoqz644VCo/RPgnr1/GGt+ic3iJTzQ8Eu3TdM14SawnVUmGE6A==}

  emoji-regex@9.2.2:
    resolution: {integrity: sha512-L18DaJsXSUk2+42pv8mLs5jJT2hqFkFE4j21wOmgbUqsZ2hL72NsUU785g9RXgo3s0ZNgVl42TiHp3ZtOv/Vyg==}

  enabled@2.0.0:
    resolution: {integrity: sha512-AKrN98kuwOzMIdAizXGI86UFBoo26CL21UM763y1h/GMSJ4/OHU9k2YlsmBpyScFo/wbLzWQJBMCW4+IO3/+OQ==}

  encodeurl@1.0.2:
    resolution: {integrity: sha512-TPJXq8JqFaVYm2CWmPvnP2Iyo4ZSM7/QKcSmuMLDObfpH5fi7RUGmd/rTDf+rut/saiDiQEeVTNgAmJEdAOx0w==}
    engines: {node: '>= 0.8'}

  encodeurl@2.0.0:
    resolution: {integrity: sha512-Q0n9HRi4m6JuGIV1eFlmvJB7ZEVxu93IrMyiMsGC0lrMJMWzRgx6WGquyfQgZVb31vhGgXnfmPNNXmxnOkRBrg==}
    engines: {node: '>= 0.8'}

  encoding@0.1.13:
    resolution: {integrity: sha512-ETBauow1T35Y/WZMkio9jiM0Z5xjHHmJ4XmjZOq1l/dXz3lr2sRn87nJy20RupqSh1F2m3HHPSp8ShIPQJrJ3A==}

  end-of-stream@1.4.4:
    resolution: {integrity: sha512-+uw1inIHVPQoaVuHzRyXd21icM+cnt4CzD5rW+NC1wjOUSTOs+Te7FOv7AhN7vS9x/oIyhLP5PR1H+phQAHu5Q==}

  ent@2.2.0:
    resolution: {integrity: sha512-GHrMyVZQWvTIdDtpiEXdHZnFQKzeO09apj8Cbl4pKWy4i0Oprcq17usfDt5aO63swf0JOeMWjWQE/LzgSRuWpA==}

  entities@4.5.0:
    resolution: {integrity: sha512-V0hjH4dGPh9Ao5p0MoRY6BVqtwCjhz6vI5LT8AJ55H+4g9/4vbHx1I54fS0XuclLhDHArPQCiMjDxjaL8fPxhw==}
    engines: {node: '>=0.12'}

  error-ex@1.3.2:
    resolution: {integrity: sha512-7dFHNmqeFSEt2ZBsCriorKnn3Z2pj+fd9kmI6QoWw4//DL+icEBfc0U7qJCisqrTsKTjw4fNFy2pW9OqStD84g==}

  es-abstract@1.23.2:
    resolution: {integrity: sha512-60s3Xv2T2p1ICykc7c+DNDPLDMm9t4QxCOUU0K9JxiLjM3C1zB9YVdN7tjxrFd4+AkZ8CdX1ovUga4P2+1e+/w==}
    engines: {node: '>= 0.4'}

  es-define-property@1.0.0:
    resolution: {integrity: sha512-jxayLKShrEqqzJ0eumQbVhTYQM27CfT1T35+gCgDFoL82JLsXqTJ76zv6A0YLOgEnLUMvLzsDsGIrl8NFpT2gQ==}
    engines: {node: '>= 0.4'}

  es-errors@1.3.0:
    resolution: {integrity: sha512-Zf5H2Kxt2xjTvbJvP2ZWLEICxA6j+hAmMzIlypy4xcBg1vKVnx89Wy0GbS+kf5cwCVFFzdCFh2XSCFNULS6csw==}
    engines: {node: '>= 0.4'}

  es-object-atoms@1.0.0:
    resolution: {integrity: sha512-MZ4iQ6JwHOBQjahnjwaC1ZtIBH+2ohjamzAO3oaHcXYup7qxjF2fixyH+Q71voWHeOkI2q/TnJao/KfXYIZWbw==}
    engines: {node: '>= 0.4'}

  es-set-tostringtag@2.0.3:
    resolution: {integrity: sha512-3T8uNMC3OQTHkFUsFq8r/BwAXLHvU/9O9mE0fBc/MY5iq/8H7ncvO947LmYA6ldWw9Uh8Yhf25zu6n7nML5QWQ==}
    engines: {node: '>= 0.4'}

  es-to-primitive@1.2.1:
    resolution: {integrity: sha512-QCOllgZJtaUo9miYBcLChTUaHNjJF3PYs1VidD7AwiEj1kYxKeQTctLAezAOH5ZKRH0g2IgPn6KwB4IT8iRpvA==}
    engines: {node: '>= 0.4'}

  esbuild@0.23.1:
    resolution: {integrity: sha512-VVNz/9Sa0bs5SELtn3f7qhJCDPCF5oMEl5cO9/SSinpE9hbPVvxbd572HH5AKiP7WD8INO53GgfDDhRjkylHEg==}
    engines: {node: '>=18'}
    hasBin: true

  esbuild@0.24.0:
    resolution: {integrity: sha512-FuLPevChGDshgSicjisSooU0cemp/sGXR841D5LHMB7mTVOmsEHcAxaH3irL53+8YDIeVNQEySh4DaYU/iuPqQ==}
    engines: {node: '>=18'}
    hasBin: true

  escalade@3.1.2:
    resolution: {integrity: sha512-ErCHMCae19vR8vQGe50xIsVomy19rg6gFu3+r3jkEO46suLMWBksvVyoGgQV+jOfl84ZSOSlmv6Gxa89PmTGmA==}
    engines: {node: '>=6'}

  escalade@3.2.0:
    resolution: {integrity: sha512-WUj2qlxaQtO4g6Pq5c29GTcWGDyd8itL8zTlipgECz3JesAiiOKotd8JU6otB3PACgG6xkJUyVhboMS+bje/jA==}
    engines: {node: '>=6'}

  escape-html@1.0.3:
    resolution: {integrity: sha512-NiSupZ4OeuGwr68lGIeym/ksIZMJodUGOSCZ/FSnTxcrekbvqrgdUxlJOMpijaKZVjAJrWrGs/6Jy8OMuyj9ow==}

  escape-string-regexp@1.0.5:
    resolution: {integrity: sha512-vbRorB5FUQWvla16U8R/qgaFIya2qGzwDrNmCZuYKrbdSUMG6I1ZCGQRefkRVhuOkIGVne7BQ35DSfo1qvJqFg==}
    engines: {node: '>=0.8.0'}

  escape-string-regexp@2.0.0:
    resolution: {integrity: sha512-UpzcLCXolUWcNu5HtVMHYdXJjArjsF9C0aNnquZYY4uW/Vu0miy5YoWvbV345HauVvcAUnpRuhMMcqTcGOY2+w==}
    engines: {node: '>=8'}

  esprima@4.0.1:
    resolution: {integrity: sha512-eGuFFw7Upda+g4p+QHvnW0RyTX/SVeJBDM/gCtMARO0cLuT2HcEKnTPvhjV6aGeqrCB/sbNop0Kszm0jsaWU4A==}
    engines: {node: '>=4'}
    hasBin: true

  etag@1.8.1:
    resolution: {integrity: sha512-aIL5Fx7mawVa300al2BnEE4iNvo1qETxLrPI/o05L7z6go7fCw1J6EQmbK4FmJ2AS7kgVF/KEZWufBfdClMcPg==}
    engines: {node: '>= 0.6'}

  event-target-shim@5.0.1:
    resolution: {integrity: sha512-i/2XbnSz/uxRCU6+NdVJgKWDTM427+MqYbkQzD321DuCQJUqOuJKIA0IM2+W2xtYHdKOmZ4dR6fExsd4SXL+WQ==}
    engines: {node: '>=6'}

  eventemitter3@4.0.7:
    resolution: {integrity: sha512-8guHBZCwKnFhYdHr2ysuRWErTwhoN2X8XELRlrRwpmfeY2jjuUN4taQMsULKUVo1K4DvZl+0pgfyoysHxvmvEw==}

  eventid@2.0.1:
    resolution: {integrity: sha512-sPNTqiMokAvV048P2c9+foqVJzk49o6d4e0D/sq5jog3pw+4kBgyR0gaM1FM7Mx6Kzd9dztesh9oYz1LWWOpzw==}
    engines: {node: '>=10'}

  execa@5.1.1:
    resolution: {integrity: sha512-8uSpZZocAZRBAPIEINJj3Lo9HyGitllczc27Eh5YYojjMFMn8yHMDMaUHE2Jqfq05D/wucwI4JGURyXt1vchyg==}
    engines: {node: '>=10'}

  exit@0.1.2:
    resolution: {integrity: sha512-Zk/eNKV2zbjpKzrsQ+n1G6poVbErQxJ0LBOJXaKZ1EViLzH+hrLu9cdXI4zw9dBQJslwBEpbQ2P1oS7nDxs6jQ==}
    engines: {node: '>= 0.8.0'}

  expect@29.7.0:
    resolution: {integrity: sha512-2Zks0hf1VLFYI1kbh0I5jP3KHHyCHpkfyHBzsSXRFgl/Bg9mWYfMW8oD+PdMPlEwy5HNsR9JutYy6pMeOh61nw==}
    engines: {node: ^14.15.0 || ^16.10.0 || >=18.0.0}

  expr-eval@2.0.2:
    resolution: {integrity: sha512-4EMSHGOPSwAfBiibw3ndnP0AvjDWLsMvGOvWEZ2F96IGk0bIVdjQisOHxReSkE13mHcfbuCiXw+G4y0zv6N8Eg==}

  express@4.21.0:
    resolution: {integrity: sha512-VqcNGcj/Id5ZT1LZ/cfihi3ttTn+NJmkli2eZADigjq29qTlWi/hAQ43t/VLPq8+UX06FCEx3ByOYet6ZFblng==}
    engines: {node: '>= 0.10.0'}

  extend@3.0.2:
    resolution: {integrity: sha512-fjquC59cD7CyW6urNXK0FBufkZcoiGG80wTuPujX590cB5Ttln20E2UB4S/WARVqhXffZl2LNgS+gQdPIIim/g==}

  farmhash-modern@1.1.0:
    resolution: {integrity: sha512-6ypT4XfgqJk/F3Yuv4SX26I3doUjt0GTG4a+JgWxXQpxXzTBq8fPUeGHfcYMMDPHJHm3yPOSjaeBwBGAHWXCdA==}
    engines: {node: '>=18.0.0'}

  fast-deep-equal@3.1.3:
    resolution: {integrity: sha512-f3qQ9oQy9j2AhBe/H9VC91wLmKBCCU/gDOnKNAYG5hswO7BLKj09Hc5HYNz9cGI++xlpDCIgDaitVs03ATR84Q==}

  fast-json-stable-stringify@2.1.0:
    resolution: {integrity: sha512-lhd/wF+Lk98HZoTCtlVraHtfh5XYijIjalXck7saUtuanSDyLMxnHhSXEDJqHxD7msR8D0uCmqlkwjCV8xvwHw==}

  fast-text-encoding@1.0.6:
    resolution: {integrity: sha512-VhXlQgj9ioXCqGstD37E/HBeqEGV/qOD/kmbVG8h5xKBYvM1L3lR1Zn4555cQ8GkYbJa8aJSipLPndE1k6zK2w==}

  fast-xml-parser@4.3.6:
    resolution: {integrity: sha512-M2SovcRxD4+vC493Uc2GZVcZaj66CCJhWurC4viynVSTvrpErCShNcDz1lAho6n9REQKvL/ll4A4/fw6Y9z8nw==}
    hasBin: true

  faye-websocket@0.11.4:
    resolution: {integrity: sha512-CzbClwlXAuiRQAlUyfqPgvPoNKTckTPGfwZV4ZdAhVcP2lh9KUxJg2b5GkE7XbjKQ3YJnQ9z6D9ntLAlB+tP8g==}
    engines: {node: '>=0.8.0'}

  fb-watchman@2.0.2:
    resolution: {integrity: sha512-p5161BqbuCaSnB8jIbzQHOlpgsPmK5rJVDfDKO91Axs5NC1uu3HRQm6wt9cd9/+GtQQIO53JdGXXoyDpTAsgYA==}

  fdir@6.4.2:
    resolution: {integrity: sha512-KnhMXsKSPZlAhp7+IjUkRZKPb4fUyccpDrdFXbi4QL1qkmFh9kVY09Yox+n4MaOb3lHZ1Tv829C3oaaXoMYPDQ==}
    peerDependencies:
      picomatch: ^3 || ^4
    peerDependenciesMeta:
      picomatch:
        optional: true

  fecha@4.2.3:
    resolution: {integrity: sha512-OP2IUU6HeYKJi3i0z4A19kHMQoLVs4Hc+DPqqxI2h/DPZHTm/vjsfC6P0b4jCMy14XizLBqvndQ+UilD7707Jw==}

  fetch-blob@3.2.0:
    resolution: {integrity: sha512-7yAQpD2UMJzLi1Dqv7qFYnPbaPx7ZfFK6PiIxQ4PfkGPyNyl2Ugx+a/umUonmKqjhM4DnfbMvdX6otXq83soQQ==}
    engines: {node: ^12.20 || >= 14.13}

  filelist@1.0.4:
    resolution: {integrity: sha512-w1cEuf3S+DrLCQL7ET6kz+gmlJdbq9J7yXCSjK/OZCPA+qEN1WyF4ZAf0YYJa4/shHJra2t/d/r8SV4Ji+x+8Q==}

  fill-range@7.0.1:
    resolution: {integrity: sha512-qOo9F+dMUmC2Lcb4BbVvnKJxTPjCm+RRpe4gDuGrzkL7mEVl/djYSu2OdQ2Pa302N4oqkSg9ir6jaLWJ2USVpQ==}
    engines: {node: '>=8'}

  finalhandler@1.3.1:
    resolution: {integrity: sha512-6BN9trH7bp3qvnrRyzsBz+g3lZxTNZTbVO2EV1CS0WIcDbawYVdYvGflME/9QP0h0pYlCDBCTjYa9nZzMDpyxQ==}
    engines: {node: '>= 0.8'}

  find-package@1.0.0:
    resolution: {integrity: sha512-yVn71XCCaNgxz58ERTl8nA/8YYtIQDY9mHSrgFBfiFtdNNfY0h183Vh8BRkKxD8x9TUw3ec290uJKhDVxqGZBw==}

  find-up@4.1.0:
    resolution: {integrity: sha512-PpOwAdQ/YlXQ2vj8a3h8IipDuYRi3wceVQQGYWxNINccq40Anw7BlsEXCMbt1Zt+OLA6Fq9suIpIWD0OsnISlw==}
    engines: {node: '>=8'}

  firebase-admin@12.3.1:
    resolution: {integrity: sha512-vEr3s3esl8nPIA9r/feDT4nzIXCfov1CyyCSpMQWp6x63Q104qke0MEGZlrHUZVROtl8FLus6niP/M9I1s4VBA==}
    engines: {node: '>=14'}

  firebase-functions@4.8.1:
    resolution: {integrity: sha512-SHA7ZUlG+MOOsKyp+D4vhSyF4FsJMD+qyVUkTcPry6wbbxDitv9k4xgUPXffhbiokxFi1AbeckA8SGD41AZiCg==}
    engines: {node: '>=14.10.0'}
    hasBin: true
    peerDependencies:
      firebase-admin: ^10.0.0 || ^11.0.0 || ^12.0.0

  flat@5.0.2:
    resolution: {integrity: sha512-b6suED+5/3rTpUBdG1gupIl8MPFCAMA0QXwmljLhvCUKcUvdE4gWky9zpuGCcXHOsz4J9wPGNWq6OKpmIzz3hQ==}
    hasBin: true

  fn.name@1.1.0:
    resolution: {integrity: sha512-GRnmB5gPyJpAhTQdSZTSp9uaPSvl09KoYcMQtsB9rQoOmzs9dH6ffeccH+Z+cv6P68Hu5bC6JjRh4Ah/mHSNRw==}

  for-each@0.3.3:
    resolution: {integrity: sha512-jqYfLp7mo9vIyQf8ykW2v7A+2N4QjeCeI5+Dz9XraiO1ign81wjiH7Fb9vSOWvQfNtmSa4H2RoQTrrXivdUZmw==}

  foreground-child@3.1.1:
    resolution: {integrity: sha512-TMKDUnIte6bfb5nWv7V/caI169OHgvwjb7V4WkeUvbQQdjr5rWKqHFiKWb/fcOwB+CzBT+qbWjvj+DVwRskpIg==}
    engines: {node: '>=14'}

  form-data-encoder@1.7.2:
    resolution: {integrity: sha512-qfqtYan3rxrnCk1VYaA4H+Ms9xdpPqvLZa6xmMgFvhO32x7/3J/ExcTd6qpxM0vH2GdMI+poehyBZvqfMTto8A==}

  form-data@2.5.1:
    resolution: {integrity: sha512-m21N3WOmEEURgk6B9GLOE4RuWOFf28Lhh9qGYeNlGq4VDXUlJy2th2slBNU8Gp8EzloYZOibZJ7t5ecIrFSjVA==}
    engines: {node: '>= 0.12'}

  form-data@4.0.0:
    resolution: {integrity: sha512-ETEklSGi5t0QMZuiXoA/Q6vcnxcLQP5vdugSpuAyi6SVGi2clPPp+xgEhuMaHC+zGgn31Kd235W35f7Hykkaww==}
    engines: {node: '>= 6'}

  formdata-node@4.4.1:
    resolution: {integrity: sha512-0iirZp3uVDjVGt9p49aTaqjk84TrglENEDuqfdlZQ1roC9CWlPk6Avf8EEnZNcAqPonwkG35x4n3ww/1THYAeQ==}
    engines: {node: '>= 12.20'}

  formdata-polyfill@4.0.10:
    resolution: {integrity: sha512-buewHzMvYL29jdeQTVILecSaZKnt/RJWjoZCF5OW60Z67/GmSLBkOFM7qh1PI3zFNtJbaZL5eQu1vLfazOwj4g==}
    engines: {node: '>=12.20.0'}

  forwarded@0.2.0:
    resolution: {integrity: sha512-buRG0fpBtRHSTCOASe6hD258tEubFoRLb4ZNA6NxMVHNw2gOcwHo9wyablzMzOA5z9xA9L1KNjk/Nt6MT9aYow==}
    engines: {node: '>= 0.6'}

  fresh@0.5.2:
    resolution: {integrity: sha512-zJ2mQYM18rEFOudeV4GShTGIQ7RbzA7ozbU9I/XBpm7kqgMywgmylMwXHxZJmkVoYkna9d2pVXVXPdYTP9ej8Q==}
    engines: {node: '>= 0.6'}

  front-matter@4.0.2:
    resolution: {integrity: sha512-I8ZuJ/qG92NWX8i5x1Y8qyj3vizhXS31OxjKDu3LKP+7/qBgfIKValiZIEwoVoJKUHlhWtYrktkxV1XsX+pPlg==}

  fs-minipass@2.1.0:
    resolution: {integrity: sha512-V/JgOLFCS+R6Vcq0slCuaeWEdNC3ouDlJMNIsacH2VtALiu9mV4LPrHc5cDl8k5aw6J8jwgWWpiTo5RYhmIzvg==}
    engines: {node: '>= 8'}

  fs.realpath@1.0.0:
    resolution: {integrity: sha512-OO0pH2lK6a0hZnAdau5ItzHPI6pUlvI7jMVnxUQRtw4owF2wk8lOSabtGDCTP4Ggrg2MbGnWO9X8K1t4+fGMDw==}

  fsevents@2.3.3:
    resolution: {integrity: sha512-5xoDfX+fL7faATnagmWPpbFtwh/R77WmMMqqHGS65C3vvB0YHrgF+B1YmZ3441tMj5n63k0212XNoJwzlhffQw==}
    engines: {node: ^8.16.0 || ^10.6.0 || >=11.0.0}
    os: [darwin]

  function-bind@1.1.2:
    resolution: {integrity: sha512-7XHNxH7qX9xG5mIwxkhumTox/MIRNcOgDrxWsMt2pAr23WHp6MrRlN7FBSFpCpr+oVO0F744iUgR82nJMfG2SA==}

  function.prototype.name@1.1.6:
    resolution: {integrity: sha512-Z5kx79swU5P27WEayXM1tBi5Ze/lbIyiNgU3qyXUOf9b2rgXYyF9Dy9Cx+IQv/Lc8WCG6L82zwUPpSS9hGehIg==}
    engines: {node: '>= 0.4'}

  functional-red-black-tree@1.0.1:
    resolution: {integrity: sha512-dsKNQNdj6xA3T+QlADDA7mOSlX0qiMINjn0cgr+eGHGsbSHzTabcIogz2+p/iqP1Xs6EP/sS2SbqH+brGTbq0g==}

  functions-have-names@1.2.3:
    resolution: {integrity: sha512-xckBUXyTIqT97tq2x2AMb+g163b5JFysYk0x4qxNFwbfQkmNZoiRHb6sPzI9/QV33WeuvVYBUIiD4NzNIyqaRQ==}

  gauge@3.0.2:
    resolution: {integrity: sha512-+5J6MS/5XksCuXq++uFRsnUd7Ovu1XenbeuIuNRJxYWjgQbPuFhT14lAvsWfqfAmnwluf1OwMjz39HjfLPci0Q==}
    engines: {node: '>=10'}
    deprecated: This package is no longer supported.

  gaxios@5.1.3:
    resolution: {integrity: sha512-95hVgBRgEIRQQQHIbnxBXeHbW4TqFk4ZDJW7wmVtvYar72FdhRIo1UGOLS2eRAKCPEdPBWu+M7+A33D9CdX9rA==}
    engines: {node: '>=12'}

  gaxios@6.3.0:
    resolution: {integrity: sha512-p+ggrQw3fBwH2F5N/PAI4k/G/y1art5OxKpb2J2chwNNHM4hHuAOtivjPuirMF4KNKwTTUal/lPfL2+7h2mEcg==}
    engines: {node: '>=14'}

  gcp-metadata@5.3.0:
    resolution: {integrity: sha512-FNTkdNEnBdlqF2oatizolQqNANMrcqJt6AAYt99B3y1aLLC8Hc5IOBb+ZnnzllodEEf6xMBp6wRcBbc16fa65w==}
    engines: {node: '>=12'}

  gcp-metadata@6.1.0:
    resolution: {integrity: sha512-Jh/AIwwgaxan+7ZUUmRLCjtchyDiqh4KjBJ5tW3plBZb5iL/BPcso8A5DlzeD9qlw0duCamnNdpFjxwaT0KyKg==}
    engines: {node: '>=14'}

  genkitx-openai@0.10.1:
    resolution: {integrity: sha512-E9/DzyQcBUSTy81xT2pvEmdnn9Q/cKoojEt6lD/EdOeinhqE9oa59d/kuXTokCMekTrj3Rk7LtNBQIDjnyjNOA==}
    peerDependencies:
      '@genkit-ai/ai': ^0.5.0
      '@genkit-ai/core': ^0.5.0

  gensync@1.0.0-beta.2:
    resolution: {integrity: sha512-3hN7NaskYvMDLQY55gnW3NQ+mesEAepTqlg+VEbj7zzqEMBVNhzcGYYeqFo/TlYz6eQiFcp1HcsCZO+nGgS8zg==}
    engines: {node: '>=6.9.0'}

  genversion@3.2.0:
    resolution: {integrity: sha512-OIYSX6XYA8PHecLDCTri30hadSZfAjZ8Iq1+BBDXqLWP4dRLuJNLoNjsSWtTpw97IccK2LDWzkEstxAB8GdN7g==}
    engines: {node: '>=10.0.0'}
    hasBin: true

  get-caller-file@2.0.5:
    resolution: {integrity: sha512-DyFP3BM/3YHTQOCUL/w0OZHR0lpKeGrxotcHWcqNEdnltqFwXVfhEBQ94eIo34AfQpo0rGki4cyIiftY06h2Fg==}
    engines: {node: 6.* || 8.* || >= 10.*}

  get-intrinsic@1.2.4:
    resolution: {integrity: sha512-5uYhsJH8VJBTv7oslg4BznJYhDoRI6waYCxMmCdnTrcCrHA/fCFKoTFz2JKKE0HdDFUF7/oQuhzumXJK7paBRQ==}
    engines: {node: '>= 0.4'}

  get-package-type@0.1.0:
    resolution: {integrity: sha512-pjzuKtY64GYfWizNAJ0fr9VqttZkNiK2iS430LtIHzjBEr6bX8Am2zm4sW4Ro5wjWW5cAlRL1qAMTcXbjNAO2Q==}
    engines: {node: '>=8.0.0'}

  get-port@5.1.0:
    resolution: {integrity: sha512-bjioH1E9bTQUvgaB6VycVy1QVbTZI41yTnF9qkZz6ixgy/uhCH6D63bKeZ6Code/07JYA61MeI94jSdHss8PNA==}
    engines: {node: '>=8'}

  get-stream@6.0.1:
    resolution: {integrity: sha512-ts6Wi+2j3jQjqi70w5AlN8DFnkSwC+MqmxEzdEALB2qXZYV3X/b1CTfgPLGJNMeAWxdPfU8FO1ms3NUfaHCPYg==}
    engines: {node: '>=10'}

  get-symbol-description@1.0.2:
    resolution: {integrity: sha512-g0QYk1dZBxGwk+Ngc+ltRH2IBp2f7zBkBMBJZCDerh6EhlhSR6+9irMCuT/09zD6qkarHUSn529sK/yL4S27mg==}
    engines: {node: '>= 0.4'}

  get-tsconfig@4.8.1:
    resolution: {integrity: sha512-k9PN+cFBmaLWtVz29SkUoqU5O0slLuHJXt/2P+tMVFT+phsSGXGkp9t3rQIqdz0e+06EHNGs3oM6ZX1s2zHxRg==}

  glob@10.3.12:
    resolution: {integrity: sha512-TCNv8vJ+xz4QiqTpfOJA7HvYv+tNIRHKfUWw/q+v2jdgN4ebz+KY9tGx5J4rHP0o84mNP+ApH66HRX8us3Khqg==}
    engines: {node: '>=16 || 14 >=14.17'}
    hasBin: true

  glob@11.0.0:
    resolution: {integrity: sha512-9UiX/Bl6J2yaBbxKoEBRm4Cipxgok8kQYcOPEhScPwebu2I0HoQOuYdIO6S3hLuWoZgpDpwQZMzTFxgpkyT76g==}
    engines: {node: 20 || >=22}
    hasBin: true

  glob@7.2.3:
    resolution: {integrity: sha512-nFR0zLpU2YCaRxwoCJvL6UvCH2JFyFVIvwTLsIf21AuHlMskA1hhTdk+LlYJtOlYt9v6dvszD2BGRqBL+iQK9Q==}
    deprecated: Glob versions prior to v9 are no longer supported

  globals@11.12.0:
    resolution: {integrity: sha512-WOBp/EEGUiIsJSp7wcv/y6MO+lV9UoncWqxuFfm8eBwzWNgyfBd6Gz+IeKQ9jCmyhoH99g15M3T+QaVHFjizVA==}
    engines: {node: '>=4'}

  globalthis@1.0.3:
    resolution: {integrity: sha512-sFdI5LyBiNTHjRd7cGPWapiHWMOXKyuBNX/cWJ3NfzrZQVa8GI/8cofCl74AOVqq9W5kNmguTIzJ/1s2gyI9wA==}
    engines: {node: '>= 0.4'}

  google-auth-library@8.9.0:
    resolution: {integrity: sha512-f7aQCJODJFmYWN6PeNKzgvy9LI2tYmXnzpNDHEjG5sDNPgGb2FXQyTBnXeSH+PAtpKESFD+LmHw3Ox3mN7e1Fg==}
    engines: {node: '>=12'}

  google-auth-library@9.11.0:
    resolution: {integrity: sha512-epX3ww/mNnhl6tL45EQ/oixsY8JLEgUFoT4A5E/5iAR4esld9Kqv6IJGk7EmGuOgDvaarwF95hU2+v7Irql9lw==}
    engines: {node: '>=14'}

  google-auth-library@9.14.2:
    resolution: {integrity: sha512-R+FRIfk1GBo3RdlRYWPdwk8nmtVUOn6+BkDomAC46KoU8kzXzE1HLmOasSCbWUByMMAGkknVF0G5kQ69Vj7dlA==}
    engines: {node: '>=14'}

  google-auth-library@9.7.0:
    resolution: {integrity: sha512-I/AvzBiUXDzLOy4iIZ2W+Zq33W4lcukQv1nl7C8WUA6SQwyQwUwu3waNmWNAvzds//FG8SZ+DnKnW/2k6mQS8A==}
    engines: {node: '>=14'}

  google-gax@4.3.2:
    resolution: {integrity: sha512-2mw7qgei2LPdtGrmd1zvxQviOcduTnsvAWYzCxhOWXK4IQKmQztHnDQwD0ApB690fBQJemFKSU7DnceAy3RLzw==}
    engines: {node: '>=14'}

  google-gax@4.3.7:
    resolution: {integrity: sha512-3bnD8RASQyaxOYTdWLgwpQco/aytTxFavoI/UN5QN5txDLp8QRrBHNtCUJ5+Ago+551GD92jG8jJduwvmaneUw==}
    engines: {node: '>=14'}

  google-p12-pem@4.0.1:
    resolution: {integrity: sha512-WPkN4yGtz05WZ5EhtlxNDWPhC4JIic6G8ePitwUWy4l+XPVYec+a0j0Ts47PDtW59y3RwAhUd9/h9ZZ63px6RQ==}
    engines: {node: '>=12.0.0'}
    deprecated: Package is no longer maintained
    hasBin: true

  googleapis-common@7.2.0:
    resolution: {integrity: sha512-/fhDZEJZvOV3X5jmD+fKxMqma5q2Q9nZNSF3kn1F18tpxmA86BcTxAGBQdM0N89Z3bEaIs+HVznSmFJEAmMTjA==}
    engines: {node: '>=14.0.0'}

  googleapis@137.1.0:
    resolution: {integrity: sha512-2L7SzN0FLHyQtFmyIxrcXhgust77067pkkduqkbIpDuj9JzVnByxsRrcRfUMFQam3rQkWW2B0f1i40IwKDWIVQ==}
    engines: {node: '>=14.0.0'}

  googleapis@140.0.1:
    resolution: {integrity: sha512-ZGvBX4mQcFXO9ACnVNg6Aqy3KtBPB5zTuue43YVLxwn8HSv8jB7w+uDKoIPSoWuxGROgnj2kbng6acXncOQRNA==}
    engines: {node: '>=14.0.0'}

  gopd@1.0.1:
    resolution: {integrity: sha512-d65bNlIadxvpb/A2abVdlqKqV563juRnZ1Wtk6s1sIR8uNsXR70xqIzVqxVf1eTqDunwT2MkczEeaezCKTZhwA==}

  graceful-fs@4.2.11:
    resolution: {integrity: sha512-RbJ5/jmFcNNCcDV5o9eTnBLJ/HszWV0P73bc+Ff4nS/rJj+YaS6IGyiOL0VoBYX+l1Wrl3k63h/KrH+nhJ0XvQ==}

  gtoken@6.1.2:
    resolution: {integrity: sha512-4ccGpzz7YAr7lxrT2neugmXQ3hP9ho2gcaityLVkiUecAiwiy60Ii8gRbZeOsXV19fYaRjgBSshs8kXw+NKCPQ==}
    engines: {node: '>=12.0.0'}

  gtoken@7.1.0:
    resolution: {integrity: sha512-pCcEwRi+TKpMlxAQObHDQ56KawURgyAf6jtIY046fJ5tIv3zDe/LEIubckAO8fj6JnAxLdmWkUfNyulQ2iKdEw==}
    engines: {node: '>=14.0.0'}

  handlebars@4.7.8:
    resolution: {integrity: sha512-vafaFqs8MZkRrSX7sFVUdo3ap/eNiLnb4IakshzvP56X5Nr1iGKAIqdX6tMlm6HcNRIkr6AxO5jFEoJzzpT8aQ==}
    engines: {node: '>=0.4.7'}
    hasBin: true

  has-bigints@1.0.2:
    resolution: {integrity: sha512-tSvCKtBr9lkF0Ex0aQiP9N+OpV4zi2r/Nee5VkRDbaqv35RLYMzbwQfFSZZH0kR+Rd6302UJZ2p/bJCEoR3VoQ==}

  has-flag@3.0.0:
    resolution: {integrity: sha512-sKJf1+ceQBr4SMkvQnBDNDtf4TXpVhVGateu0t918bl30FnbE2m4vNLX+VWe/dpjlb+HugGYzW7uQXH98HPEYw==}
    engines: {node: '>=4'}

  has-flag@4.0.0:
    resolution: {integrity: sha512-EykJT/Q1KjTWctppgIAgfSO0tKVuZUjhgMr17kqTumMl6Afv3EISleU7qZUzoXDFTAHTDC4NOoG/ZxU3EvlMPQ==}
    engines: {node: '>=8'}

  has-property-descriptors@1.0.2:
    resolution: {integrity: sha512-55JNKuIW+vq4Ke1BjOTjM2YctQIvCT7GFzHwmfZPGo5wnrgkid0YQtnAleFSqumZm4az3n2BS+erby5ipJdgrg==}

  has-proto@1.0.3:
    resolution: {integrity: sha512-SJ1amZAJUiZS+PhsVLf5tGydlaVB8EdFpaSO4gmiUKUOxk8qzn5AIy4ZeJUmh22znIdk/uMAUT2pl3FxzVUH+Q==}
    engines: {node: '>= 0.4'}

  has-symbols@1.0.3:
    resolution: {integrity: sha512-l3LCuF6MgDNwTDKkdYGEihYjt5pRPbEg46rtlmnSPlUbgmB8LOIrKJbYYFBSbnPaJexMKtiPO8hmeRjRz2Td+A==}
    engines: {node: '>= 0.4'}

  has-tostringtag@1.0.2:
    resolution: {integrity: sha512-NqADB8VjPFLM2V0VvHUewwwsw0ZWBaIdgo+ieHtK3hasLz4qeCRjYcqfB6AQrBggRKppKF8L52/VqdVsO47Dlw==}
    engines: {node: '>= 0.4'}

  has-unicode@2.0.1:
    resolution: {integrity: sha512-8Rf9Y83NBReMnx0gFzA8JImQACstCYWUplepDa9xprwwtmgEZUF0h/i5xSA625zB/I37EtrswSST6OXxwaaIJQ==}

  hasown@2.0.2:
    resolution: {integrity: sha512-0hJU9SCPvmMzIBdZFqNPXWa6dqh7WdH0cII9y+CyS8rG3nL48Bclra9HmKhVVUHyPWNH5Y7xDwAB7bfgSjkUMQ==}
    engines: {node: '>= 0.4'}

  hast-util-to-html@9.0.3:
    resolution: {integrity: sha512-M17uBDzMJ9RPCqLMO92gNNUDuBSq10a25SDBI08iCCxmorf4Yy6sYHK57n9WAbRAAaU+DuR4W6GN9K4DFZesYg==}

  hast-util-whitespace@3.0.0:
    resolution: {integrity: sha512-88JUN06ipLwsnv+dVn+OIYOvAuvBMy/Qoi6O7mQHxdPXpjy+Cd6xRkWwux7DKO+4sYILtLBRIKgsdpS2gQc7qw==}

  hosted-git-info@2.8.9:
    resolution: {integrity: sha512-mxIDAb9Lsm6DoOJ7xH+5+X4y1LU/4Hi50L9C5sIswK3JzULS4bwk1FvjdBgvYR4bzT4tuUQiC15FE2f5HbLvYw==}

  html-escaper@2.0.2:
    resolution: {integrity: sha512-H2iMtd0I4Mt5eYiapRdIDjp+XzelXQ0tFE4JS7YFwFevXXMmOp9myNrUvCg0D6ws8iqkRPBfKHgbwig1SmlLfg==}

  html-void-elements@3.0.0:
    resolution: {integrity: sha512-bEqo66MRXsUGxWHV5IP0PUiAWwoEjba4VCzg0LjFJBpchPaTfyfCKTG6bc5F8ucKec3q5y6qOdGyYTSBEvhCrg==}

  http-errors@2.0.0:
    resolution: {integrity: sha512-FtwrG/euBzaEjYeRqOgly7G0qviiXoJWnvEH2Z1plBdXgbyjv34pHTSb9zoeHMyDy33+DWy5Wt9Wo+TURtOYSQ==}
    engines: {node: '>= 0.8'}

  http-parser-js@0.5.8:
    resolution: {integrity: sha512-SGeBX54F94Wgu5RH3X5jsDtf4eHyRogWX1XGT3b4HuW3tQPM4AaBzoUji/4AAJNXCEOWZ5O0DgZmJw1947gD5Q==}

  http-proxy-agent@5.0.0:
    resolution: {integrity: sha512-n2hY8YdoRE1i7r6M0w9DIw5GgZN0G25P8zLCRQ8rjXtTU3vsNFBI/vWK/UIeE6g5MUUz6avwAPXmL6Fy9D/90w==}
    engines: {node: '>= 6'}

  https-proxy-agent@5.0.1:
    resolution: {integrity: sha512-dFcAjpTQFgoLMzC2VwU+C/CbS7uRL0lWmxDITmqm7C+7F0Odmj6s9l6alZc6AELXhrnggM2CeWSXHGOdX2YtwA==}
    engines: {node: '>= 6'}

  https-proxy-agent@7.0.4:
    resolution: {integrity: sha512-wlwpilI7YdjSkWaQ/7omYBMTliDcmCN8OLihO6I9B86g06lMyAoqgoDpV0XqoaPOKj+0DIdAvnsWfyAAhmimcg==}
    engines: {node: '>= 14'}

  human-signals@2.1.0:
    resolution: {integrity: sha512-B4FFZ6q/T2jhhksgkbEW3HBvWIfDW85snkQgawt07S7J5QXTk6BkNV+0yAeZrM5QpMAdYlocGoljn0sJ/WQkFw==}
    engines: {node: '>=10.17.0'}

  humanize-ms@1.2.1:
    resolution: {integrity: sha512-Fl70vYtsAFb/C06PTS9dZBo7ihau+Tu/DNCk/OyHhea07S+aeMWpFFkUaXRa8fI+ScZbEI8dfSxwY7gxZ9SAVQ==}

  iconv-lite@0.4.24:
    resolution: {integrity: sha512-v3MXnZAcvnywkTUEZomIActle7RXXeedOR31wwl7VlyoXO4Qi9arvSenNQWne1TcRwhCL1HwLI21bEqdpj8/rA==}
    engines: {node: '>=0.10.0'}

  iconv-lite@0.6.3:
    resolution: {integrity: sha512-4fCk79wshMdzMp2rH06qWrJE4iolqLhCUH+OiuIgU++RB0+94NlDL81atO7GX55uUKueo0txHNtvEyI6D7WdMw==}
    engines: {node: '>=0.10.0'}

  ignore@5.3.1:
    resolution: {integrity: sha512-5Fytz/IraMjqpwfd34ke28PTVMjZjJG2MPn5t7OE4eUCUNf8BAa7b5WUS9/Qvr6mwOQS7Mk6vdsMno5he+T8Xw==}
    engines: {node: '>= 4'}

  import-in-the-middle@1.11.0:
    resolution: {integrity: sha512-5DimNQGoe0pLUHbR9qK84iWaWjjbsxiqXnw6Qz64+azRgleqv9k2kTt5fw7QsOpmaGYtuxxursnPPsnTKEx10Q==}

  import-local@3.2.0:
    resolution: {integrity: sha512-2SPlun1JUPWoM6t3F0dw0FkCF/jWY8kttcY4f599GLTSjh2OCuuhdTkJQsEcZzBqbXZGKMK2OqW1oZsjtf/gQA==}
    engines: {node: '>=8'}
    hasBin: true

  imurmurhash@0.1.4:
    resolution: {integrity: sha512-JmXMZ6wuvDmLiHEml9ykzqO6lwFbof0GG4IkcGaENdCRDDmMVnny7s5HsIgHCbaq0w2MyPhDqkhTUgS2LU2PHA==}
    engines: {node: '>=0.8.19'}

  inflight@1.0.6:
    resolution: {integrity: sha512-k92I/b08q4wvFscXCLvqfsHCrjrF7yiXsQuIVvVE7N82W3+aqpzuUdBbfhWcy/FZR3/4IgflMgKLOsvPDrGCJA==}
    deprecated: This module is not supported, and leaks memory. Do not use it. Check out lru-cache if you want a good and tested way to coalesce async requests by a key value, which is much more comprehensive and powerful.

  inherits@2.0.3:
    resolution: {integrity: sha512-x00IRNXNy63jwGkJmzPigoySHbaqpNuzKbBOmzK+g2OdZpQ9w+sxCN+VSB3ja7IAge2OP2qpfxTjeNcyjmW1uw==}

  inherits@2.0.4:
    resolution: {integrity: sha512-k/vGaX4/Yla3WzyMCvTQOXYeIHvqOKtnqBduzTHpzpQZzAskKMhZ2K+EnBiSM9zGSoIFeMpXKxa4dYeZIQqewQ==}

  internal-slot@1.0.7:
    resolution: {integrity: sha512-NGnrKwXzSms2qUUih/ILZ5JBqNTSa1+ZmP6flaIp6KmSElgE9qdndzS3cqjrDovwFdmwsGsLdeFgB6suw+1e9g==}
    engines: {node: '>= 0.4'}

  ipaddr.js@1.9.1:
    resolution: {integrity: sha512-0KI/607xoxSToH7GjN1FfSbLoU0+btTicjsQSWQlh/hZykN8KpmMf7uYwPW3R+akZ6R/w18ZlXSHBYXiYUPO3g==}
    engines: {node: '>= 0.10'}

  is-any-array@2.0.1:
    resolution: {integrity: sha512-UtilS7hLRu++wb/WBAw9bNuP1Eg04Ivn1vERJck8zJthEvXCBEBpGR/33u/xLKWEQf95803oalHrVDptcAvFdQ==}

  is-array-buffer@3.0.4:
    resolution: {integrity: sha512-wcjaerHw0ydZwfhiKbXJWLDY8A7yV7KhjQOpb83hGgGfId/aQa4TOvwyzn2PuswW2gPCYEL/nEAiSVpdOj1lXw==}
    engines: {node: '>= 0.4'}

  is-arrayish@0.2.1:
    resolution: {integrity: sha512-zz06S8t0ozoDXMG+ube26zeCTNXcKIPJZJi8hBrF4idCLms4CG9QtK7qBl1boi5ODzFpjswb5JPmHCbMpjaYzg==}

  is-arrayish@0.3.2:
    resolution: {integrity: sha512-eVRqCvVlZbuw3GrM63ovNSNAeA1K16kaR/LRY/92w0zxQ5/1YzwblUX652i4Xs9RwAGjW9d9y6X88t8OaAJfWQ==}

  is-bigint@1.0.4:
    resolution: {integrity: sha512-zB9CruMamjym81i2JZ3UMn54PKGsQzsJeo6xvN3HJJ4CAsQNB6iRutp2To77OfCNuoxspsIhzaPoO1zyCEhFOg==}

  is-boolean-object@1.1.2:
    resolution: {integrity: sha512-gDYaKHJmnj4aWxyj6YHyXVpdQawtVLHU5cb+eztPGczf6cjuTdwve5ZIEfgXqH4e57An1D1AKf8CZ3kYrQRqYA==}
    engines: {node: '>= 0.4'}

  is-buffer@1.1.6:
    resolution: {integrity: sha512-NcdALwpXkTm5Zvvbk7owOUSvVvBKDgKP5/ewfXEznmQFfs4ZRmanOeKBTjRVjka3QFoN6XJ+9F3USqfHqTaU5w==}

  is-callable@1.2.7:
    resolution: {integrity: sha512-1BC0BVFhS/p0qtw6enp8e+8OD0UrK0oFLztSjNzhcKA3WDuJxxAPXzPuPtKkjEY9UUoEWlX/8fgKeu2S8i9JTA==}
    engines: {node: '>= 0.4'}

  is-core-module@2.13.1:
    resolution: {integrity: sha512-hHrIjvZsftOsvKSn2TRYl63zvxsgE0K+0mYMoH6gD4omR5IWB2KynivBQczo3+wF1cCkjzvptnI9Q0sPU66ilw==}

  is-data-view@1.0.1:
    resolution: {integrity: sha512-AHkaJrsUVW6wq6JS8y3JnM/GJF/9cf+k20+iDzlSaJrinEo5+7vRiteOSwBhHRiAyQATN1AmY4hwzxJKPmYf+w==}
    engines: {node: '>= 0.4'}

  is-date-object@1.0.5:
    resolution: {integrity: sha512-9YQaSxsAiSwcvS33MBk3wTCVnWK+HhF8VZR2jRxehM16QcVOdHqPn4VPHmRK4lSr38n9JriurInLcP90xsYNfQ==}
    engines: {node: '>= 0.4'}

  is-fullwidth-code-point@3.0.0:
    resolution: {integrity: sha512-zymm5+u+sCsSWyD9qNaejV3DFvhCKclKdizYaJUuHA83RLjb7nSuGnddCHGv0hk+KY7BMAlsWeK4Ueg6EV6XQg==}
    engines: {node: '>=8'}

  is-generator-fn@2.1.0:
    resolution: {integrity: sha512-cTIB4yPYL/Grw0EaSzASzg6bBy9gqCofvWN8okThAYIxKJZC+udlRAmGbM0XLeniEJSs8uEgHPGuHSe1XsOLSQ==}
    engines: {node: '>=6'}

  is-negative-zero@2.0.3:
    resolution: {integrity: sha512-5KoIu2Ngpyek75jXodFvnafB6DJgr3u8uuK0LEZJjrU19DrMD3EVERaR8sjz8CCGgpZvxPl9SuE1GMVPFHx1mw==}
    engines: {node: '>= 0.4'}

  is-number-object@1.0.7:
    resolution: {integrity: sha512-k1U0IRzLMo7ZlYIfzRu23Oh6MiIFasgpb9X76eqfFZAqwH44UI4KTBvBYIZ1dSL9ZzChTB9ShHfLkR4pdW5krQ==}
    engines: {node: '>= 0.4'}

  is-number@7.0.0:
    resolution: {integrity: sha512-41Cifkg6e8TylSpdtTpeLVMqvSBEVzTttHvERD741+pnZ8ANv0004MRL43QKPDlK9cGvNp6NZWZUBlbGXYxxng==}
    engines: {node: '>=0.12.0'}

  is-obj@2.0.0:
    resolution: {integrity: sha512-drqDG3cbczxxEJRoOXcOjtdp1J/lyp1mNn0xaznRs8+muBhgQcrnbspox5X5fOw0HnMnbfDzvnEMEtqDEJEo8w==}
    engines: {node: '>=8'}

  is-regex@1.1.4:
    resolution: {integrity: sha512-kvRdxDsxZjhzUX07ZnLydzS1TU/TJlTUHHY4YLL87e37oUA49DfkLqgy+VjFocowy29cKvcSiu+kIv728jTTVg==}
    engines: {node: '>= 0.4'}

  is-shared-array-buffer@1.0.3:
    resolution: {integrity: sha512-nA2hv5XIhLR3uVzDDfCIknerhx8XUKnstuOERPNNIinXG7v9u+ohXF67vxm4TPTEPU6lm61ZkwP3c9PCB97rhg==}
    engines: {node: '>= 0.4'}

  is-stream@2.0.1:
    resolution: {integrity: sha512-hFoiJiTl63nn+kstHGBtewWSKnQLpyb155KHheA1l39uvtO9nWIop1p3udqPcUd/xbF1VLMO4n7OI6p7RbngDg==}
    engines: {node: '>=8'}

  is-string@1.0.7:
    resolution: {integrity: sha512-tE2UXzivje6ofPW7l23cjDOMa09gb7xlAqG6jG5ej6uPV32TlWP3NKPigtaGeHNu9fohccRYvIiZMfOOnOYUtg==}
    engines: {node: '>= 0.4'}

  is-symbol@1.0.4:
    resolution: {integrity: sha512-C/CPBqKWnvdcxqIARxyOh4v1UUEOCHpgDa0WYgpKDFMszcrPcffg5uhwSgPCLD2WWxmq6isisz87tzT01tuGhg==}
    engines: {node: '>= 0.4'}

  is-typed-array@1.1.13:
    resolution: {integrity: sha512-uZ25/bUAlUY5fR4OKT4rZQEBrzQWYV9ZJYGGsUmEJ6thodVJ1HX64ePQ6Z0qPWP+m+Uq6e9UugrE38jeYsDSMw==}
    engines: {node: '>= 0.4'}

  is-weakref@1.0.2:
    resolution: {integrity: sha512-qctsuLZmIQ0+vSSMfoVvyFe2+GSEvnmZ2ezTup1SBse9+twCCeial6EEi3Nc2KFcf6+qz2FBPnjXsk8xhKSaPQ==}

  is@3.3.0:
    resolution: {integrity: sha512-nW24QBoPcFGGHJGUwnfpI7Yc5CdqWNdsyHQszVE/z2pKHXzh7FZ5GWhJqSyaQ9wMkQnsTx+kAI8bHlCX4tKdbg==}

  isarray@2.0.5:
    resolution: {integrity: sha512-xHjhDr3cNBK0BzdUJSPXZntQUx/mwMS5Rw4A7lPJ90XGAO6ISP/ePDNuo0vhqOZU+UD5JoodwCAAoZQd3FeAKw==}

  isexe@2.0.0:
    resolution: {integrity: sha512-RHxMLp9lnKHGHRng9QFhRCMbYAcVpn69smSGcq3f36xjgVVWThj4qqLbTLlq7Ssj8B+fIQ1EuCEGI2lKsyQeIw==}

  isomorphic-fetch@3.0.0:
    resolution: {integrity: sha512-qvUtwJ3j6qwsF3jLxkZ72qCgjMysPzDfeV240JHiGZsANBYd+EEuu35v7dfrJ9Up0Ak07D7GGSkGhCHTqg/5wA==}

  istanbul-lib-coverage@3.2.2:
    resolution: {integrity: sha512-O8dpsF+r0WV/8MNRKfnmrtCWhuKjxrq2w+jpzBL5UZKTi2LeVWnWOmWRxFlesJONmc+wLAGvKQZEOanko0LFTg==}
    engines: {node: '>=8'}

  istanbul-lib-instrument@5.2.1:
    resolution: {integrity: sha512-pzqtp31nLv/XFOzXGuvhCb8qhjmTVo5vjVk19XE4CRlSWz0KoeJ3bw9XsA7nOp9YBf4qHjwBxkDzKcME/J29Yg==}
    engines: {node: '>=8'}

  istanbul-lib-instrument@6.0.3:
    resolution: {integrity: sha512-Vtgk7L/R2JHyyGW07spoFlB8/lpjiOLTjMdms6AFMraYt3BaJauod/NGrfnVG/y4Ix1JEuMRPDPEj2ua+zz1/Q==}
    engines: {node: '>=10'}

  istanbul-lib-report@3.0.1:
    resolution: {integrity: sha512-GCfE1mtsHGOELCU8e/Z7YWzpmybrx/+dSTfLrvY8qRmaY6zXTKWn6WQIjaAFw069icm6GVMNkgu0NzI4iPZUNw==}
    engines: {node: '>=10'}

  istanbul-lib-source-maps@4.0.1:
    resolution: {integrity: sha512-n3s8EwkdFIJCG3BPKBYvskgXGoy88ARzvegkitk60NxRdwltLOTaH7CUiMRXvwYorl0Q712iEjcWB+fK/MrWVw==}
    engines: {node: '>=10'}

  istanbul-reports@3.1.7:
    resolution: {integrity: sha512-BewmUXImeuRk2YY0PVbxgKAysvhRPUQE0h5QRM++nVWyubKGV0l8qQ5op8+B2DOmwSe63Jivj0BjkPQVf8fP5g==}
    engines: {node: '>=8'}

  jackspeak@2.3.6:
    resolution: {integrity: sha512-N3yCS/NegsOBokc8GAdM8UcmfsKiSS8cipheD/nivzr700H+nsMOxJjQnvwOcRYVuFkdH0wGUvW2WbXGmrZGbQ==}
    engines: {node: '>=14'}

  jackspeak@4.0.2:
    resolution: {integrity: sha512-bZsjR/iRjl1Nk1UkjGpAzLNfQtzuijhn2g+pbZb98HQ1Gk8vM9hfbxeMBP+M2/UUdwj0RqGG3mlvk2MsAqwvEw==}
    engines: {node: 20 || >=22}

  jake@10.9.1:
    resolution: {integrity: sha512-61btcOHNnLnsOdtLgA5efqQWjnSi/vow5HbI7HMdKKWqvrKR1bLK3BPlJn9gcSaP2ewuamUSMB5XEy76KUIS2w==}
    engines: {node: '>=10'}
    hasBin: true

  jest-changed-files@29.7.0:
    resolution: {integrity: sha512-fEArFiwf1BpQ+4bXSprcDc3/x4HSzL4al2tozwVpDFpsxALjLYdyiIK4e5Vz66GQJIbXJ82+35PtysofptNX2w==}
    engines: {node: ^14.15.0 || ^16.10.0 || >=18.0.0}

  jest-circus@29.7.0:
    resolution: {integrity: sha512-3E1nCMgipcTkCocFwM90XXQab9bS+GMsjdpmPrlelaxwD93Ad8iVEjX/vvHPdLPnFf+L40u+5+iutRdA1N9myw==}
    engines: {node: ^14.15.0 || ^16.10.0 || >=18.0.0}

  jest-cli@29.7.0:
    resolution: {integrity: sha512-OVVobw2IubN/GSYsxETi+gOe7Ka59EFMR/twOU3Jb2GnKKeMGJB5SGUUrEz3SFVmJASUdZUzy83sLNNQ2gZslg==}
    engines: {node: ^14.15.0 || ^16.10.0 || >=18.0.0}
    hasBin: true
    peerDependencies:
      node-notifier: ^8.0.1 || ^9.0.0 || ^10.0.0
    peerDependenciesMeta:
      node-notifier:
        optional: true

  jest-config@29.7.0:
    resolution: {integrity: sha512-uXbpfeQ7R6TZBqI3/TxCU4q4ttk3u0PJeC+E0zbfSoSjq6bJ7buBPxzQPL0ifrkY4DNu4JUdk0ImlBUYi840eQ==}
    engines: {node: ^14.15.0 || ^16.10.0 || >=18.0.0}
    peerDependencies:
      '@types/node': '*'
      ts-node: '>=9.0.0'
    peerDependenciesMeta:
      '@types/node':
        optional: true
      ts-node:
        optional: true

  jest-diff@29.7.0:
    resolution: {integrity: sha512-LMIgiIrhigmPrs03JHpxUh2yISK3vLFPkAodPeo0+BuF7wA2FoQbkEg1u8gBYBThncu7e1oEDUfIXVuTqLRUjw==}
    engines: {node: ^14.15.0 || ^16.10.0 || >=18.0.0}

  jest-docblock@29.7.0:
    resolution: {integrity: sha512-q617Auw3A612guyaFgsbFeYpNP5t2aoUNLwBUbc/0kD1R4t9ixDbyFTHd1nok4epoVFpr7PmeWHrhvuV3XaJ4g==}
    engines: {node: ^14.15.0 || ^16.10.0 || >=18.0.0}

  jest-each@29.7.0:
    resolution: {integrity: sha512-gns+Er14+ZrEoC5fhOfYCY1LOHHr0TI+rQUHZS8Ttw2l7gl+80eHc/gFf2Ktkw0+SIACDTeWvpFcv3B04VembQ==}
    engines: {node: ^14.15.0 || ^16.10.0 || >=18.0.0}

  jest-environment-node@29.7.0:
    resolution: {integrity: sha512-DOSwCRqXirTOyheM+4d5YZOrWcdu0LNZ87ewUoywbcb2XR4wKgqiG8vNeYwhjFMbEkfju7wx2GYH0P2gevGvFw==}
    engines: {node: ^14.15.0 || ^16.10.0 || >=18.0.0}

  jest-get-type@29.6.3:
    resolution: {integrity: sha512-zrteXnqYxfQh7l5FHyL38jL39di8H8rHoecLH3JNxH3BwOrBsNeabdap5e0I23lD4HHI8W5VFBZqG4Eaq5LNcw==}
    engines: {node: ^14.15.0 || ^16.10.0 || >=18.0.0}

  jest-haste-map@29.7.0:
    resolution: {integrity: sha512-fP8u2pyfqx0K1rGn1R9pyE0/KTn+G7PxktWidOBTqFPLYX0b9ksaMFkhK5vrS3DVun09pckLdlx90QthlW7AmA==}
    engines: {node: ^14.15.0 || ^16.10.0 || >=18.0.0}

  jest-leak-detector@29.7.0:
    resolution: {integrity: sha512-kYA8IJcSYtST2BY9I+SMC32nDpBT3J2NvWJx8+JCuCdl/CR1I4EKUJROiP8XtCcxqgTTBGJNdbB1A8XRKbTetw==}
    engines: {node: ^14.15.0 || ^16.10.0 || >=18.0.0}

  jest-matcher-utils@29.7.0:
    resolution: {integrity: sha512-sBkD+Xi9DtcChsI3L3u0+N0opgPYnCRPtGcQYrgXmR+hmt/fYfWAL0xRXYU8eWOdfuLgBe0YCW3AFtnRLagq/g==}
    engines: {node: ^14.15.0 || ^16.10.0 || >=18.0.0}

  jest-message-util@29.7.0:
    resolution: {integrity: sha512-GBEV4GRADeP+qtB2+6u61stea8mGcOT4mCtrYISZwfu9/ISHFJ/5zOMXYbpBE9RsS5+Gb63DW4FgmnKJ79Kf6w==}
    engines: {node: ^14.15.0 || ^16.10.0 || >=18.0.0}

  jest-mock@29.7.0:
    resolution: {integrity: sha512-ITOMZn+UkYS4ZFh83xYAOzWStloNzJFO2s8DWrE4lhtGD+AorgnbkiKERe4wQVBydIGPx059g6riW5Btp6Llnw==}
    engines: {node: ^14.15.0 || ^16.10.0 || >=18.0.0}

  jest-pnp-resolver@1.2.3:
    resolution: {integrity: sha512-+3NpwQEnRoIBtx4fyhblQDPgJI0H1IEIkX7ShLUjPGA7TtUTvI1oiKi3SR4oBR0hQhQR80l4WAe5RrXBwWMA8w==}
    engines: {node: '>=6'}
    peerDependencies:
      jest-resolve: '*'
    peerDependenciesMeta:
      jest-resolve:
        optional: true

  jest-regex-util@29.6.3:
    resolution: {integrity: sha512-KJJBsRCyyLNWCNBOvZyRDnAIfUiRJ8v+hOBQYGn8gDyF3UegwiP4gwRR3/SDa42g1YbVycTidUF3rKjyLFDWbg==}
    engines: {node: ^14.15.0 || ^16.10.0 || >=18.0.0}

  jest-resolve-dependencies@29.7.0:
    resolution: {integrity: sha512-un0zD/6qxJ+S0et7WxeI3H5XSe9lTBBR7bOHCHXkKR6luG5mwDDlIzVQ0V5cZCuoTgEdcdwzTghYkTWfubi+nA==}
    engines: {node: ^14.15.0 || ^16.10.0 || >=18.0.0}

  jest-resolve@29.7.0:
    resolution: {integrity: sha512-IOVhZSrg+UvVAshDSDtHyFCCBUl/Q3AAJv8iZ6ZjnZ74xzvwuzLXid9IIIPgTnY62SJjfuupMKZsZQRsCvxEgA==}
    engines: {node: ^14.15.0 || ^16.10.0 || >=18.0.0}

  jest-runner@29.7.0:
    resolution: {integrity: sha512-fsc4N6cPCAahybGBfTRcq5wFR6fpLznMg47sY5aDpsoejOcVYFb07AHuSnR0liMcPTgBsA3ZJL6kFOjPdoNipQ==}
    engines: {node: ^14.15.0 || ^16.10.0 || >=18.0.0}

  jest-runtime@29.7.0:
    resolution: {integrity: sha512-gUnLjgwdGqW7B4LvOIkbKs9WGbn+QLqRQQ9juC6HndeDiezIwhDP+mhMwHWCEcfQ5RUXa6OPnFF8BJh5xegwwQ==}
    engines: {node: ^14.15.0 || ^16.10.0 || >=18.0.0}

  jest-snapshot@29.7.0:
    resolution: {integrity: sha512-Rm0BMWtxBcioHr1/OX5YCP8Uov4riHvKPknOGs804Zg9JGZgmIBkbtlxJC/7Z4msKYVbIJtfU+tKb8xlYNfdkw==}
    engines: {node: ^14.15.0 || ^16.10.0 || >=18.0.0}

  jest-util@29.7.0:
    resolution: {integrity: sha512-z6EbKajIpqGKU56y5KBUgy1dt1ihhQJgWzUlZHArA/+X2ad7Cb5iF+AK1EWVL/Bo7Rz9uurpqw6SiBCefUbCGA==}
    engines: {node: ^14.15.0 || ^16.10.0 || >=18.0.0}

  jest-validate@29.7.0:
    resolution: {integrity: sha512-ZB7wHqaRGVw/9hST/OuFUReG7M8vKeq0/J2egIGLdvjHCmYqGARhzXmtgi+gVeZ5uXFF219aOc3Ls2yLg27tkw==}
    engines: {node: ^14.15.0 || ^16.10.0 || >=18.0.0}

  jest-watcher@29.7.0:
    resolution: {integrity: sha512-49Fg7WXkU3Vl2h6LbLtMQ/HyB6rXSIX7SqvBLQmssRBGN9I0PNvPmAmCWSOY6SOvrjhI/F7/bGAv9RtnsPA03g==}
    engines: {node: ^14.15.0 || ^16.10.0 || >=18.0.0}

  jest-worker@29.7.0:
    resolution: {integrity: sha512-eIz2msL/EzL9UFTFFx7jBTkeZfku0yUAyZZZmJ93H2TYEiroIx2PQjEXcwYtYl8zXCxb+PAmA2hLIt/6ZEkPHw==}
    engines: {node: ^14.15.0 || ^16.10.0 || >=18.0.0}

  jest@29.7.0:
    resolution: {integrity: sha512-NIy3oAFp9shda19hy4HK0HRTWKtPJmGdnvywu01nOqNC2vZg+Z+fvJDxpMQA88eb2I9EcafcdjYgsDthnYTvGw==}
    engines: {node: ^14.15.0 || ^16.10.0 || >=18.0.0}
    hasBin: true
    peerDependencies:
      node-notifier: ^8.0.1 || ^9.0.0 || ^10.0.0
    peerDependenciesMeta:
      node-notifier:
        optional: true

  jose@4.15.5:
    resolution: {integrity: sha512-jc7BFxgKPKi94uOvEmzlSWFFe2+vASyXaKUpdQKatWAESU2MWjDfFf0fdfc83CDKcA5QecabZeNLyfhe3yKNkg==}

  joycon@3.1.1:
    resolution: {integrity: sha512-34wB/Y7MW7bzjKRjUKTa46I2Z7eV62Rkhva+KkopW7Qvv/OSWBqvkSY7vusOPrNuZcUG3tApvdVgNB8POj3SPw==}
    engines: {node: '>=10'}

  js-tiktoken@1.0.11:
    resolution: {integrity: sha512-PajXFLq2vx7/8jllQZ43vzNpAai/0MOVdJjW/UrNyJorNQRTjHrqdGJG/mjHVy7h9M6dW6CaG43eNLMYFkTh6w==}

  js-tokens@4.0.0:
    resolution: {integrity: sha512-RdJUflcE3cUzKiMqQgsCu06FPu9UdIJO0beYbPhHN4k6apgJtifcoCtT9bcxOpYBtpD2kCM6Sbzg4CausW/PKQ==}

  js-yaml@3.14.1:
    resolution: {integrity: sha512-okMH7OXXJ7YrN9Ok3/SXrnu4iX9yOk+25nqX4imS2npuvTYDmo/QEZoqwZkYaIDk3jVvBOTOIEgEhaLOynBS9g==}
    hasBin: true

  js-yaml@4.1.0:
    resolution: {integrity: sha512-wpxZs9NoxZaJESJGIZTyDEaYpl0FKSA+FB9aJiyemKhMwkxQg63h4T1KJgUGHpTqPDNRcmmYLugrRjJlBtWvRA==}
    hasBin: true

  jsesc@3.0.2:
    resolution: {integrity: sha512-xKqzzWXDttJuOcawBt4KnKHHIf5oQ/Cxax+0PWFG+DFDgHNAdi+TXECADI+RYiFUMmx8792xsMbbgXj4CwnP4g==}
    engines: {node: '>=6'}
    hasBin: true

  json-bigint@1.0.0:
    resolution: {integrity: sha512-SiPv/8VpZuWbvLSMtTDU8hEfrZWg/mH/nV/b4o0CYbSxu1UIQPLdwKOCIyLQX+VIPO5vrLX3i8qtqFyhdPSUSQ==}

  json-parse-better-errors@1.0.2:
    resolution: {integrity: sha512-mrqyZKfX5EhL7hvqcV6WG1yYjnjeuYDzDhhcAAUrq8Po85NBQBJP+ZDUT75qZQ98IkUoBqdkExkukOU7Ts2wrw==}

  json-parse-even-better-errors@2.3.1:
    resolution: {integrity: sha512-xyFwyhro/JEof6Ghe2iz2NcXoj2sloNsWr/XsERDK/oiPCfaNhl5ONfp+jQdAZRQQ0IJWNzH9zIZF7li91kh2w==}

  json-schema-traverse@1.0.0:
    resolution: {integrity: sha512-NM8/P9n3XjXhIZn1lLhkFaACTOURQXjWhV4BA/RnOv8xvgqtqpAX9IO4mRQxSx1Rlo4tqzeqb0sOlruaOy3dug==}

  json-schema@0.4.0:
    resolution: {integrity: sha512-es94M3nTIfsEPisRafak+HDLfHXnKBhV3vU5eqPcS3flIWqcxJWgXHXiey3YrpaNsanY5ei1VoYEbOzijuq9BA==}

  json5@2.2.3:
    resolution: {integrity: sha512-XmOWe7eyHYH14cLdVPoyg+GOH3rYX++KpzrylJwSW98t3Nk+U8XOl8FWKOgwtzdb8lXGf6zYwDUzeHMWfxasyg==}
    engines: {node: '>=6'}
    hasBin: true

  jsonpointer@5.0.1:
    resolution: {integrity: sha512-p/nXbhSEcu3pZRdkW1OfJhpsVtW1gd4Wa1fnQc9YLiTfAjn0312eMKimbdIQzuZl9aa9xUGaRlP9T/CJE/ditQ==}
    engines: {node: '>=0.10.0'}

  jsonwebtoken@9.0.2:
    resolution: {integrity: sha512-PRp66vJ865SSqOlgqS8hujT5U4AOgMfhrwYIuIhfKaoSCZcirrmASQr8CX7cUg+RMih+hgznrjp99o+W4pJLHQ==}
    engines: {node: '>=12', npm: '>=6'}

  jwa@1.4.1:
    resolution: {integrity: sha512-qiLX/xhEEFKUAJ6FiBMbes3w9ATzyk5W7Hvzpa/SLYdxNtng+gcurvrI7TbACjIXlsJyr05/S1oUhZrc63evQA==}

  jwa@2.0.0:
    resolution: {integrity: sha512-jrZ2Qx916EA+fq9cEAeCROWPTfCwi1IVHqT2tapuqLEVVDKFDENFw1oL+MwrTvH6msKxsd1YTDVw6uKEcsrLEA==}

  jwks-rsa@3.1.0:
    resolution: {integrity: sha512-v7nqlfezb9YfHHzYII3ef2a2j1XnGeSE/bK3WfumaYCqONAIstJbrEGapz4kadScZzEt7zYCN7bucj8C0Mv/Rg==}
    engines: {node: '>=14'}

  jws@3.2.2:
    resolution: {integrity: sha512-YHlZCB6lMTllWDtSPHz/ZXTsi8S00usEV6v1tjq8tOUZzw7DpSDWVXjXDre6ed1w/pd495ODpHZYSdkRTsa0HA==}

  jws@4.0.0:
    resolution: {integrity: sha512-KDncfTmOZoOMTFG4mBlG0qUIOlc03fmzH+ru6RgYVZhPkyiy/92Owlt/8UEN+a4TXR1FQetfIpJE8ApdvdVxTg==}

  kleur@3.0.3:
    resolution: {integrity: sha512-eTIzlVOSUR+JxdDFepEYcBMtZ9Qqdef+rnzWdRZuMbOywu5tO2w2N7rqjoANZ5k9vywhL6Br1VRjUIgTQx4E8w==}
    engines: {node: '>=6'}

  kuler@2.0.0:
    resolution: {integrity: sha512-Xq9nH7KlWZmXAtodXDDRE7vs6DU1gTU8zYDHDiWLSip45Egwq3plLHzPn27NgvzL2r1LMPC1vdqh98sQxtqj4A==}

  langchain@0.1.36:
    resolution: {integrity: sha512-NTbnCL/jKWIeEI//Nm1oG8nhW3vkYWvEMr1MPotmTThTfeKfO87eV/OAzAyh6Ruy6GFs/qofRgQZGIe6XvXTNQ==}
    engines: {node: '>=18'}
    peerDependencies:
      '@aws-sdk/client-s3': ^3.310.0
      '@aws-sdk/client-sagemaker-runtime': ^3.310.0
      '@aws-sdk/client-sfn': ^3.310.0
      '@aws-sdk/credential-provider-node': ^3.388.0
      '@azure/storage-blob': ^12.15.0
      '@gomomento/sdk': ^1.51.1
      '@gomomento/sdk-core': ^1.51.1
      '@gomomento/sdk-web': ^1.51.1
      '@google-ai/generativelanguage': ^0.2.1
      '@google-cloud/storage': ^6.10.1 || ^7.7.0
      '@mendable/firecrawl-js': ^0.0.13
      '@notionhq/client': ^2.2.10
      '@pinecone-database/pinecone': '*'
      '@supabase/supabase-js': ^2.10.0
      '@vercel/kv': ^0.2.3
      '@xata.io/client': ^0.28.0
      apify-client: ^2.7.1
      assemblyai: ^4.0.0
      axios: '*'
      cheerio: ^1.0.0-rc.12
      chromadb: '*'
      convex: ^1.3.1
      couchbase: ^4.3.0
      d3-dsv: ^2.0.0
      epub2: ^3.0.1
      faiss-node: '*'
      fast-xml-parser: '*'
      google-auth-library: ^8.9.0
      handlebars: ^4.7.8
      html-to-text: ^9.0.5
      ignore: ^5.2.0
      ioredis: ^5.3.2
      jsdom: '*'
      mammoth: ^1.6.0
      mongodb: '>=5.2.0'
      node-llama-cpp: '*'
      notion-to-md: ^3.1.0
      officeparser: ^4.0.4
      pdf-parse: 1.1.1
      peggy: ^3.0.2
      playwright: ^1.32.1
      puppeteer: ^19.7.2
      pyodide: ^0.24.1
      redis: ^4.6.4
      sonix-speech-recognition: ^2.1.1
      srt-parser-2: ^1.2.3
      typeorm: ^0.3.12
      weaviate-ts-client: '*'
      web-auth-library: ^1.0.3
      ws: ^8.14.2
      youtube-transcript: ^1.0.6
      youtubei.js: ^9.1.0
    peerDependenciesMeta:
      '@aws-sdk/client-s3':
        optional: true
      '@aws-sdk/client-sagemaker-runtime':
        optional: true
      '@aws-sdk/client-sfn':
        optional: true
      '@aws-sdk/credential-provider-node':
        optional: true
      '@azure/storage-blob':
        optional: true
      '@gomomento/sdk':
        optional: true
      '@gomomento/sdk-core':
        optional: true
      '@gomomento/sdk-web':
        optional: true
      '@google-ai/generativelanguage':
        optional: true
      '@google-cloud/storage':
        optional: true
      '@mendable/firecrawl-js':
        optional: true
      '@notionhq/client':
        optional: true
      '@pinecone-database/pinecone':
        optional: true
      '@supabase/supabase-js':
        optional: true
      '@vercel/kv':
        optional: true
      '@xata.io/client':
        optional: true
      apify-client:
        optional: true
      assemblyai:
        optional: true
      axios:
        optional: true
      cheerio:
        optional: true
      chromadb:
        optional: true
      convex:
        optional: true
      couchbase:
        optional: true
      d3-dsv:
        optional: true
      epub2:
        optional: true
      faiss-node:
        optional: true
      fast-xml-parser:
        optional: true
      google-auth-library:
        optional: true
      handlebars:
        optional: true
      html-to-text:
        optional: true
      ignore:
        optional: true
      ioredis:
        optional: true
      jsdom:
        optional: true
      mammoth:
        optional: true
      mongodb:
        optional: true
      node-llama-cpp:
        optional: true
      notion-to-md:
        optional: true
      officeparser:
        optional: true
      pdf-parse:
        optional: true
      peggy:
        optional: true
      playwright:
        optional: true
      puppeteer:
        optional: true
      pyodide:
        optional: true
      redis:
        optional: true
      sonix-speech-recognition:
        optional: true
      srt-parser-2:
        optional: true
      typeorm:
        optional: true
      weaviate-ts-client:
        optional: true
      web-auth-library:
        optional: true
      ws:
        optional: true
      youtube-transcript:
        optional: true
      youtubei.js:
        optional: true

  langchainhub@0.0.8:
    resolution: {integrity: sha512-Woyb8YDHgqqTOZvWIbm2CaFDGfZ4NTSyXV687AG4vXEfoNo7cGQp7nhl7wL3ehenKWmNEmcxCLgOZzW8jE6lOQ==}

  langsmith@0.1.14:
    resolution: {integrity: sha512-iEzQLLB7/0nRpAwNBAR7B7N64fyByg5UsNjSvLaCCkQ9AS68PSafjB8xQkyI8QXXrGjU1dEqDRoa8m4SUuRdUw==}

  leven@3.1.0:
    resolution: {integrity: sha512-qsda+H8jTaUaN/x5vzW2rzc+8Rw4TAQ/4KjB46IwK5VH+IlVeeeje/EoZRpiXvIqjFgK84QffqPztGI3VBLG1A==}
    engines: {node: '>=6'}

  lilconfig@3.1.2:
    resolution: {integrity: sha512-eop+wDAvpItUys0FWkHIKeC9ybYrTGbU41U5K7+bttZZeohvnY7M9dZ5kB21GNWiFT2q1OoPTvncPCgSOVO5ow==}
    engines: {node: '>=14'}

  limiter@1.1.5:
    resolution: {integrity: sha512-FWWMIEOxz3GwUI4Ts/IvgVy6LPvoMPgjMdQ185nN6psJyBJ4yOpzqm695/h5umdLJg2vW3GR5iG11MAkR2AzJA==}

  lines-and-columns@1.2.4:
    resolution: {integrity: sha512-7ylylesZQ/PV29jhEDl3Ufjo6ZX7gCqJr5F7PKrqc93v7fzSymt1BpwEU8nAUXs8qzzvqhbjhK5QZg6Mt/HkBg==}

  linkify-it@5.0.0:
    resolution: {integrity: sha512-5aHCbzQRADcdP+ATqnDuhhJ/MRIqDkZX5pyjFHRRysS8vZ5AbqGEoFIb6pYHPZ+L/OC2Lc+xT8uHVVR5CAK/wQ==}

  llm-chunk@0.0.1:
    resolution: {integrity: sha512-n9fHgsSiJb7vXZiC5c4XV6rme+tC7WX/cWH6EJvPPmMOMwOZ9xdg/U9LY5Qhmixd3K1PdRB0FVOdzoJF2HUZbg==}

  load-json-file@4.0.0:
    resolution: {integrity: sha512-Kx8hMakjX03tiGTLAIdJ+lL0htKnXjEZN6hk/tozf/WOuYGdZBJrZ+rCJRbVCugsjB3jMLn9746NsQIf5VjBMw==}
    engines: {node: '>=4'}

  load-tsconfig@0.2.5:
    resolution: {integrity: sha512-IXO6OCs9yg8tMKzfPZ1YmheJbZCiEsnBdcB03l0OcfK9prKnJb96siuHCr5Fl37/yo9DnKU+TLpxzTUspw9shg==}
    engines: {node: ^12.20.0 || ^14.13.1 || >=16.0.0}

  locate-path@5.0.0:
    resolution: {integrity: sha512-t7hw9pI+WvuwNJXwk5zVHpyhIqzg2qTlklJOf0mVxGSbe3Fp2VieZcduNYjaLDoy6p9uGpQEGWG87WpMKlNq8g==}
    engines: {node: '>=8'}

  lodash.camelcase@4.3.0:
    resolution: {integrity: sha512-TwuEnCnxbc3rAvhf/LbG7tJUDzhqXyFnv3dtzLOPgCG/hODL7WFnsbwktkD7yUV0RrreP/l1PALq/YSg6VvjlA==}

  lodash.clonedeep@4.5.0:
    resolution: {integrity: sha512-H5ZhCF25riFd9uB5UCkVKo61m3S/xZk1x4wA6yp/L3RFP6Z/eHH1ymQcGLo7J3GMPfm0V/7m1tryHuGVxpqEBQ==}

  lodash.includes@4.3.0:
    resolution: {integrity: sha512-W3Bx6mdkRTGtlJISOvVD/lbqjTlPPUDTMnlXZFnVwi9NKJ6tiAk6LVdlhZMm17VZisqhKcgzpO5Wz91PCt5b0w==}

  lodash.isboolean@3.0.3:
    resolution: {integrity: sha512-Bz5mupy2SVbPHURB98VAcw+aHh4vRV5IPNhILUCsOzRmsTmSQ17jIuqopAentWoehktxGd9e/hbIXq980/1QJg==}

  lodash.isinteger@4.0.4:
    resolution: {integrity: sha512-DBwtEWN2caHQ9/imiNeEA5ys1JoRtRfY3d7V9wkqtbycnAmTvRRmbHKDV4a0EYc678/dia0jrte4tjYwVBaZUA==}

  lodash.isnumber@3.0.3:
    resolution: {integrity: sha512-QYqzpfwO3/CWf3XP+Z+tkQsfaLL/EnUlXWVkIk5FUPc4sBdTehEqZONuyRt2P67PXAk+NXmTBcc97zw9t1FQrw==}

  lodash.isplainobject@4.0.6:
    resolution: {integrity: sha512-oSXzaWypCMHkPC3NvBEaPHf0KsA5mvPrOPgQWDsbg8n7orZ290M0BmC/jgRZ4vcJ6DTAhjrsSYgdsW/F+MFOBA==}

  lodash.isstring@4.0.1:
    resolution: {integrity: sha512-0wJxfxH1wgO3GrbuP+dTTk7op+6L41QCXbGINEmD+ny/G/eCqGzxyCsh7159S+mgDDcoarnBw6PC1PS5+wUGgw==}

  lodash.mapvalues@4.6.0:
    resolution: {integrity: sha512-JPFqXFeZQ7BfS00H58kClY7SPVeHertPE0lNuCyZ26/XlN8TvakYD7b9bGyNmXbT/D3BbtPAAmq90gPWqLkxlQ==}

  lodash.memoize@4.1.2:
    resolution: {integrity: sha512-t7j+NzmgnQzTAYXcsHYLgimltOV1MXHtlOWf6GjL9Kj8GK5FInw5JotxvbOs+IvV1/Dzo04/fCGfLVs7aXb4Ag==}

  lodash.merge@4.6.2:
    resolution: {integrity: sha512-0KpjqXRVvrYyCsX1swR/XTK0va6VQkQM6MNo7PqW77ByjAhoARA8EfrP1N4+KlKj8YS0ZUCtRT/YUuhyYDujIQ==}

  lodash.once@4.1.1:
    resolution: {integrity: sha512-Sb487aTOCr9drQVL8pIxOzVhafOjZN9UU54hiN8PU3uAiSV7lx1yYNpbNmex2PK6dSJoNTSJUUswT651yww3Mg==}

  lodash.sortby@4.7.0:
    resolution: {integrity: sha512-HDWXG8isMntAyRF5vZ7xKuEvOhT4AhlRt/3czTSjvGUxjYCBVRQY48ViDHyfYz9VIoBkW4TMGQNapx+l3RUwdA==}

  logform@2.6.0:
    resolution: {integrity: sha512-1ulHeNPp6k/LD8H91o7VYFBng5i1BDE7HoKxVbZiGFidS1Rj65qcywLxX+pVfAPoQJEjRdvKcusKwOupHCVOVQ==}
    engines: {node: '>= 12.0.0'}

  long@1.1.5:
    resolution: {integrity: sha512-TU6nAF5SdasnTr28c7e74P4Crbn9o3/zwo1pM22Wvg2i2vlZ4Eelxwu4QT7j21z0sDBlJDEnEZjXTZg2J8WJrg==}
    engines: {node: '>=0.6'}

  long@5.2.3:
    resolution: {integrity: sha512-lcHwpNoggQTObv5apGNCTdJrO69eHOZMi4BNC+rTLER8iHAqGrUVeLh/irVIM7zTw2bOXA8T6uNPeujwOLg/2Q==}

  lru-cache@10.2.0:
    resolution: {integrity: sha512-2bIM8x+VAf6JT4bKAljS1qUWgMsqZRPGJS6FSahIMPVvctcNhyVp7AJu7quxOW9jwkryBReKZY5tY5JYv2n/7Q==}
    engines: {node: 14 || >=16.14}

  lru-cache@11.0.1:
    resolution: {integrity: sha512-CgeuL5uom6j/ZVrg7G/+1IXqRY8JXX4Hghfy5YE0EhoYQWvndP1kufu58cmZLNIDKnRhZrXfdS9urVWx98AipQ==}
    engines: {node: 20 || >=22}

  lru-cache@4.0.2:
    resolution: {integrity: sha512-uQw9OqphAGiZhkuPlpFGmdTU2tEuhxTourM/19qGJrxBPHAr/f8BT1a0i/lOclESnGatdJG/UCkP9kZB/Lh1iw==}

  lru-cache@5.1.1:
    resolution: {integrity: sha512-KpNARQA3Iwv+jTA0utUVVbrh+Jlrr1Fv0e56GGzAFOXN7dk/FviaDW8LHmK52DlcH4WP2n6gI8vN1aesBFgo9w==}

  lru-cache@6.0.0:
    resolution: {integrity: sha512-Jo6dJ04CmSjuznwJSS3pUeWmd/H0ffTlkXXgwZi+eq1UCmqQwCh+eLsYOYCwY991i2Fah4h1BEMCx4qThGbsiA==}
    engines: {node: '>=10'}

  lru-memoizer@2.2.0:
    resolution: {integrity: sha512-QfOZ6jNkxCcM/BkIPnFsqDhtrazLRsghi9mBwFAzol5GCvj4EkFT899Za3+QwikCg5sRX8JstioBDwOxEyzaNw==}

  lunr@2.3.9:
    resolution: {integrity: sha512-zTU3DaZaF3Rt9rhN3uBMGQD3dD2/vFQqnvZCDv4dl5iOzq2IZQqTxu90r4E5J+nP70J3ilqVCrbho2eWaeW8Ow==}

  make-dir@3.1.0:
    resolution: {integrity: sha512-g3FeP20LNwhALb/6Cz6Dd4F2ngze0jz7tbzrD2wAV+o9FeNHe4rL+yK2md0J/fiSf1sa1ADhXqi5+oVwOM/eGw==}
    engines: {node: '>=8'}

  make-dir@4.0.0:
    resolution: {integrity: sha512-hXdUTZYIVOt1Ex//jAQi+wTZZpUpwBj/0QsOzqegb3rGMMeJiSEu5xLHnYfBrRV4RH2+OCSOO95Is/7x1WJ4bw==}
    engines: {node: '>=10'}

  make-error@1.3.6:
    resolution: {integrity: sha512-s8UhlNe7vPKomQhC1qFelMokr/Sc3AgNbso3n74mVPA5LTZwkB9NlXf4XPamLxJE8h0gh73rM94xvwRT2CVInw==}

  makeerror@1.0.12:
    resolution: {integrity: sha512-JmqCvUhmt43madlpFzG4BQzG2Z3m6tvQDNKdClZnO3VbIudJYmxsT0FNJMeiB2+JTSlTQTSbU8QdesVmwJcmLg==}

  markdown-it@14.1.0:
    resolution: {integrity: sha512-a54IwgWPaeBCAAsv13YgmALOF1elABB08FxO9i+r4VFk5Vl4pKokRPeX8u5TCgSsPi6ec1otfLjdOpVcgbpshg==}
    hasBin: true

  md5@2.3.0:
    resolution: {integrity: sha512-T1GITYmFaKuO91vxyoQMFETst+O71VUPEU3ze5GNzDm0OWdP8v1ziTaAEPUr/3kLsY3Sftgz242A1SetQiDL7g==}

  mdast-util-to-hast@13.2.0:
    resolution: {integrity: sha512-QGYKEuUsYT9ykKBCMOEDLsU5JRObWQusAolFMeko/tYPufNkRffBAQjIE+99jbA87xv6FgmjLtwjh9wBWajwAA==}

  mdurl@2.0.0:
    resolution: {integrity: sha512-Lf+9+2r+Tdp5wXDXC4PcIBjTDtq4UKjCPMQhKIuzpJNW0b96kVqSwW0bT7FhRSfmAiFYgP+SCRvdrDozfh0U5w==}

  media-typer@0.3.0:
    resolution: {integrity: sha512-dq+qelQ9akHpcOl/gUVRTxVIOkAJ1wR3QAvb4RsVjS8oVoFjDGTc679wJYmUmknUF5HwMLOgb5O+a3KxfWapPQ==}
    engines: {node: '>= 0.6'}

  memorystream@0.3.1:
    resolution: {integrity: sha512-S3UwM3yj5mtUSEfP41UZmt/0SCoVYUcU1rkXv+BQ5Ig8ndL4sPoJNBUJERafdPb5jjHJGuMgytgKvKIf58XNBw==}
    engines: {node: '>= 0.10.0'}

  merge-descriptors@1.0.3:
    resolution: {integrity: sha512-gaNvAS7TZ897/rVaZ0nMtAyxNyi/pdbjbAwUpFQpN70GqnVfOiXpeUUMKRBmzXaSQ8DdTX4/0ms62r2K+hE6mQ==}

  merge-stream@2.0.0:
    resolution: {integrity: sha512-abv/qOcuPfk3URPfDzmZU1LKmuw8kT+0nIHvKrKgFrwifol/doWcdA4ZqsWQ8ENrFKkd67Mfpo/LovbIUsbt3w==}

  methods@1.1.2:
    resolution: {integrity: sha512-iclAHeNqNm68zFtnZ0e+1L2yUIdvzNoauKU4WBA3VvH/vPFieF7qfRlwUZU+DA9P9bPXIS90ulxoUoCH23sV2w==}
    engines: {node: '>= 0.6'}

  micromark-util-character@2.1.1:
    resolution: {integrity: sha512-wv8tdUTJ3thSFFFJKtpYKOYiGP2+v96Hvk4Tu8KpCAsTMs6yi+nVmGh1syvSCsaxz45J6Jbw+9DD6g97+NV67Q==}

  micromark-util-encode@2.0.1:
    resolution: {integrity: sha512-c3cVx2y4KqUnwopcO9b/SCdo2O67LwJJ/UyqGfbigahfegL9myoEFoDYZgkT7f36T0bLrM9hZTAaAyH+PCAXjw==}

  micromark-util-sanitize-uri@2.0.1:
    resolution: {integrity: sha512-9N9IomZ/YuGGZZmQec1MbgxtlgougxTodVwDzzEouPKo3qFWvymFHWcnDi2vzV1ff6kas9ucW+o3yzJK9YB1AQ==}

  micromark-util-symbol@2.0.1:
    resolution: {integrity: sha512-vs5t8Apaud9N28kgCrRUdEed4UJ+wWNvicHLPxCa9ENlYuAY31M0ETy5y1vA33YoNPDFTghEbnh6efaE8h4x0Q==}

  micromark-util-types@2.0.1:
    resolution: {integrity: sha512-534m2WhVTddrcKVepwmVEVnUAmtrx9bfIjNoQHRqfnvdaHQiFytEhJoTgpWJvDEXCO5gLTQh3wYC1PgOJA4NSQ==}

  micromatch@4.0.5:
    resolution: {integrity: sha512-DMy+ERcEW2q8Z2Po+WNXuw3c5YaUSFjAO5GsJqfEl7UjvtIuFKO6ZrKvcItdy98dwFI2N1tg3zNIdKaQT+aNdA==}
    engines: {node: '>=8.6'}

  mime-db@1.52.0:
    resolution: {integrity: sha512-sPU4uV7dYlvtWJxwwxHD0PuihVNiE7TyAbQ5SWxDCB9mUYvOgroQOwYQQOKPJ8CIbE+1ETVlOoK1UC2nU3gYvg==}
    engines: {node: '>= 0.6'}

  mime-types@2.1.35:
    resolution: {integrity: sha512-ZDY+bPm5zTTF+YpCrAU9nK0UgICYPT0QtT1NZWFv4s++TNkcgVaT0g6+4R2uI4MjQjzysHB1zxuWL50hzaeXiw==}
    engines: {node: '>= 0.6'}

  mime@1.6.0:
    resolution: {integrity: sha512-x0Vn8spI+wuJ1O6S7gnbaQg8Pxh4NNHb7KSINmEWKiPE4RKOplvijn+NkmYmmRgP68mc70j2EbeTFRsrswaQeg==}
    engines: {node: '>=4'}
    hasBin: true

  mime@3.0.0:
    resolution: {integrity: sha512-jSCU7/VB1loIWBZe14aEYHU/+1UMEHoaO7qxCOVJOw9GgH72VAWppxNcjU+x9a2k3GSIBXNKxXQFqRvvZ7vr3A==}
    engines: {node: '>=10.0.0'}
    hasBin: true

  mimic-fn@2.1.0:
    resolution: {integrity: sha512-OqbOk5oEQeAZ8WXWydlu9HJjz9WVdEIvamMCcXmuqUYjTknH/sqsWvhQ3vgwKFRR1HpjvNBKQ37nbJgYzGqGcg==}
    engines: {node: '>=6'}

  mimic-response@2.1.0:
    resolution: {integrity: sha512-wXqjST+SLt7R009ySCglWBCFpjUygmCIfD790/kVbiGmUgfYGuB14PiTd5DwVxSV4NcYHjzMkoj5LjQZwTQLEA==}
    engines: {node: '>=8'}

  minimatch@10.0.1:
    resolution: {integrity: sha512-ethXTt3SGGR+95gudmqJ1eNhRO7eGEGIgYA9vnPatK4/etz2MEVDno5GMCibdMTuBMyElzIlgxMna3K94XDIDQ==}
    engines: {node: 20 || >=22}

  minimatch@3.1.2:
    resolution: {integrity: sha512-J7p63hRiAjw1NDEww1W7i37+ByIrOWO5XQQAzZ3VOcL0PNybwpfmV/N05zFAzwQ9USyEcX6t3UO+K5aqBQOIHw==}

  minimatch@5.1.6:
    resolution: {integrity: sha512-lKwV/1brpG6mBUFHtb7NUmtABCb2WZZmm2wNiOA5hAb8VdCS4B3dtMWyvcoViccwAW/COERjXLt0zP1zXUN26g==}
    engines: {node: '>=10'}

  minimatch@9.0.4:
    resolution: {integrity: sha512-KqWh+VchfxcMNRAJjj2tnsSJdNbHsVgnkBhTNrW7AjVo6OvLtxw8zfT9oLw1JSohlFzJ8jCoTgaoXvJ+kHt6fw==}
    engines: {node: '>=16 || 14 >=14.17'}

  minimatch@9.0.5:
    resolution: {integrity: sha512-G6T0ZX48xgozx7587koeX9Ys2NYy6Gmv//P89sEte9V9whIapMNF4idKxnW2QtCcLiTWlb/wfCabAtAFWhhBow==}
    engines: {node: '>=16 || 14 >=14.17'}

  minimist@1.2.8:
    resolution: {integrity: sha512-2yyAR8qBkN3YuheJanUpWC5U3bb5osDywNB8RzDVlDwDHbocAJveqqj1u8+SVD7jkWT4yvsHCpWqqWqAxb0zCA==}

  minipass@3.3.6:
    resolution: {integrity: sha512-DxiNidxSEK+tHG6zOIklvNOwm3hvCrbUrdtzY74U6HKTJxvIDfOUL5W5P2Ghd3DTkhhKPYGqeNUIh5qcM4YBfw==}
    engines: {node: '>=8'}

  minipass@5.0.0:
    resolution: {integrity: sha512-3FnjYuehv9k6ovOEbyOswadCDPX1piCfhV8ncmYtHOjuPwylVWsghTLo7rabjC3Rx5xD4HDx8Wm1xnMF7S5qFQ==}
    engines: {node: '>=8'}

  minipass@7.1.2:
    resolution: {integrity: sha512-qOOzS1cBTWYF4BH8fVePDBOO9iptMnGUEZwNc/cMWnTV2nVLZ7VoNWEPHkYczZA0pdoA7dl6e7FL659nX9S2aw==}
    engines: {node: '>=16 || 14 >=14.17'}

  minizlib@2.1.2:
    resolution: {integrity: sha512-bAxsR8BVfj60DWXHE3u30oHzfl4G7khkSuPW+qvpd7jFRHm7dLxOjUk1EHACJ/hxLY8phGJ0YhYHZo7jil7Qdg==}
    engines: {node: '>= 8'}

  mkdirp@1.0.4:
    resolution: {integrity: sha512-vVqVZQyf3WLx2Shd0qJ9xuvqgAyKPLAiqITEtqW0oIUjzo3PePDd6fW9iFz30ef7Ysp/oiWqbhszeGWW2T6Gzw==}
    engines: {node: '>=10'}
    hasBin: true

  ml-array-mean@1.1.6:
    resolution: {integrity: sha512-MIdf7Zc8HznwIisyiJGRH9tRigg3Yf4FldW8DxKxpCCv/g5CafTw0RRu51nojVEOXuCQC7DRVVu5c7XXO/5joQ==}

  ml-array-sum@1.1.6:
    resolution: {integrity: sha512-29mAh2GwH7ZmiRnup4UyibQZB9+ZLyMShvt4cH4eTK+cL2oEMIZFnSyB3SS8MlsTh6q/w/yh48KmqLxmovN4Dw==}

  ml-distance-euclidean@2.0.0:
    resolution: {integrity: sha512-yC9/2o8QF0A3m/0IXqCTXCzz2pNEzvmcE/9HFKOZGnTjatvBbsn4lWYJkxENkA4Ug2fnYl7PXQxnPi21sgMy/Q==}

  ml-distance@4.0.1:
    resolution: {integrity: sha512-feZ5ziXs01zhyFUUUeZV5hwc0f5JW0Sh0ckU1koZe/wdVkJdGxcP06KNQuF0WBTj8FttQUzcvQcpcrOp/XrlEw==}

  ml-tree-similarity@1.0.0:
    resolution: {integrity: sha512-XJUyYqjSuUQkNQHMscr6tcjldsOoAekxADTplt40QKfwW6nd++1wHWV9AArl0Zvw/TIHgNaZZNvr8QGvE8wLRg==}

  module-details-from-path@1.0.3:
    resolution: {integrity: sha512-ySViT69/76t8VhE1xXHK6Ch4NcDd26gx0MzKXLO+F7NOtnqH68d9zF94nT8ZWSxXh8ELOERsnJO/sWt1xZYw5A==}

  ms@2.0.0:
    resolution: {integrity: sha512-Tpp60P6IUJDTuOq/5Z8cdskzJujfwqfOTkrwIwj7IRISpnkJnT6SyJ4PCPnGMoFjC9ddhal5KVIYtAt97ix05A==}

  ms@2.1.3:
    resolution: {integrity: sha512-6FlzubTLZG3J2a/NVCAleEhjzq5oxgHyaCU9yYXvcLsvoVaHJq/s5xXI6/XXP6tz7R9xAOtHnSO/tXtF3WRTlA==}

  mustache@4.2.0:
    resolution: {integrity: sha512-71ippSywq5Yb7/tVYyGbkBggbU8H3u5Rz56fH60jGFgr8uHwxs+aSKeqmluIVzM0m0kB7xQjKS6qPfd0b2ZoqQ==}
    hasBin: true

  mz@2.7.0:
    resolution: {integrity: sha512-z81GNO7nnYMEhrGh9LeymoE4+Yr0Wn5McHIZMK5cfQCl+NDX08sCZgUc9/6MHni9IWuFLm1Z3HTCXu2z9fN62Q==}

  nan@2.19.0:
    resolution: {integrity: sha512-nO1xXxfh/RWNxfd/XPfbIfFk5vgLsAxUR9y5O0cHMJu/AW9U95JLXqthYHjEp+8gQ5p96K9jUp8nbVOxCdRbtw==}

  nanoid@3.3.7:
    resolution: {integrity: sha512-eSRppjcPIatRIMC1U6UngP8XFcz8MQWGQdt1MTBQ7NaAmvXDfvNxbvWV3x2y6CdEUciCSsDHDQZbhYaB8QEo2g==}
    engines: {node: ^10 || ^12 || ^13.7 || ^14 || >=15.0.1}
    hasBin: true

  natural-compare@1.4.0:
    resolution: {integrity: sha512-OWND8ei3VtNC9h7V60qff3SVobHr996CTwgxubgyQYEpg290h9J0buyECNNJexkFm5sOajh5G116RYA1c8ZMSw==}

  negotiator@0.6.3:
    resolution: {integrity: sha512-+EUsqGPLsM+j/zdChZjsnX51g4XrHFOIXwfnCVPGlQk/k5giakcKsuxCObBRu6DSm9opw/O6slWbJdghQM4bBg==}
    engines: {node: '>= 0.6'}

  neo-async@2.6.2:
    resolution: {integrity: sha512-Yd3UES5mWCSqR+qNT93S3UoYUkqAZ9lLg8a7g9rimsWmYGK8cVToA4/sF3RrshdyV3sAGMXVUmpMYOw+dLpOuw==}

  node-domexception@1.0.0:
    resolution: {integrity: sha512-/jKZoMpw0F8GRwl4/eLROPA3cfcXtLApP0QzLmUT/HuPCZWyB7IY9ZrMeKw2O/nFIqPQB3PVM9aYm0F312AXDQ==}
    engines: {node: '>=10.5.0'}

  node-ensure@0.0.0:
    resolution: {integrity: sha512-DRI60hzo2oKN1ma0ckc6nQWlHU69RH6xN0sjQTjMpChPfTYvKZdcQFfdYK2RWbJcKyUizSIy/l8OTGxMAM1QDw==}

  node-fetch@2.7.0:
    resolution: {integrity: sha512-c4FRfUm/dbcWZ7U+1Wq0AwCyFL+3nt2bEw05wfxSz+DWpWsitgmSgYmy2dQdWyKC1694ELPqMs/YzUSNozLt8A==}
    engines: {node: 4.x || >=6.0.0}
    peerDependencies:
      encoding: ^0.1.0
    peerDependenciesMeta:
      encoding:
        optional: true

  node-fetch@3.3.2:
    resolution: {integrity: sha512-dRB78srN/l6gqWulah9SrxeYnxeddIG30+GOqK/9OlLVyLg3HPnr6SqOWTWOXKRwC2eGYCkZ59NNuSgvSrpgOA==}
    engines: {node: ^12.20.0 || ^14.13.1 || >=16.0.0}

  node-forge@1.3.1:
    resolution: {integrity: sha512-dPEtOeMvF9VMcYV/1Wb8CPoVAXtp6MKMlcbAt4ddqmGqUJ6fQZFXkNZNkNlfevtNkGtaSoXf/vNNNSvgrdXwtA==}
    engines: {node: '>= 6.13.0'}

  node-int64@0.4.0:
    resolution: {integrity: sha512-O5lz91xSOeoXP6DulyHfllpq+Eg00MWitZIbtPfoSEvqIHdl5gfcY6hYzDWnj0qD5tz52PI08u9qUvSVeUBeHw==}

  node-releases@2.0.18:
    resolution: {integrity: sha512-d9VeXT4SJ7ZeOqGX6R5EM022wpL+eWPooLI+5UpWn2jCT1aosUQEhQP214x33Wkwx3JQMvIm+tIoVOdodFS40g==}

  nopt@5.0.0:
    resolution: {integrity: sha512-Tbj67rffqceeLpcRXrT7vKAN8CwfPeIBgM7E6iBkmKLV7bEMwpGgYLGv0jACUsECaa/vuxP0IjEont6umdMgtQ==}
    engines: {node: '>=6'}
    hasBin: true

  normalize-package-data@2.5.0:
    resolution: {integrity: sha512-/5CMN3T0R4XTj4DcGaexo+roZSdSFW/0AOOTROrjxzCG1wrWXEsGbRKevjlIL+ZDE4sZlJr5ED4YW0yqmkK+eA==}

  normalize-path@3.0.0:
    resolution: {integrity: sha512-6eZs5Ls3WtCisHWp9S2GUy8dqkpGi4BVSz3GaqiE6ezub0512ESztXUwUB6C6IKbQkY2Pnb/mD4WYojCRwcwLA==}
    engines: {node: '>=0.10.0'}

  npm-run-all@4.1.5:
    resolution: {integrity: sha512-Oo82gJDAVcaMdi3nuoKFavkIHBRVqQ1qvMb+9LHk/cF4P6B2m8aP04hGf7oL6wZ9BuGwX1onlLhpuoofSyoQDQ==}
    engines: {node: '>= 4'}
    hasBin: true

  npm-run-path@4.0.1:
    resolution: {integrity: sha512-S48WzZW777zhNIrn7gxOlISNAqi9ZC/uQFnRdbeIHhZhCA6UqpkOT8T1G7BvfdgP4Er8gF4sUbaS0i7QvIfCWw==}
    engines: {node: '>=8'}

  npmlog@5.0.1:
    resolution: {integrity: sha512-AqZtDUWOMKs1G/8lwylVjrdYgqA4d9nu8hc+0gzRxlDb1I10+FHBGMXs6aiQHFdCUUlqH99MUMuLfzWDNDtfxw==}
    deprecated: This package is no longer supported.

  num-sort@2.1.0:
    resolution: {integrity: sha512-1MQz1Ed8z2yckoBeSfkQHHO9K1yDRxxtotKSJ9yvcTUUxSvfvzEq5GwBrjjHEpMlq/k5gvXdmJ1SbYxWtpNoVg==}
    engines: {node: '>=8'}

  object-assign@4.1.1:
    resolution: {integrity: sha512-rJgTQnkUnH1sFw8yT6VSU3zD3sWmu6sZhIseY8VX+GRu3P6F7Fu+JNDoXfklElbLJSnc3FUQHVe4cU5hj+BcUg==}
    engines: {node: '>=0.10.0'}

  object-hash@3.0.0:
    resolution: {integrity: sha512-RSn9F68PjH9HqtltsSnqYC1XXoWe9Bju5+213R98cNGttag9q9yAOTzdbsqvIa7aNm5WffBZFpWYr2aWrklWAw==}
    engines: {node: '>= 6'}

  object-inspect@1.13.1:
    resolution: {integrity: sha512-5qoj1RUiKOMsCCNLV1CBiPYE10sziTsnmNxkAI/rZhiD63CF7IqdFGC/XzjWjpSgLf0LxXX3bDFIh0E18f6UhQ==}

  object-keys@1.1.1:
    resolution: {integrity: sha512-NuAESUOUMrlIXOfHKzD6bpPu3tYt3xvjNdRIQ+FeT0lNb4K8WR70CaDxhuNguS2XG+GjkyMwOzsN5ZktImfhLA==}
    engines: {node: '>= 0.4'}

  object.assign@4.1.5:
    resolution: {integrity: sha512-byy+U7gp+FVwmyzKPYhW2h5l3crpmGsxl7X2s8y43IgxvG4g3QZ6CffDtsNQy1WsmZpQbO+ybo0AlW7TY6DcBQ==}
    engines: {node: '>= 0.4'}

  ollama@0.5.9:
    resolution: {integrity: sha512-F/KZuDRC+ZsVCuMvcOYuQ6zj42/idzCkkuknGyyGVmNStMZ/sU3jQpvhnl4SyC0+zBzLiKNZJnJeuPFuieWZvQ==}

  on-finished@2.4.1:
    resolution: {integrity: sha512-oVlzkg3ENAhCk2zdv7IJwd/QUD4z2RxRwpkcGY8psCVcCYZNq4wYnVWALHM+brtuJjePWiYF/ClmuDr8Ch5+kg==}
    engines: {node: '>= 0.8'}

  once@1.4.0:
    resolution: {integrity: sha512-lNaJgI+2Q5URQBkccEKHTQOPaXdUxnZZElQTZY0MFUAuaEqe1E+Nyvgdz/aIyNi6Z9MzO5dv1H8n58/GELp3+w==}

  one-time@1.0.0:
    resolution: {integrity: sha512-5DXOiRKwuSEcQ/l0kGCF6Q3jcADFv5tSmRaJck/OqkVFcOzutB134KRSfF0xDrL39MNnqxbHBbUUcjZIhTgb2g==}

  onetime@5.1.2:
    resolution: {integrity: sha512-kbpaSSGJTWdAY5KPVeMOKXSrPtr8C8C7wodJbcsd51jRnmD+GZu8Y0VoU6Dm5Z4vWr0Ig/1NKuWRKf7j5aaYSg==}
    engines: {node: '>=6'}

  oniguruma-to-es@0.4.1:
    resolution: {integrity: sha512-rNcEohFz095QKGRovP/yqPIKc+nP+Sjs4YTHMv33nMePGKrq/r2eu9Yh4646M5XluGJsUnmwoXuiXE69KDs+fQ==}

  only-allow@1.2.1:
    resolution: {integrity: sha512-M7CJbmv7UCopc0neRKdzfoGWaVZC+xC1925GitKH9EAqYFzX9//25Q7oX4+jw0tiCCj+t5l6VZh8UPH23NZkMA==}
    hasBin: true

  openai@4.53.0:
    resolution: {integrity: sha512-XoMaJsSLuedW5eoMEMmZbdNoXgML3ujcU5KfwRnC6rnbmZkHE2Q4J/SArwhqCxQRqJwHnQUj1LpiROmKPExZJA==}
    hasBin: true

  openapi-types@12.1.3:
    resolution: {integrity: sha512-N4YtSYJqghVu4iek2ZUvcN/0aqH1kRDuNqzcycDxhOUpg7GdvLa2F3DgS6yBNhInhv2r/6I0Flkn7CqL8+nIcw==}

  p-finally@1.0.0:
    resolution: {integrity: sha512-LICb2p9CB7FS+0eR1oqWnHhp0FljGLZCWBE9aix0Uye9W8LTQPwMTYVGWQWIw9RdQiDg4+epXQODwIYJtSJaow==}
    engines: {node: '>=4'}

  p-limit@2.3.0:
    resolution: {integrity: sha512-//88mFWSJx8lxCzwdAABTJL2MyWB12+eIY7MDL2SqLmAkeKU9qxRvWuSyTjm3FUmpBEMuFfckAIqEaVGUDxb6w==}
    engines: {node: '>=6'}

  p-limit@3.1.0:
    resolution: {integrity: sha512-TYOanM3wGwNGsZN2cVTYPArw454xnXj5qmWF1bEoAc4+cU/ol7GVh7odevjp1FNHduHc3KZMcFduxU5Xc6uJRQ==}
    engines: {node: '>=10'}

  p-locate@4.1.0:
    resolution: {integrity: sha512-R79ZZ/0wAxKGu3oYMlz8jy/kbhsNrS7SKZ7PxEHBgJ5+F2mtFW2fK2cOtBh1cHYkQsbzFV7I+EoRKe6Yt0oK7A==}
    engines: {node: '>=8'}

  p-queue@6.6.2:
    resolution: {integrity: sha512-RwFpb72c/BhQLEXIZ5K2e+AhgNVmIejGlTgiB9MzZ0e93GRvqZ7uSi0dvRF7/XIXDeNkra2fNHBxTyPDGySpjQ==}
    engines: {node: '>=8'}

  p-retry@4.6.2:
    resolution: {integrity: sha512-312Id396EbJdvRONlngUx0NydfrIQ5lsYu0znKVUzVvArzEIt08V1qhtyESbGVd1FGX7UKtiFp5uwKZdM8wIuQ==}
    engines: {node: '>=8'}

  p-timeout@3.2.0:
    resolution: {integrity: sha512-rhIwUycgwwKcP9yTOOFK/AKsAopjjCakVqLHePO3CC6Mir1Z99xT+R63jZxAT5lFZLa2inS5h+ZS2GvR99/FBg==}
    engines: {node: '>=8'}

  p-try@2.2.0:
    resolution: {integrity: sha512-R4nPAVTAU0B9D35/Gk3uJf/7XYbQcyohSKdvAxIRSNghFl4e71hVoGnBNQz9cWaXxO2I10KTC+3jMdvvoKw6dQ==}
    engines: {node: '>=6'}

  package-json-from-dist@1.0.1:
    resolution: {integrity: sha512-UEZIS3/by4OC8vL3P2dTXRETpebLI2NiI5vIrjaD/5UtrkFX/tNbwjTSRAGC/+7CAo2pIcBaRgWmcBBHcsaCIw==}

  parents@1.0.1:
    resolution: {integrity: sha512-mXKF3xkoUt5td2DoxpLmtOmZvko9VfFpwRwkKDHSNvgmpLAeBo18YDhcPbBzJq+QLCHMbGOfzia2cX4U+0v9Mg==}

  parse-json@4.0.0:
    resolution: {integrity: sha512-aOIos8bujGN93/8Ox/jPLh7RwVnPEysynVFE+fQZyg6jKELEHwzgKdLRFHUgXJL6kylijVSBC4BvN9OmsB48Rw==}
    engines: {node: '>=4'}

  parse-json@5.2.0:
    resolution: {integrity: sha512-ayCKvm/phCGxOkYRSCM82iDwct8/EonSEgCSxWxD7ve6jHggsFl4fZVQBPRNgQoKiuV/odhFrGzQXZwbifC8Rg==}
    engines: {node: '>=8'}

  parseurl@1.3.3:
    resolution: {integrity: sha512-CiyeOxFT/JZyN5m0z9PfXw4SCBJ6Sygz1Dpl0wqjlhDEGGBP1GnsUVEL0p63hoG1fcj3fHynXi9NYO4nWOL+qQ==}
    engines: {node: '>= 0.8'}

  partial-json@0.1.7:
    resolution: {integrity: sha512-Njv/59hHaokb/hRUjce3Hdv12wd60MtM9Z5Olmn+nehe0QDAsRtRbJPvJ0Z91TusF0SuZRIvnM+S4l6EIP8leA==}

  path-exists@4.0.0:
    resolution: {integrity: sha512-ak9Qy5Q7jYb2Wwcey5Fpvg2KoAc/ZIhLSLOSBmRmygPsGwkVVt0fZa0qrtMz+m6tJTAHfZQ8FnmB4MG4LWy7/w==}
    engines: {node: '>=8'}

  path-is-absolute@1.0.1:
    resolution: {integrity: sha512-AVbw3UJ2e9bq64vSaS9Am0fje1Pa8pbGqTTsmXfaIiMpnr5DlDhfJOuLj9Sf95ZPVDAUerDfEk88MPmPe7UCQg==}
    engines: {node: '>=0.10.0'}

  path-key@3.1.1:
    resolution: {integrity: sha512-ojmeN0qd+y0jszEtoY48r0Peq5dwMEkIlCOu6Q5f41lfkswXuKtYrhgoTpLnyIcHm24Uhqx+5Tqm2InSwLhE6Q==}
    engines: {node: '>=8'}

  path-parse@1.0.7:
    resolution: {integrity: sha512-LDJzPVEEEPR+y48z93A0Ed0yXb8pAByGWo/k5YYdYgpY2/2EsOsksJrq7lOHxryrVOn1ejG6oAp8ahvOIQD8sw==}

  path-platform@0.11.15:
    resolution: {integrity: sha512-Y30dB6rab1A/nfEKsZxmr01nUotHX0c/ZiIAsCTatEe1CmS5Pm5He7fZ195bPT7RdquoaL8lLxFCMQi/bS7IJg==}
    engines: {node: '>= 0.8.0'}

  path-scurry@1.10.2:
    resolution: {integrity: sha512-7xTavNy5RQXnsjANvVvMkEjvloOinkAjv/Z6Ildz9v2RinZ4SBKTWFOVRbaF8p0vpHnyjV/UwNDdKuUv6M5qcA==}
    engines: {node: '>=16 || 14 >=14.17'}

  path-scurry@2.0.0:
    resolution: {integrity: sha512-ypGJsmGtdXUOeM5u93TyeIEfEhM6s+ljAhrk5vAvSx8uyY/02OvrZnA0YNGUrPXfpJMgI1ODd3nwz8Npx4O4cg==}
    engines: {node: 20 || >=22}

  path-to-regexp@0.1.10:
    resolution: {integrity: sha512-7lf7qcQidTku0Gu3YDPc8DJ1q7OOucfa/BSsIwjuh56VU7katFvuM8hULfkwB3Fns/rsVF7PwPKVw1sl5KQS9w==}

  path-type@3.0.0:
    resolution: {integrity: sha512-T2ZUsdZFHgA3u4e5PfPbjd7HDDpxPnQb5jN0SrDsjNSuVXHJqtwTnWqG0B1jZrgmJ/7lj1EmVIByWt1gxGkWvg==}
    engines: {node: '>=4'}

  path2d@0.2.0:
    resolution: {integrity: sha512-KdPAykQX6kmLSOO6Jpu2KNcCED7CKjmaBNGGNuctOsG0hgYO1OdYQaan6cYXJiG0WmXOwZZPILPBimu5QAIw3A==}
    engines: {node: '>=6'}

  path@0.12.7:
    resolution: {integrity: sha512-aXXC6s+1w7otVF9UletFkFcDsJeO7lSZBPUQhtb5O0xJe8LtYhj/GxldoL09bBj9+ZmE2hNoHqQSFMN5fikh4Q==}

  pdf-parse@1.1.1:
    resolution: {integrity: sha512-v6ZJ/efsBpGrGGknjtq9J/oC8tZWq0KWL5vQrk2GlzLEQPUDB1ex+13Rmidl1neNN358Jn9EHZw5y07FFtaC7A==}
    engines: {node: '>=6.8.1'}

  pdfjs-dist-legacy@1.0.1:
    resolution: {integrity: sha512-kZQ7eiHsm1uxImngh56yi4Cd2qL7eQauQYzvqLgVIDEuO0ruDEbRTZ1GRmv5SkqkRkJwI09tdowgTin7Smusqg==}

  pdfjs-dist@4.2.67:
    resolution: {integrity: sha512-rJmuBDFpD7cqC8WIkQUEClyB4UAH05K4AsyewToMTp2gSy3Rrx8c1ydAVqlJlGv3yZSOrhEERQU/4ScQQFlLHA==}
    engines: {node: '>=18'}

  pg-int8@1.0.1:
    resolution: {integrity: sha512-WCtabS6t3c8SkpDBUlb1kjOs7l66xsGdKpIPZsg4wR+B3+u9UAum2odSsF9tnvxg80h4ZxLWMy4pRjOsFIqQpw==}
    engines: {node: '>=4.0.0'}

  pg-protocol@1.6.0:
    resolution: {integrity: sha512-M+PDm637OY5WM307051+bsDia5Xej6d9IR4GwJse1qA1DIhiKlksvrneZOYQq42OM+spubpcNYEo2FcKQrDk+Q==}

  pg-types@2.2.0:
    resolution: {integrity: sha512-qTAAlrEsl8s4OiEQY69wDvcMIdQN6wdz5ojQiOy6YRMuynxenON0O5oCpJI6lshc6scgAY8qvJ2On/p+CXY0GA==}
    engines: {node: '>=4'}

  picocolors@1.1.0:
    resolution: {integrity: sha512-TQ92mBOW0l3LeMeyLV6mzy/kWr8lkd/hp3mTg7wYK7zJhuBStmGMBG0BdeDZS/dZx1IukaX6Bk11zcln25o1Aw==}

  picocolors@1.1.1:
    resolution: {integrity: sha512-xceH2snhtb5M9liqDsmEw56le376mTZkEX/jEb/RxNFyegNul7eNslCXP9FDj/Lcu0X8KEyMceP2ntpaHrDEVA==}

  picomatch@2.3.1:
    resolution: {integrity: sha512-JU3teHTNjmE2VCGFzuY8EXzCDVwEqB2a8fsIvwaStHhAWJEeVd1o1QD80CU6+ZdEXXSLbSsuLwJjkCBWqRQUVA==}
    engines: {node: '>=8.6'}

  picomatch@4.0.2:
    resolution: {integrity: sha512-M7BAV6Rlcy5u+m6oPhAPFgJTzAioX/6B0DxyvDlo9l8+T3nLKbrczg2WLUyzd45L8RqfUMyGPzekbMvX2Ldkwg==}
    engines: {node: '>=12'}

  pidtree@0.3.1:
    resolution: {integrity: sha512-qQbW94hLHEqCg7nhby4yRC7G2+jYHY4Rguc2bjw7Uug4GIJuu1tvf2uHaZv5Q8zdt+WKJ6qK1FOI6amaWUo5FA==}
    engines: {node: '>=0.10'}
    hasBin: true

  pify@3.0.0:
    resolution: {integrity: sha512-C3FsVNH1udSEX48gGX1xfvwTWfsYWj5U+8/uK15BGzIGrKoUpghX8hWZwa/OFnakBiiVNmBvemTJR5mcy7iPcg==}
    engines: {node: '>=4'}

  pirates@4.0.6:
    resolution: {integrity: sha512-saLsH7WeYYPiD25LDuLRRY/i+6HaPYr6G1OUlN39otzkSTxKnubR9RTxS3/Kk50s1g2JTgFwWQDQyplC5/SHZg==}
    engines: {node: '>= 6'}

  pkg-dir@4.2.0:
    resolution: {integrity: sha512-HRDzbaKjC+AOWVXxAU/x54COGeIv9eb+6CkDSQoNTt4XyWoIJvuPsXizxu/Fr23EiekbtZwmh1IcIG/l/a10GQ==}
    engines: {node: '>=8'}

  possible-typed-array-names@1.0.0:
    resolution: {integrity: sha512-d7Uw+eZoloe0EHDIYoe+bQ5WXnGMOpmiZFTuMWCwpjzzkL2nTjcKiAk4hh8TjnGye2TwWOk3UXucZ+3rbmBa8Q==}
    engines: {node: '>= 0.4'}

  postcss-load-config@6.0.1:
    resolution: {integrity: sha512-oPtTM4oerL+UXmx+93ytZVN82RrlY/wPUV8IeDxFrzIjXOLF1pN+EmKPLbubvKHT2HC20xXsCAH2Z+CKV6Oz/g==}
    engines: {node: '>= 18'}
    peerDependencies:
      jiti: '>=1.21.0'
      postcss: '>=8.0.9'
      tsx: ^4.8.1
      yaml: ^2.4.2
    peerDependenciesMeta:
      jiti:
        optional: true
      postcss:
        optional: true
      tsx:
        optional: true
      yaml:
        optional: true

  postcss@8.4.47:
    resolution: {integrity: sha512-56rxCq7G/XfB4EkXq9Egn5GCqugWvDFjafDOThIdMBsI15iqPqR5r15TfSr1YPYeEI19YeaXMCbY6u88Y76GLQ==}
    engines: {node: ^10 || ^12 || >=14}

  postgres-array@2.0.0:
    resolution: {integrity: sha512-VpZrUqU5A69eQyW2c5CA1jtLecCsN2U/bD6VilrFDWq5+5UIEVO7nazS3TEcHf1zuPYO/sqGvUvW62g86RXZuA==}
    engines: {node: '>=4'}

  postgres-bytea@1.0.0:
    resolution: {integrity: sha512-xy3pmLuQqRBZBXDULy7KbaitYqLcmxigw14Q5sj8QBVLqEwXfeybIKVWiqAXTlcvdvb0+xkOtDbfQMOf4lST1w==}
    engines: {node: '>=0.10.0'}

  postgres-date@1.0.7:
    resolution: {integrity: sha512-suDmjLVQg78nMK2UZ454hAG+OAW+HQPZ6n++TNDUX+L0+uUlLywnoxJKDou51Zm+zTCjrCl0Nq6J9C5hP9vK/Q==}
    engines: {node: '>=0.10.0'}

  postgres-interval@1.2.0:
    resolution: {integrity: sha512-9ZhXKM/rw350N1ovuWHbGxnGh/SNJ4cnxHiM0rxE4VN41wsg8P8zWn9hv/buK00RP4WvlOyr/RBDiptyxVbkZQ==}
    engines: {node: '>=0.10.0'}

  pretty-format@29.7.0:
    resolution: {integrity: sha512-Pdlw/oPxN+aXdmM9R00JVC9WVFoCLTKJvDVLgmJ+qAffBMxsV85l/Lu7sNx4zSzPyoL2euImuEwHhOXdEgNFZQ==}
    engines: {node: ^14.15.0 || ^16.10.0 || >=18.0.0}

  process@0.11.10:
    resolution: {integrity: sha512-cdGef/drWFoydD1JsMzuFf8100nZl+GT+yacc2bEced5f9Rjk4z+WtFUTBu9PhOi9j/jfmBPu0mMEY4wIdAF8A==}
    engines: {node: '>= 0.6.0'}

  prompts@2.4.2:
    resolution: {integrity: sha512-NxNv/kLguCA7p3jE8oL2aEBsrJWgAakBpgmgK6lpPWV+WuOmY6r2/zbAVnP+T8bQlA0nzHXSJSJW0Hq7ylaD2Q==}
    engines: {node: '>= 6'}

  property-information@6.5.0:
    resolution: {integrity: sha512-PgTgs/BlvHxOu8QuEN7wi5A0OmXaBcHpmCSTehcs6Uuu9IkDIEo13Hy7n898RHfrQ49vKCoGeWZSaAK01nwVig==}

  proto3-json-serializer@2.0.1:
    resolution: {integrity: sha512-8awBvjO+FwkMd6gNoGFZyqkHZXCFd54CIYTb6De7dPaufGJ2XNW+QUNqbMr8MaAocMdb+KpsD4rxEOaTBDCffA==}
    engines: {node: '>=14.0.0'}

  proto3-json-serializer@2.0.2:
    resolution: {integrity: sha512-SAzp/O4Yh02jGdRc+uIrGoe87dkN/XtwxfZ4ZyafJHymd79ozp5VG5nyZ7ygqPM5+cpLDjjGnYFUkngonyDPOQ==}
    engines: {node: '>=14.0.0'}

  protobuf.js@1.1.2:
    resolution: {integrity: sha512-USO7Xus/pzPw549M1TguiyoOrKEhm9VMXv+CkDufcjMC8Rd7EPbxeRQPEjCV8ua1tm0k7z9xHkogcxovZogWdA==}

  protobufjs@7.2.6:
    resolution: {integrity: sha512-dgJaEDDL6x8ASUZ1YqWciTRrdOuYNzoOf27oHNfdyvKqHr5i0FV7FSLU+aIeFjyFgVxrpTOtQUi0BLLBymZaBw==}
    engines: {node: '>=12.0.0'}

  protobufjs@7.3.2:
    resolution: {integrity: sha512-RXyHaACeqXeqAKGLDl68rQKbmObRsTIn4TYVUUug1KfS47YWCo5MacGITEryugIgZqORCvJWEk4l449POg5Txg==}
    engines: {node: '>=12.0.0'}

  proxy-addr@2.0.7:
    resolution: {integrity: sha512-llQsMLSUDUPT44jdrU/O37qlnifitDP+ZwrmmZcoSKyLKvtZxpyV0n2/bD/N4tBAAZ/gJEdZU7KMraoK1+XYAg==}
    engines: {node: '>= 0.10'}

  pseudomap@1.0.2:
    resolution: {integrity: sha512-b/YwNhb8lk1Zz2+bXXpS/LK9OisiZZ1SNsSLxN1x2OXVEhW2Ckr/7mWE5vrC1ZTiJlD9g19jWszTmJsB+oEpFQ==}

  pump@3.0.0:
    resolution: {integrity: sha512-LwZy+p3SFs1Pytd/jYct4wpv49HiYCqd9Rlc5ZVdk0V+8Yzv6jR5Blk3TRmPL1ft69TxP0IMZGJ+WPFU2BFhww==}

  pumpify@2.0.1:
    resolution: {integrity: sha512-m7KOje7jZxrmutanlkS1daj1dS6z6BgslzOXmcSEpIlCxM3VJH7lG5QLeck/6hgF6F4crFf01UtQmNsJfweTAw==}

  punycode.js@2.3.1:
    resolution: {integrity: sha512-uxFIHU0YlHYhDQtV4R9J6a52SLx28BCjT+4ieh7IGbgwVJWO+km431c4yRlREUAsAmt/uMjQUyQHNEPf0M39CA==}
    engines: {node: '>=6'}

  punycode@2.3.1:
    resolution: {integrity: sha512-vYt7UD1U9Wg6138shLtLOvdAu+8DsC/ilFtEVHcH+wydcSpNE20AfSOduf6MkRFahL5FY7X1oU7nKVZFtfq8Fg==}
    engines: {node: '>=6'}

  pure-rand@6.1.0:
    resolution: {integrity: sha512-bVWawvoZoBYpp6yIoQtQXHZjmz35RSVHnUOTefl8Vcjr8snTPY1wnpSPMWekcFwbxI6gtmT7rSYPFvz71ldiOA==}

<<<<<<< HEAD
  qs@6.11.0:
    resolution: {integrity: sha512-MvjoMCJwEarSbUYk5O+nmoSzSutSsTwF85zcHPQ9OrlFoZOYIjaqBAJIqIXjptyD5vThxGq52Xu/MaJzRkIk4Q==}
    engines: {node: '>=0.6'}

=======
>>>>>>> ef4f43f1
  qs@6.13.0:
    resolution: {integrity: sha512-+38qI9SOr8tfZ4QmJNplMUxqjbe7LKvvZgWdExBOmd+egZTtjLB67Gu0HRX3u/XOq7UU2Nx6nsjvS16Z9uwfpg==}
    engines: {node: '>=0.6'}

  range-parser@1.2.1:
    resolution: {integrity: sha512-Hrgsx+orqoygnmhFbKaHE6c296J+HTAQXoxEF6gNupROmmGJRoyzfG3ccAveqCBrwr/2yxQ5BVd/GTl5agOwSg==}
    engines: {node: '>= 0.6'}

  raw-body@2.5.2:
    resolution: {integrity: sha512-8zGqypfENjCIqGhgXToC8aB2r7YrBX+AQAfIPs/Mlk+BtPTztOvTS01NRW/3Eh60J+a48lt8qsCzirQ6loCVfA==}
    engines: {node: '>= 0.8'}

  react-is@18.3.1:
    resolution: {integrity: sha512-/LLMVyas0ljjAtoYiPqYiL8VWXzUUdThrmU5+n20DZv+a+ClRoevUzw5JxU+Ieh5/c87ytoTBV9G1FiKfNJdmg==}

  read-pkg@3.0.0:
    resolution: {integrity: sha512-BLq/cCO9two+lBgiTYNqD6GdtK8s4NpaWrl6/rCO9w0TUS8oJl7cmToOZfRYllKTISY6nt1U7jQ53brmKqY6BA==}
    engines: {node: '>=4'}

  readable-stream@3.6.2:
    resolution: {integrity: sha512-9u/sniCrY3D5WdsERHzHE4G2YCXqoG5FTHUiCC4SIbr6XcLZBY05ya9EKjYek9O5xOAwjGq+1JdGBAS7Q9ScoA==}
    engines: {node: '>= 6'}

  readdirp@4.0.2:
    resolution: {integrity: sha512-yDMz9g+VaZkqBYS/ozoBJwaBhTbZo3UNYQHNRw1D3UFQB8oHB4uS/tAODO+ZLjGWmUbKnIlOWO+aaIiAxrUWHA==}
    engines: {node: '>= 14.16.0'}

  regex-recursion@4.2.1:
    resolution: {integrity: sha512-QHNZyZAeKdndD1G3bKAbBEKOSSK4KOHQrAJ01N1LJeb0SoH4DJIeFhp0uUpETgONifS4+P3sOgoA1dhzgrQvhA==}

  regex-utilities@2.3.0:
    resolution: {integrity: sha512-8VhliFJAWRaUiVvREIiW2NXXTmHs4vMNnSzuJVhscgmGav3g9VDxLrQndI3dZZVVdp0ZO/5v0xmX516/7M9cng==}

  regex@5.0.2:
    resolution: {integrity: sha512-/pczGbKIQgfTMRV0XjABvc5RzLqQmwqxLHdQao2RTXPk+pmTXB2P0IaUHYdYyk412YLwUIkaeMd5T+RzVgTqnQ==}

  regexp.prototype.flags@1.5.2:
    resolution: {integrity: sha512-NcDiDkTLuPR+++OCKB0nWafEmhg/Da8aUPLPMQbK+bxKKCm1/S5he+AqYa4PlMCVBalb4/yxIRub6qkEx5yJbw==}
    engines: {node: '>= 0.4'}

  require-directory@2.1.1:
    resolution: {integrity: sha512-fGxEI7+wsG9xrvdjsrlmL22OMTTiHRwAMroiEeMgq8gzoLC/PQr7RsRDSTLUg/bZAZtF+TVIkHc6/4RIKrui+Q==}
    engines: {node: '>=0.10.0'}

  require-from-string@2.0.2:
    resolution: {integrity: sha512-Xf0nWe6RseziFMu+Ap9biiUbmplq6S9/p+7w7YXP/JBHhrUDDUhwa+vANyubuqfZWTveU//DYVGsDG7RKL/vEw==}
    engines: {node: '>=0.10.0'}

  require-in-the-middle@7.3.0:
    resolution: {integrity: sha512-nQFEv9gRw6SJAwWD2LrL0NmQvAcO7FBwJbwmr2ttPAacfy0xuiOjE5zt+zM4xDyuyvUaxBi/9gb2SoCyNEVJcw==}
    engines: {node: '>=8.6.0'}

  resolve-cwd@3.0.0:
    resolution: {integrity: sha512-OrZaX2Mb+rJCpH/6CpSqt9xFVpN++x01XnN2ie9g6P5/3xelLAkXWVADpdz1IHD/KFfEXyE6V0U01OQ3UO2rEg==}
    engines: {node: '>=8'}

  resolve-from@5.0.0:
    resolution: {integrity: sha512-qYg9KP24dD5qka9J47d0aVky0N+b4fTU89LN9iDnjB5waksiC49rvMB0PrUJQGoTmH50XPiqOvAjDfaijGxYZw==}
    engines: {node: '>=8'}

  resolve-pkg-maps@1.0.0:
    resolution: {integrity: sha512-seS2Tj26TBVOC2NIc2rOe2y2ZO7efxITtLZcGSOnHHNOQ7CkiUBfw0Iw2ck6xkIhPwLhKNLS8BO+hEpngQlqzw==}

  resolve.exports@2.0.2:
    resolution: {integrity: sha512-X2UW6Nw3n/aMgDVy+0rSqgHlv39WZAlZrXCdnbyEiKm17DSqHX4MmQMaST3FbeWR5FTuRcUwYAziZajji0Y7mg==}
    engines: {node: '>=10'}

  resolve@1.22.8:
    resolution: {integrity: sha512-oKWePCxqpd6FlLvGV1VU0x7bkPmmCNolxzjMf4NczoDnQcIWrAF+cPtZn5i6n+RfD2d9i0tzpKnG6Yk168yIyw==}
    hasBin: true

  retry-request@7.0.2:
    resolution: {integrity: sha512-dUOvLMJ0/JJYEn8NrpOaGNE7X3vpI5XlZS/u0ANjqtcZVKnIxP7IgCFwrKTxENw29emmwug53awKtaMm4i9g5w==}
    engines: {node: '>=14'}

  retry@0.13.1:
    resolution: {integrity: sha512-XQBQ3I8W1Cge0Seh+6gjj03LbmRFWuoszgK9ooCpwYIrhhoO80pfq4cUkU5DkknwfOfFteRwlZ56PYOGYyFWdg==}
    engines: {node: '>= 4'}

  rimraf@3.0.2:
    resolution: {integrity: sha512-JZkJMZkAGFFPP2YqXZXPbMlMBgsxzE8ILs4lMIX/2o0L9UBw9O/Y3o6wFw/i9YLapcUJWwqbi3kdxIPdC62TIA==}
    deprecated: Rimraf versions prior to v4 are no longer supported
    hasBin: true

  rimraf@6.0.1:
    resolution: {integrity: sha512-9dkvaxAsk/xNXSJzMgFqqMCuFgt2+KsOFek3TMLfo8NCPfWpBmqwyNn5Y+NX56QUYfCtsyhF3ayiboEoUmJk/A==}
    engines: {node: 20 || >=22}
    hasBin: true

  rollup@4.25.0:
    resolution: {integrity: sha512-uVbClXmR6wvx5R1M3Od4utyLUxrmOcEm3pAtMphn73Apq19PDtHpgZoEvqH2YnnaNUuvKmg2DgRd2Sqv+odyqg==}
    engines: {node: '>=18.0.0', npm: '>=8.0.0'}
    hasBin: true

  safe-array-concat@1.1.2:
    resolution: {integrity: sha512-vj6RsCsWBCf19jIeHEfkRMw8DPiBb+DMXklQ/1SGDHOMlHdPUkZXFQ2YdplS23zESTijAcurb1aSgJA3AgMu1Q==}
    engines: {node: '>=0.4'}

  safe-buffer@5.2.1:
    resolution: {integrity: sha512-rp3So07KcdmmKbGvgaNxQSJr7bGVSVk5S9Eq1F+ppbRo70+YeaDxkw5Dd8NPN+GD6bjnYm2VuPuCXmpuYvmCXQ==}

  safe-regex-test@1.0.3:
    resolution: {integrity: sha512-CdASjNJPvRa7roO6Ra/gLYBTzYzzPyyBXxIMdGW3USQLyjWEls2RgW5UBTXaQVp+OrpeCK3bLem8smtmheoRuw==}
    engines: {node: '>= 0.4'}

  safe-stable-stringify@2.4.3:
    resolution: {integrity: sha512-e2bDA2WJT0wxseVd4lsDP4+3ONX6HpMXQa1ZhFQ7SU+GjvORCmShbCMltrtIDfkYhVHrOcPtj+KhmDBdPdZD1g==}
    engines: {node: '>=10'}

  safer-buffer@2.1.2:
    resolution: {integrity: sha512-YZo3K82SD7Riyi0E1EQPojLz7kpepnSQI9IyPbHHg1XXXevb5dJI7tpyN2ADxGcQbHG7vcyRHk0cbwqcQriUtg==}

  semver@5.7.2:
    resolution: {integrity: sha512-cBznnQ9KjJqU67B52RMC65CMarK2600WFnbkcaiwWq3xy/5haFJlshgnpjovMVJ+Hff49d8GEn0b87C5pDQ10g==}
    hasBin: true

  semver@6.3.1:
    resolution: {integrity: sha512-BR7VvDCVHO+q2xBEWskxS6DJE1qRnb7DxzUrogb71CWoSficBxYsiAGd+Kl0mmq/MprG9yArRkyrQxTO6XjMzA==}
    hasBin: true

  semver@7.6.0:
    resolution: {integrity: sha512-EnwXhrlwXMk9gKu5/flx5sv/an57AkRplG3hTK68W7FRDN+k+OWBj65M7719OkA82XLBxrcX0KSHj+X5COhOVg==}
    engines: {node: '>=10'}
    hasBin: true

  semver@7.6.3:
    resolution: {integrity: sha512-oVekP1cKtI+CTDvHWYFUcMtsK/00wmAEfyqKfNdARm8u1wNVhSgaX7A8d4UuIlUI5e84iEwOhs7ZPYRmzU9U6A==}
    engines: {node: '>=10'}
    hasBin: true

  send@0.19.0:
    resolution: {integrity: sha512-dW41u5VfLXu8SJh5bwRmyYUbAoSB3c9uQh6L8h/KtsFREPWpbX1lrljJo186Jc4nmci/sGUZ9a0a0J2zgfq2hw==}
    engines: {node: '>= 0.8.0'}

  serve-static@1.16.2:
    resolution: {integrity: sha512-VqpjJZKadQB/PEbEwvFdO43Ax5dFBZ2UECszz8bQ7pi7wt//PWe1P6MN7eCnjsatYtBT6EuiClbjSWP2WrIoTw==}
    engines: {node: '>= 0.8.0'}

  set-blocking@2.0.0:
    resolution: {integrity: sha512-KiKBS8AnWGEyLzofFfmvKwpdPzqiy16LvQfK3yv/fVH7Bj13/wl3JSR1J+rfgRE9q7xUJK4qvgS8raSOeLUehw==}

  set-function-length@1.2.2:
    resolution: {integrity: sha512-pgRc4hJ4/sNjWCSS9AmnS40x3bNMDTknHgL5UaMBTMyJnU90EgWh1Rz+MC9eFu4BuN/UwZjKQuY/1v3rM7HMfg==}
    engines: {node: '>= 0.4'}

  set-function-name@2.0.2:
    resolution: {integrity: sha512-7PGFlmtwsEADb0WYyvCMa1t+yke6daIG4Wirafur5kcf+MhUnPms1UeR0CKQdTZD81yESwMHbtn+TR+dMviakQ==}
    engines: {node: '>= 0.4'}

  setprototypeof@1.2.0:
    resolution: {integrity: sha512-E5LDX7Wrp85Kil5bhZv46j8jOeboKq5JMmYM3gVGdGH8xFpPWXUMsNrlODCrkoxMEeNi/XZIwuRvY4XNwYMJpw==}

  shebang-command@2.0.0:
    resolution: {integrity: sha512-kHxr2zZpYtdmrN1qDjrrX/Z1rR1kG8Dx+gkpK1G4eXmvXswmcE1hTWBWYUzlraYw1/yZp6YuDY77YtvbN0dmDA==}
    engines: {node: '>=8'}

  shebang-regex@3.0.0:
    resolution: {integrity: sha512-7++dFhtcx3353uBaq8DDR4NuxBetBzC7ZQOhmTQInHEd6bSrXdiEyzCvG07Z44UYdLShWUyXt5M/yhz8ekcb1A==}
    engines: {node: '>=8'}

  shell-quote@1.8.1:
    resolution: {integrity: sha512-6j1W9l1iAs/4xYBI1SYOVZyFcCis9b4KCLQ8fgAGG07QvzaRLVVRQvAy85yNmmZSjYjg4MWh4gNvlPujU/5LpA==}

  shiki@1.23.1:
    resolution: {integrity: sha512-8kxV9TH4pXgdKGxNOkrSMydn1Xf6It8lsle0fiqxf7a1149K1WGtdOu3Zb91T5r1JpvRPxqxU3C2XdZZXQnrig==}

  shimmer@1.2.1:
    resolution: {integrity: sha512-sQTKC1Re/rM6XyFM6fIAGHRPVGvyXfgzIDvzoq608vM+jeyVD0Tu1E6Np0Kc2zAIFWIj963V2800iF/9LPieQw==}

  side-channel@1.0.6:
    resolution: {integrity: sha512-fDW/EZ6Q9RiO8eFG8Hj+7u/oW+XrPTIChwCOM2+th2A6OblDtYYIpve9m+KvI9Z4C9qSEXlaGR6bTEYHReuglA==}
    engines: {node: '>= 0.4'}

  signal-exit@3.0.7:
    resolution: {integrity: sha512-wnD2ZE+l+SPC/uoS0vXeE9L1+0wuaMqKlfz9AMUo38JsyLSBWSFcHR1Rri62LZc12vLr1gb3jl7iwQhgwpAbGQ==}

  signal-exit@4.1.0:
    resolution: {integrity: sha512-bzyZ1e88w9O1iNJbKnOlvYTrWPDl46O1bG0D3XInv+9tkPrxrN8jUUTiFlDkkmKWgn1M6CfIA13SuGqOa9Korw==}
    engines: {node: '>=14'}

  simple-concat@1.0.1:
    resolution: {integrity: sha512-cSFtAPtRhljv69IK0hTVZQ+OfE9nePi/rtJmw5UjHeVyVroEqJXP1sFztKUy1qU+xvz3u/sfYJLa947b7nAN2Q==}

  simple-get@3.1.1:
    resolution: {integrity: sha512-CQ5LTKGfCpvE1K0n2us+kuMPbk/q0EKl82s4aheV9oXjFEz6W/Y7oQFVJuU6QG77hRT4Ghb5RURteF5vnWjupA==}

  simple-swizzle@0.2.2:
    resolution: {integrity: sha512-JA//kQgZtbuY83m+xT+tXJkmJncGMTFT+C+g2h2R9uxkYIrE2yy9sgmcLhCnw57/WSD+Eh3J97FPEDFnbXnDUg==}

  sisteransi@1.0.5:
    resolution: {integrity: sha512-bLGGlR1QxBcynn2d5YmDX4MGjlZvy2MRBDRNHLJ8VI6l6+9FUiyTFNJ0IveOSP0bcXgVDPRcfGqA0pjaqUpfVg==}

  slash@3.0.0:
    resolution: {integrity: sha512-g9Q1haeby36OSStwb4ntCGGGaKsaVSjQ68fBxoQcutl5fS1vuY18H3wSt3jFyFtrkx+Kz0V1G85A4MyAdDMi2Q==}
    engines: {node: '>=8'}

  source-map-js@1.2.1:
    resolution: {integrity: sha512-UXWMKhLOwVKb728IUtQPXxfYU+usdybtUrK/8uGE8CQMvrhOpwvzDBwj0QhSL7MQc7vIsISBG8VQ8+IDQxpfQA==}
    engines: {node: '>=0.10.0'}

  source-map-support@0.5.13:
    resolution: {integrity: sha512-SHSKFHadjVA5oR4PPqhtAVdcBWwRYVd6g6cAXnIbRiIwc2EhPrTuKUBdSLvlEKyIP3GCf89fltvcZiP9MMFA1w==}

  source-map@0.6.1:
    resolution: {integrity: sha512-UjgapumWlbMhkBgzT7Ykc5YXUT46F0iKu8SGXq0bcwP5dz/h0Plj6enJqjz1Zbq2l5WaqYnrVbwWOWMyF3F47g==}
    engines: {node: '>=0.10.0'}

  source-map@0.8.0-beta.0:
    resolution: {integrity: sha512-2ymg6oRBpebeZi9UUNsgQ89bhx01TcTkmNTGnNO88imTmbSgy4nfujrgVEFKWpMTEGA11EDkTt7mqObTPdigIA==}
    engines: {node: '>= 8'}

  space-separated-tokens@2.0.2:
    resolution: {integrity: sha512-PEGlAwrG8yXGXRjW32fGbg66JAlOAwbObuqVoJpv/mRgoWDQfgH1wDPvtzWyUSNAXBGSk8h755YDbbcEy3SH2Q==}

  spdx-correct@3.2.0:
    resolution: {integrity: sha512-kN9dJbvnySHULIluDHy32WHRUu3Og7B9sbY7tsFLctQkIqnMh3hErYgdMjTYuqmcXX+lK5T1lnUt3G7zNswmZA==}

  spdx-exceptions@2.5.0:
    resolution: {integrity: sha512-PiU42r+xO4UbUS1buo3LPJkjlO7430Xn5SVAhdpzzsPHsjbYVflnnFdATgabnLude+Cqu25p6N+g2lw/PFsa4w==}

  spdx-expression-parse@3.0.1:
    resolution: {integrity: sha512-cbqHunsQWnJNE6KhVSMsMeH5H/L9EpymbzqTQ3uLwNCLZ1Q481oWaofqH7nO6V07xlXwY6PhQdQ2IedWx/ZK4Q==}

  spdx-license-ids@3.0.17:
    resolution: {integrity: sha512-sh8PWc/ftMqAAdFiBu6Fy6JUOYjqDJBJvIhpfDMyHrr0Rbp5liZqd4TjtQ/RgfLjKFZb+LMx5hpml5qOWy0qvg==}

  sprintf-js@1.0.3:
    resolution: {integrity: sha512-D9cPgkvLlV3t3IzL0D0YLvGA9Ahk4PcvVwUbN0dSGr1aP0Nrt4AEnTUbuGvquEC0mA64Gqt1fzirlRs5ibXx8g==}

  stack-trace@0.0.10:
    resolution: {integrity: sha512-KGzahc7puUKkzyMt+IqAep+TVNbKP+k2Lmwhub39m1AsTSkaDutx56aDCo+HLDzf/D26BIHTJWNiTG1KAJiQCg==}

  stack-utils@2.0.6:
    resolution: {integrity: sha512-XlkWvfIm6RmsWtNJx+uqtKLS8eqFbxUg0ZzLXqY0caEy9l7hruX8IpiDnjsLavoBgqCCR71TqWO8MaXYheJ3RQ==}
    engines: {node: '>=10'}

  statuses@2.0.1:
    resolution: {integrity: sha512-RwNA9Z/7PrK06rYLIzFMlaF+l73iwpzsqRIFgbMLbTcLD6cOao82TaWefPXQvB2fOC4AjuYSEndS7N/mTCbkdQ==}
    engines: {node: '>= 0.8'}

  stream-events@1.0.5:
    resolution: {integrity: sha512-E1GUzBSgvct8Jsb3v2X15pjzN1tYebtbLaMg+eBOUOAxgbLoSbT2NS91ckc5lJD1KfLjId+jXJRgo0qnV5Nerg==}

  stream-shift@1.0.3:
    resolution: {integrity: sha512-76ORR0DO1o1hlKwTbi/DM3EXWGf3ZJYO8cXX5RJwnul2DEg2oyoZyjLNoQM8WsvZiFKCRfC1O0J7iCvie3RZmQ==}

  string-length@4.0.2:
    resolution: {integrity: sha512-+l6rNN5fYHNhZZy41RXsYptCjA2Igmq4EG7kZAYFQI1E1VTXarr6ZPXBg6eq7Y6eK4FEhY6AJlyuFIb/v/S0VQ==}
    engines: {node: '>=10'}

  string-width@4.2.3:
    resolution: {integrity: sha512-wKyQRQpjJ0sIp62ErSZdGsjMJWsap5oRNihHhu6G7JVO/9jIB6UyevL+tXuOqrng8j/cxKTWyWUwvSTriiZz/g==}
    engines: {node: '>=8'}

  string-width@5.1.2:
    resolution: {integrity: sha512-HnLOCR3vjcY8beoNLtcjZ5/nxn2afmME6lhrDrebokqMap+XbeW8n9TXpPDOqdGK5qcI3oT0GKTW6wC7EMiVqA==}
    engines: {node: '>=12'}

  string.prototype.padend@3.1.6:
    resolution: {integrity: sha512-XZpspuSB7vJWhvJc9DLSlrXl1mcA2BdoY5jjnS135ydXqLoqhs96JjDtCkjJEQHvfqZIp9hBuBMgI589peyx9Q==}
    engines: {node: '>= 0.4'}

  string.prototype.trim@1.2.9:
    resolution: {integrity: sha512-klHuCNxiMZ8MlsOihJhJEBJAiMVqU3Z2nEXWfWnIqjN0gEFS9J9+IxKozWWtQGcgoa1WUZzLjKPTr4ZHNFTFxw==}
    engines: {node: '>= 0.4'}

  string.prototype.trimend@1.0.8:
    resolution: {integrity: sha512-p73uL5VCHCO2BZZ6krwwQE3kCzM7NKmis8S//xEC6fQonchbum4eP6kR4DLEjQFO3Wnj3Fuo8NM0kOSjVdHjZQ==}

  string.prototype.trimstart@1.0.8:
    resolution: {integrity: sha512-UXSH262CSZY1tfu3G3Secr6uGLCFVPMhIqHjlgCUtCCcgihYc/xKs9djMTMUOb2j1mVSeU8EU6NWc/iQKU6Gfg==}
    engines: {node: '>= 0.4'}

  string_decoder@1.3.0:
    resolution: {integrity: sha512-hkRX8U1WjJFd8LsDJ2yQ/wWWxaopEsABU1XfkM8A+j0+85JAGppt16cr1Whg6KIbb4okU6Mql6BOj+uup/wKeA==}

  stringify-entities@4.0.4:
    resolution: {integrity: sha512-IwfBptatlO+QCJUo19AqvrPNqlVMpW9YEL2LIVY+Rpv2qsjCGxaDLNRgeGsQWJhfItebuJhsGSLjaBbNSQ+ieg==}

  strip-ansi@6.0.1:
    resolution: {integrity: sha512-Y38VPSHcqkFrCpFnQ9vuSXmquuv5oXOKpGeT6aGrr3o3Gc9AlVa6JBfUSOCnbxGGZF+/0ooI7KrPuUSztUdU5A==}
    engines: {node: '>=8'}

  strip-ansi@7.1.0:
    resolution: {integrity: sha512-iq6eVVI64nQQTRYq2KtEg2d2uU7LElhTJwsH4YzIHZshxlgZms/wIc4VoDQTlG/IvVIrBKG06CrZnp0qv7hkcQ==}
    engines: {node: '>=12'}

  strip-bom@3.0.0:
    resolution: {integrity: sha512-vavAMRXOgBVNF6nyEEmL3DBK19iRpDcoIwW+swQ+CbGiu7lju6t+JklA1MHweoWtadgt4ISVUsXLyDq34ddcwA==}
    engines: {node: '>=4'}

  strip-bom@4.0.0:
    resolution: {integrity: sha512-3xurFv5tEgii33Zi8Jtp55wEIILR9eh34FAW00PZf+JnSsTmV/ioewSgQl97JHvgjoRGwPShsWm+IdrxB35d0w==}
    engines: {node: '>=8'}

  strip-final-newline@2.0.0:
    resolution: {integrity: sha512-BrpvfNAE3dcvq7ll3xVumzjKjZQ5tI1sEUIKr3Uoks0XUl45St3FlatVqef9prk4jRDzhW6WZg+3bk93y6pLjA==}
    engines: {node: '>=6'}

  strip-json-comments@3.1.1:
    resolution: {integrity: sha512-6fPc+R4ihwqP6N/aIv2f1gMH8lOVtWQHoqC4yK6oSDVVocumAsfCqjkXnqiYMhmMwS/mEHLp7Vehlt3ql6lEig==}
    engines: {node: '>=8'}

  strnum@1.0.5:
    resolution: {integrity: sha512-J8bbNyKKXl5qYcR36TIO8W3mVGVHrmmxsd5PAItGkmyzwJvybiw2IVq5nqd0i4LSNSkB/sx9VHllbfFdr9k1JA==}

  stubs@3.0.0:
    resolution: {integrity: sha512-PdHt7hHUJKxvTCgbKX9C1V/ftOcjJQgz8BZwNfV5c4B6dcGqlpelTbJ999jBGZ2jYiPAwcX5dP6oBwVlBlUbxw==}

  sucrase@3.35.0:
    resolution: {integrity: sha512-8EbVDiu9iN/nESwxeSxDKe0dunta1GOlHufmSSXxMD2z2/tMZpDMpvXQGsc+ajGo8y2uYUmixaSRUc/QPoQ0GA==}
    engines: {node: '>=16 || 14 >=14.17'}
    hasBin: true

  supports-color@5.5.0:
    resolution: {integrity: sha512-QjVjwdXIt408MIiAqCX4oUKsgU2EqAGzs2Ppkm4aQYbjm+ZEWEcW4SfFNTr4uMNZma0ey4f5lgLrkB0aX0QMow==}
    engines: {node: '>=4'}

  supports-color@7.2.0:
    resolution: {integrity: sha512-qpCAvRl9stuOHveKsn7HncJRvv501qIacKzQlO/+Lwxc9+0q2wLyv4Dfvt80/DPn2pqOBsJdDiogXGR9+OvwRw==}
    engines: {node: '>=8'}

  supports-color@8.1.1:
    resolution: {integrity: sha512-MpUEN2OodtUzxvKQl72cUF7RQ5EiHsGvSsVG0ia9c5RbWGL2CI4C7EpPS8UTBIplnlzZiNuV56w+FuNxy3ty2Q==}
    engines: {node: '>=10'}

  supports-preserve-symlinks-flag@1.0.0:
    resolution: {integrity: sha512-ot0WnXS9fgdkgIcePe6RHNk1WA8+muPa6cSjeR3V8K27q9BB1rTE3R1p7Hv0z1ZyAc8s6Vvv8DIyWf681MAt0w==}
    engines: {node: '>= 0.4'}

  tar@6.2.1:
    resolution: {integrity: sha512-DZ4yORTwrbTj/7MZYq2w+/ZFdI6OZ/f9SFHR+71gIVUZhOQPHzVCLpvRnPgyaMpfWxxk/4ONva3GQSyNIKRv6A==}
    engines: {node: '>=10'}

  teeny-request@9.0.0:
    resolution: {integrity: sha512-resvxdc6Mgb7YEThw6G6bExlXKkv6+YbuzGg9xuXxSgxJF7Ozs+o8Y9+2R3sArdWdW8nOokoQb1yrpFB0pQK2g==}
    engines: {node: '>=14'}

  test-exclude@6.0.0:
    resolution: {integrity: sha512-cAGWPIyOHU6zlmg88jwm7VRyXnMN7iV68OGAbYDk/Mh/xC/pzVPlQtY6ngoIH/5/tciuhGfvESU8GrHrcxD56w==}
    engines: {node: '>=8'}

  text-hex@1.0.0:
    resolution: {integrity: sha512-uuVGNWzgJ4yhRaNSiubPY7OjISw4sw4E5Uv0wbjp+OzcbmVU/rsT8ujgcXJhn9ypzsgr5vlzpPqP+MBBKcGvbg==}

  thenify-all@1.6.0:
    resolution: {integrity: sha512-RNxQH/qI8/t3thXJDwcstUO4zeqo64+Uy/+sNVRBx4Xn2OX+OZ9oP+iJnNFqplFra2ZUVeKCSa2oVWi3T4uVmA==}
    engines: {node: '>=0.8'}

  thenify@3.3.1:
    resolution: {integrity: sha512-RVZSIV5IG10Hk3enotrhvz0T9em6cyHBLkH/YAZuKqd8hRkKhSfCGIcP2KUY0EPxndzANBmNllzWPwak+bheSw==}

  tinyexec@0.3.1:
    resolution: {integrity: sha512-WiCJLEECkO18gwqIp6+hJg0//p23HXp4S+gGtAKu3mI2F2/sXC4FvHvXvB0zJVVaTPhx1/tOwdbRsa1sOBIKqQ==}

  tinyglobby@0.2.10:
    resolution: {integrity: sha512-Zc+8eJlFMvgatPZTl6A9L/yht8QqdmUNtURHaKZLmKBE12hNPSrqNkUp2cs3M/UKmNVVAMFQYSjYIVHDjW5zew==}
    engines: {node: '>=12.0.0'}

  tmpl@1.0.5:
    resolution: {integrity: sha512-3f0uOEAQwIqGuWW2MVzYg8fV/QNnc/IpuJNG837rLuczAaLVHslWHZQj4IGiEl5Hs3kkbhwL9Ab7Hrsmuj+Smw==}

  to-fast-properties@2.0.0:
    resolution: {integrity: sha512-/OaKK0xYrs3DmxRYqL/yDc+FxFUVYhDlXMhRmv3z915w2HF1tnN1omB354j8VUGO/hbRzyD6Y3sA7v7GS/ceog==}
    engines: {node: '>=4'}

  to-regex-range@5.0.1:
    resolution: {integrity: sha512-65P7iz6X5yEr1cwcgvQxbbIw7Uk3gOy5dIdtZ4rDveLqhrdJP+Li/Hx6tyK0NEb+2GCyneCMJiGqrADCSNk8sQ==}
    engines: {node: '>=8.0'}

  toidentifier@1.0.1:
    resolution: {integrity: sha512-o5sSPKEkg/DIQNmH43V0/uerLrpzVedkUh8tGNvaeXpfpuwjKenlSox/2O/BTlZUtEe+JG7s5YhEz608PlAHRA==}
    engines: {node: '>=0.6'}

  tr46@0.0.3:
    resolution: {integrity: sha512-N3WMsuqV66lT30CrXNbEjx4GEwlow3v6rr4mCcv6prnfwhS01rkgyFdjPNBYd9br7LpXV1+Emh01fHnq2Gdgrw==}

  tr46@1.0.1:
    resolution: {integrity: sha512-dTpowEjclQ7Kgx5SdBkqRzVhERQXov8/l9Ft9dVM9fmg0W0KQSVaXX9T4i6twCPNtYiZM53lpSSUAwJbFPOHxA==}

  tr46@5.0.0:
    resolution: {integrity: sha512-tk2G5R2KRwBd+ZN0zaEXpmzdKyOYksXwywulIX95MBODjSzMIuQnQ3m8JxgbhnL1LeVo7lqQKsYa1O3Htl7K5g==}
    engines: {node: '>=18'}

  tree-kill@1.2.2:
    resolution: {integrity: sha512-L0Orpi8qGpRG//Nd+H90vFB+3iHnue1zSSGmNOOCh1GLJ7rUKVwV2HvijphGQS2UmhUZewS9VgvxYIdgr+fG1A==}
    hasBin: true

  trim-lines@3.0.1:
    resolution: {integrity: sha512-kRj8B+YHZCc9kQYdWfJB2/oUl9rA99qbowYYBtr4ui4mZyAQ2JpvVBd/6U2YloATfqBhBTSMhTpgBHtU0Mf3Rg==}

  triple-beam@1.4.1:
    resolution: {integrity: sha512-aZbgViZrg1QNcG+LULa7nhZpJTZSLm/mXnHXnbAbjmN5aSa0y7V+wvv6+4WaBtpISJzThKy+PIPxc1Nq1EJ9mg==}
    engines: {node: '>= 14.0.0'}

  ts-interface-checker@0.1.13:
    resolution: {integrity: sha512-Y/arvbn+rrz3JCKl9C4kVNfTfSm2/mEp5FSz5EsZSANGPSlQrpRI5M4PKF+mJnE52jOO90PnPSc3Ur3bTQw0gA==}

  ts-jest@29.2.5:
    resolution: {integrity: sha512-KD8zB2aAZrcKIdGk4OwpJggeLcH1FgrICqDSROWqlnJXGCXK4Mn6FcdK2B6670Xr73lHMG1kHw8R87A0ecZ+vA==}
    engines: {node: ^14.15.0 || ^16.10.0 || ^18.0.0 || >=20.0.0}
    hasBin: true
    peerDependencies:
      '@babel/core': '>=7.0.0-beta.0 <8'
      '@jest/transform': ^29.0.0
      '@jest/types': ^29.0.0
      babel-jest: ^29.0.0
      esbuild: '*'
      jest: ^29.0.0
      typescript: '>=4.3 <6'
    peerDependenciesMeta:
      '@babel/core':
        optional: true
      '@jest/transform':
        optional: true
      '@jest/types':
        optional: true
      babel-jest:
        optional: true
      esbuild:
        optional: true

  ts-md5@1.3.1:
    resolution: {integrity: sha512-DiwiXfwvcTeZ5wCE0z+2A9EseZsztaiZtGrtSaY5JOD7ekPnR/GoIVD5gXZAlK9Na9Kvpo9Waz5rW64WKAWApg==}
    engines: {node: '>=12'}

  tslib@2.6.2:
    resolution: {integrity: sha512-AEYxH93jGFPn/a2iVAwW87VuUIkR1FVUKB77NwMF7nBTDkDrrT/Hpt/IrCJ0QXhW27jTBDcf5ZY7w6RiqTMw2Q==}

  tsup@8.3.5:
    resolution: {integrity: sha512-Tunf6r6m6tnZsG9GYWndg0z8dEV7fD733VBFzFJ5Vcm1FtlXB8xBD/rtrBi2a3YKEV7hHtxiZtW5EAVADoe1pA==}
    engines: {node: '>=18'}
    hasBin: true
    peerDependencies:
      '@microsoft/api-extractor': ^7.36.0
      '@swc/core': ^1
      postcss: ^8.4.12
      typescript: '>=4.5.0'
    peerDependenciesMeta:
      '@microsoft/api-extractor':
        optional: true
      '@swc/core':
        optional: true
      postcss:
        optional: true
      typescript:
        optional: true

  tsx@4.19.1:
    resolution: {integrity: sha512-0flMz1lh74BR4wOvBjuh9olbnwqCPc35OOlfyzHba0Dc+QNUeWX/Gq2YTbnwcWPO3BMd8fkzRVrHcsR+a7z7rA==}
    engines: {node: '>=18.0.0'}
    hasBin: true

  tsx@4.19.2:
    resolution: {integrity: sha512-pOUl6Vo2LUq/bSa8S5q7b91cgNSjctn9ugq/+Mvow99qW6x/UZYwzxy/3NmqoT66eHYfCVvFvACC58UBPFf28g==}
    engines: {node: '>=18.0.0'}
    hasBin: true

  type-detect@4.0.8:
    resolution: {integrity: sha512-0fr/mIH1dlO+x7TlcMy+bIDqKPsw/70tVyeHW787goQjhmqaZe10uwLujubK9q9Lg6Fiho1KUKDYz0Z7k7g5/g==}
    engines: {node: '>=4'}

  type-fest@0.21.3:
    resolution: {integrity: sha512-t0rzBq87m3fVcduHDUFhKmyyX+9eo6WQjZvf51Ea/M0Q7+T374Jp1aUiyUl0GKxp8M/OETVHSDvmkyPgvX+X2w==}
    engines: {node: '>=10'}

  type-is@1.6.18:
    resolution: {integrity: sha512-TkRKr9sUTxEH8MdfuCSP7VizJyzRNMjj2J2do2Jr3Kym598JVdEksuzPQCnlFPW4ky9Q+iA+ma9BGm06XQBy8g==}
    engines: {node: '>= 0.6'}

  typed-array-buffer@1.0.2:
    resolution: {integrity: sha512-gEymJYKZtKXzzBzM4jqa9w6Q1Jjm7x2d+sh19AdsD4wqnMPDYyvwpsIc2Q/835kHuo3BEQ7CjelGhfTsoBb2MQ==}
    engines: {node: '>= 0.4'}

  typed-array-byte-length@1.0.1:
    resolution: {integrity: sha512-3iMJ9q0ao7WE9tWcaYKIptkNBuOIcZCCT0d4MRvuuH88fEoEH62IuQe0OtraD3ebQEoTRk8XCBoknUNc1Y67pw==}
    engines: {node: '>= 0.4'}

  typed-array-byte-offset@1.0.2:
    resolution: {integrity: sha512-Ous0vodHa56FviZucS2E63zkgtgrACj7omjwd/8lTEMEPFFyjfixMZ1ZXenpgCFBBt4EC1J2XsyVS2gkG0eTFA==}
    engines: {node: '>= 0.4'}

  typed-array-length@1.0.6:
    resolution: {integrity: sha512-/OxDN6OtAk5KBpGb28T+HZc2M+ADtvRxXrKKbUwtsLgdoxgX13hyy7ek6bFRl5+aBs2yZzB0c4CnQfAtVypW/g==}
    engines: {node: '>= 0.4'}

  typedoc-material-theme@1.1.0:
    resolution: {integrity: sha512-LLWGVb8w+i+QGnsu/a0JKjcuzndFQt/UeGVOQz0HFFGGocROEHv5QYudIACrj+phL2LDwH05tJx0Ob3pYYH2UA==}
    engines: {node: '>=18.0.0', npm: '>=8.6.0'}
    peerDependencies:
      typedoc: ^0.25.13 || ^0.26.3

  typedoc-plugin-markdown@4.2.10:
    resolution: {integrity: sha512-PLX3pc1/7z13UJm4TDE9vo9jWGcClFUErXXtd5LdnoLjV6mynPpqZLU992DwMGFSRqJFZeKbVyqlNNeNHnk2tQ==}
    engines: {node: '>= 18'}
    peerDependencies:
      typedoc: 0.26.x

  typedoc-plugin-zod@1.2.1:
    resolution: {integrity: sha512-oPo0PhcryKNR9UYZ6F4LFqDpQEBtNRQe6CpRTOUGrdqZOeoIZtJBVVZnSn/pBJiBU+Y6iZ/HsPESLZn1BPeLkw==}
    peerDependencies:
      typedoc: 0.23.x || 0.24.x || 0.25.x || 0.26.x

  typedoc@0.26.11:
    resolution: {integrity: sha512-sFEgRRtrcDl2FxVP58Ze++ZK2UQAEvtvvH8rRlig1Ja3o7dDaMHmaBfvJmdGnNEFaLTpQsN8dpvZaTqJSu/Ugw==}
    engines: {node: '>= 18'}
    hasBin: true
    peerDependencies:
      typescript: 4.6.x || 4.7.x || 4.8.x || 4.9.x || 5.0.x || 5.1.x || 5.2.x || 5.3.x || 5.4.x || 5.5.x || 5.6.x

  typescript@4.9.5:
    resolution: {integrity: sha512-1FXk9E2Hm+QzZQ7z+McJiHL4NW1F2EzMu9Nq9i3zAaGqibafqYwCVU6WyWAuyQRRzOlxou8xZSyXLEN8oKj24g==}
    engines: {node: '>=4.2.0'}
    hasBin: true

  typescript@5.4.5:
    resolution: {integrity: sha512-vcI4UpRgg81oIRUFwR0WSIHKt11nJ7SAVlYNIu+QpqeyXP+gpQJy/Z4+F0aGxSE4MqwjyXvW/TzgkLAx2AGHwQ==}
    engines: {node: '>=14.17'}
    hasBin: true

  typescript@5.5.3:
    resolution: {integrity: sha512-/hreyEujaB0w76zKo6717l3L0o/qEUtRgdvUBvlkhoWeOVMjMuHNHk0BRBzikzuGDqNmPQbg5ifMEqsHLiIUcQ==}
    engines: {node: '>=14.17'}
    hasBin: true

  typescript@5.6.2:
    resolution: {integrity: sha512-NW8ByodCSNCwZeghjN3o+JX5OFH0Ojg6sadjEKY4huZ52TqbJTJnDo5+Tw98lSy63NZvi4n+ez5m2u5d4PkZyw==}
    engines: {node: '>=14.17'}
    hasBin: true

  typescript@5.6.3:
    resolution: {integrity: sha512-hjcS1mhfuyi4WW8IWtjP7brDrG2cuDZukyrYrSauoXGNgx0S7zceP07adYkJycEr56BOUTNPzbInooiN3fn1qw==}
    engines: {node: '>=14.17'}
    hasBin: true

  uc.micro@2.1.0:
    resolution: {integrity: sha512-ARDJmphmdvUk6Glw7y9DQ2bFkKBHwQHLi2lsaH6PPmz/Ka9sFOBsBluozhDltWmnv9u/cF6Rt87znRTPV+yp/A==}

  uglify-js@3.17.4:
    resolution: {integrity: sha512-T9q82TJI9e/C1TAxYvfb16xO120tMVFZrGA3f9/P4424DNu6ypK103y0GPFVa17yotwSyZW5iYXgjYHkGrJW/g==}
    engines: {node: '>=0.8.0'}
    hasBin: true

  unbox-primitive@1.0.2:
    resolution: {integrity: sha512-61pPlCD9h51VoreyJ0BReideM3MDKMKnh6+V9L08331ipq6Q8OFXZYiqP6n/tbHx4s5I9uRhcye6BrbkizkBDw==}

  undici-types@5.26.5:
    resolution: {integrity: sha512-JlCMO+ehdEIKqlFxk6IfVoAUVmgz7cU7zD/h9XZ0qzeosSHmUJVOzSQvvYSYWXkFXC+IfLKSIffhv0sVZup6pA==}

  undici-types@6.19.8:
    resolution: {integrity: sha512-ve2KP6f/JnbPBFyobGHuerC9g1FYGn/F8n1LWTwNxCEzd6IfqTwUQcNXgEtmmQ6DlRrC1hrSrBnCZPokRrDHjw==}

  unist-util-is@6.0.0:
    resolution: {integrity: sha512-2qCTHimwdxLfz+YzdGfkqNlH0tLi9xjTnHddPmJwtIG9MGsdbutfTc4P+haPD7l7Cjxf/WZj+we5qfVPvvxfYw==}

  unist-util-position@5.0.0:
    resolution: {integrity: sha512-fucsC7HjXvkB5R3kTCO7kUjRdrS0BJt3M/FPxmHMBOm8JQi2BsHAHFsy27E0EolP8rp0NzXsJ+jNPyDWvOJZPA==}

  unist-util-stringify-position@4.0.0:
    resolution: {integrity: sha512-0ASV06AAoKCDkS2+xw5RXJywruurpbC4JZSm7nr7MOt1ojAzvyyaO+UxZf18j8FCF6kmzCZKcAgN/yu2gm2XgQ==}

  unist-util-visit-parents@6.0.1:
    resolution: {integrity: sha512-L/PqWzfTP9lzzEa6CKs0k2nARxTdZduw3zyh8d2NVBnsyvHjSX4TWse388YrrQKbvI8w20fGjGlhgT96WwKykw==}

  unist-util-visit@5.0.0:
    resolution: {integrity: sha512-MR04uvD+07cwl/yhVuVWAtw+3GOR/knlL55Nd/wAdblk27GCVt3lqpTivy/tkJcZoNPzTwS1Y+KMojlLDhoTzg==}

  unpipe@1.0.0:
    resolution: {integrity: sha512-pjy2bYhSsufwWlKwPc+l3cN7+wuJlK6uz0YdJEOlQDbl6jo/YlPi4mb8agUkVC8BF7V8NuzeyPNqRksA3hztKQ==}
    engines: {node: '>= 0.8'}

  update-browserslist-db@1.1.1:
    resolution: {integrity: sha512-R8UzCaa9Az+38REPiJ1tXlImTJXlVfgHZsglwBD/k6nj76ctsH1E3q4doGrukiLQd3sGQYu56r5+lo5r94l29A==}
    hasBin: true
    peerDependencies:
      browserslist: '>= 4.21.0'

  uri-js@4.4.1:
    resolution: {integrity: sha512-7rKUyy33Q1yc98pQ1DAmLtwX109F7TIfWlW1Ydo8Wl1ii1SeHieeh0HHfPeL2fMXK6z0s8ecKs9frCuLJvndBg==}

  url-template@2.0.8:
    resolution: {integrity: sha512-XdVKMF4SJ0nP/O7XIPB0JwAEuT9lDIYnNsK8yGVe43y0AWoKeJNdv3ZNWh7ksJ6KqQFjOO6ox/VEitLnaVNufw==}

  util-deprecate@1.0.2:
    resolution: {integrity: sha512-EPD5q1uXyFxJpCrLnCc1nHnq3gOa6DZBocAIiI2TaSCA7VCJ1UJDMagCzIkXNsUYfD1daK//LTEQ8xiIbrHtcw==}

  util@0.10.4:
    resolution: {integrity: sha512-0Pm9hTQ3se5ll1XihRic3FDIku70C+iHUdT/W926rSgHV5QgXsYbKZN8MSC3tJtSkhuROzvsQjAaFENRXr+19A==}

  utils-merge@1.0.1:
    resolution: {integrity: sha512-pMZTvIkT1d+TFGvDOqodOclx0QWkkgi6Tdoa8gC8ffGAAqz9pzPTZWAybbsHHoED/ztMtkv/VoYTYyShUn81hA==}
    engines: {node: '>= 0.4.0'}

  uuid@10.0.0:
    resolution: {integrity: sha512-8XkAphELsDnEGrDxUOHB3RGvXz6TeuYSGEZBOjtTtPm2lwhGBjLgOzLHB63IUWfBpNucQjND6d3AOudO+H3RWQ==}
    hasBin: true

  uuid@8.3.2:
    resolution: {integrity: sha512-+NYs2QeMWy+GWFOEm9xnn6HCDp0l7QBD7ml8zLUmJ+93Q5NF0NocErnwkTkXVFNiX3/fpC6afS8Dhb/gz7R7eg==}
    hasBin: true

  uuid@9.0.1:
    resolution: {integrity: sha512-b+1eJOlsR9K8HJpow9Ok3fiWOWSIcIzXodvv0rQjVoOVNpWMpxf1wZNpt4y9h10odCNrqnYp1OBzRktckBe3sA==}
    hasBin: true

  v8-to-istanbul@9.3.0:
    resolution: {integrity: sha512-kiGUalWN+rgBJ/1OHZsBtU4rXZOfj/7rKQxULKlIzwzQSvMJUUNgPwJEEh7gU6xEVxC0ahoOBvN2YI8GH6FNgA==}
    engines: {node: '>=10.12.0'}

  validate-npm-package-license@3.0.4:
    resolution: {integrity: sha512-DpKm2Ui/xN7/HQKCtpZxoRWBhZ9Z0kqtygG8XCgNQ8ZlDnxuQmWhj566j8fN4Cu3/JmbhsDo7fcAJq4s9h27Ew==}

  validate.io-array@1.0.6:
    resolution: {integrity: sha512-DeOy7CnPEziggrOO5CZhVKJw6S3Yi7e9e65R1Nl/RTN1vTQKnzjfvks0/8kQ40FP/dsjRAOd4hxmJ7uLa6vxkg==}

  validate.io-function@1.0.2:
    resolution: {integrity: sha512-LlFybRJEriSuBnUhQyG5bwglhh50EpTL2ul23MPIuR1odjO7XaMLFV8vHGwp7AZciFxtYOeiSCT5st+XSPONiQ==}

  vary@1.1.2:
    resolution: {integrity: sha512-BNGbWLfd0eUPabhkXUVm0j8uuvREyTh5ovRa/dyow/BqAbZJyC+5fU+IzQOzmAKzYqYRAISoRhdQr3eIZ/PXqg==}
    engines: {node: '>= 0.8'}

  vfile-message@4.0.2:
    resolution: {integrity: sha512-jRDZ1IMLttGj41KcZvlrYAaI3CfqpLpfpf+Mfig13viT6NKvRzWZ+lXz0Y5D60w6uJIBAOGq9mSHf0gktF0duw==}

  vfile@6.0.3:
    resolution: {integrity: sha512-KzIbH/9tXat2u30jf+smMwFCsno4wHVdNmzFyL+T/L3UGqqk6JKfVqOFOZEpZSHADH1k40ab6NUIXZq422ov3Q==}

  walker@1.0.8:
    resolution: {integrity: sha512-ts/8E8l5b7kY0vlWLewOkDXMmPdLcVV4GmOQLyxuSswIJsweeFZtAsMF7k1Nszz+TYBQrlYRmzOnr398y1JemQ==}

  web-streams-polyfill@3.3.3:
    resolution: {integrity: sha512-d2JWLCivmZYTSIoge9MsgFCZrt571BikcWGYkjC1khllbTeDlGqZ2D8vD8E/lJa8WGWbb7Plm8/XJYV7IJHZZw==}
    engines: {node: '>= 8'}

  web-streams-polyfill@4.0.0-beta.3:
    resolution: {integrity: sha512-QW95TCTaHmsYfHDybGMwO5IJIM93I/6vTRk+daHTWFPhwh+C8Cg7j7XyKrwrj8Ib6vYXe0ocYNrmzY4xAAN6ug==}
    engines: {node: '>= 14'}

  webidl-conversions@3.0.1:
    resolution: {integrity: sha512-2JAn3z8AR6rjK8Sm8orRC0h/bcl/DqL7tRPdGZ4I1CjdF+EaMLmYxBHyXuKL849eucPFhvBoxMsflfOb8kxaeQ==}

  webidl-conversions@4.0.2:
    resolution: {integrity: sha512-YQ+BmxuTgd6UXZW3+ICGfyqRyHXVlD5GtQr5+qjiNW7bF0cqrzX500HVXPBOvgXb5YnzDd+h0zqyv61KUD7+Sg==}

  webidl-conversions@7.0.0:
    resolution: {integrity: sha512-VwddBukDzu71offAQR975unBIGqfKZpM+8ZX6ySk8nYhVoo5CYaZyzt3YBvYtRtO+aoGlqxPg/B87NGVZ/fu6g==}
    engines: {node: '>=12'}

  websocket-driver@0.7.4:
    resolution: {integrity: sha512-b17KeDIQVjvb0ssuSDF2cYXSg2iztliJ4B9WdsuB6J952qCPKmnVq4DyW5motImXHDC1cBT/1UezrJVsKw5zjg==}
    engines: {node: '>=0.8.0'}

  websocket-extensions@0.1.4:
    resolution: {integrity: sha512-OqedPIGOfsDlo31UNwYbCFMSaO9m9G/0faIHj5/dZFDMFqPTcx6UwqyOy3COEaEOg/9VsGIpdqn62W5KhoKSpg==}
    engines: {node: '>=0.8.0'}

  whatwg-fetch@3.6.20:
    resolution: {integrity: sha512-EqhiFU6daOA8kpjOWTL0olhVOF3i7OrFzSYiGsEMB8GcXS+RrzauAERX65xMeNWVqxA6HXH2m69Z9LaKKdisfg==}

  whatwg-mimetype@4.0.0:
    resolution: {integrity: sha512-QaKxh0eNIi2mE9p2vEdzfagOKHCcj1pJ56EEHGQOVxp8r9/iszLUUV7v89x9O1p/T+NlTM5W7jW6+cz4Fq1YVg==}
    engines: {node: '>=18'}

  whatwg-url@14.0.0:
    resolution: {integrity: sha512-1lfMEm2IEr7RIV+f4lUNPOqfFL+pO+Xw3fJSqmjX9AbXcXcYOkCe1P6+9VBZB6n94af16NfZf+sSk0JCBZC9aw==}
    engines: {node: '>=18'}

  whatwg-url@5.0.0:
    resolution: {integrity: sha512-saE57nupxk6v3HY35+jzBwYa0rKSy0XR8JSxZPwgLr7ys0IBzhGviA1/TUGJLmSVqs8pb9AnvICXEuOHLprYTw==}

  whatwg-url@7.1.0:
    resolution: {integrity: sha512-WUu7Rg1DroM7oQvGWfOiAK21n74Gg+T4elXEQYkOhtyLeWiJFoOGLXPKI/9gzIie9CtwVLm8wtw6YJdKyxSjeg==}

  which-boxed-primitive@1.0.2:
    resolution: {integrity: sha512-bwZdv0AKLpplFY2KZRX6TvyuN7ojjr7lwkg6ml0roIy9YeuSr7JS372qlNW18UQYzgYK9ziGcerWqZOmEn9VNg==}

  which-pm-runs@1.1.0:
    resolution: {integrity: sha512-n1brCuqClxfFfq/Rb0ICg9giSZqCS+pLtccdag6C2HyufBrh3fBOiy9nb6ggRMvWOVH5GrdJskj5iGTZNxd7SA==}
    engines: {node: '>=4'}

  which-typed-array@1.1.15:
    resolution: {integrity: sha512-oV0jmFtUky6CXfkqehVvBP/LSWJ2sy4vWMioiENyJLePrBO/yKyV9OyJySfAKosh+RYkIl5zJCNZ8/4JncrpdA==}
    engines: {node: '>= 0.4'}

  which@2.0.2:
    resolution: {integrity: sha512-BLI3Tl1TW3Pvl70l3yq3Y64i+awpwXqsGBYWkkqMtnbXgrMD+yj7rhW0kuEDxzJaYXGjEW5ogapKNMEKNMjibA==}
    engines: {node: '>= 8'}
    hasBin: true

  wide-align@1.1.5:
    resolution: {integrity: sha512-eDMORYaPNZ4sQIuuYPDHdQvf4gyCF9rEEV/yPxGfwPkRodwEgiMUUXTx/dex+Me0wxx53S+NgUHaP7y3MGlDmg==}

  winston-transport@4.7.0:
    resolution: {integrity: sha512-ajBj65K5I7denzer2IYW6+2bNIVqLGDHqDw3Ow8Ohh+vdW+rv4MZ6eiDvHoKhfJFZ2auyN8byXieDDJ96ViONg==}
    engines: {node: '>= 12.0.0'}

  winston@3.13.0:
    resolution: {integrity: sha512-rwidmA1w3SE4j0E5MuIufFhyJPBDG7Nu71RkZor1p2+qHvJSZ9GYDA81AyleQcZbh/+V6HjeBdfnTZJm9rSeQQ==}
    engines: {node: '>= 12.0.0'}

  wordwrap@1.0.0:
    resolution: {integrity: sha512-gvVzJFlPycKc5dZN4yPkP8w7Dc37BtP1yczEneOb4uq34pXZcvrtRTmWV8W+Ume+XCxKgbjM+nevkyFPMybd4Q==}

  wrap-ansi@7.0.0:
    resolution: {integrity: sha512-YVGIj2kamLSTxw6NsZjoBxfSwsn0ycdesmc4p+Q21c5zPuZ1pl+NfxVdxPtdHvmNVOQ6XSYG4AUtyt/Fi7D16Q==}
    engines: {node: '>=10'}

  wrap-ansi@8.1.0:
    resolution: {integrity: sha512-si7QWI6zUMq56bESFvagtmzMdGOtoxfR+Sez11Mobfc7tm+VkUckk9bW2UeffTGVUbOksxmSw0AA2gs8g71NCQ==}
    engines: {node: '>=12'}

  wrappy@1.0.2:
    resolution: {integrity: sha512-l4Sp/DRseor9wL6EvV2+TuQn63dMkPjZ/sp9XkghTEbV9KlPS1xUsZ3u7/IQO4wxtcFB4bgpQPRcR3QCvezPcQ==}

  write-file-atomic@4.0.2:
    resolution: {integrity: sha512-7KxauUdBmSdWnmpaGFg+ppNjKF8uNLry8LyzjauQDOVONfFLNKrKvQOxZ/VuTIcS/gge/YNahf5RIIQWTSarlg==}
    engines: {node: ^12.13.0 || ^14.15.0 || >=16.0.0}

  xtend@4.0.2:
    resolution: {integrity: sha512-LKYU1iAXJXUgAXn9URjiu+MWhyUXHsvfp7mcuYm9dSUKK0/CjtrUwFAxD82/mCWbtLsGjFIad0wIsod4zrTAEQ==}
    engines: {node: '>=0.4'}

  y18n@5.0.8:
    resolution: {integrity: sha512-0pfFzegeDWJHJIAmTLRP2DwHjdF5s7jo9tuztdQxAhINCdvS+3nGINqPd00AphqJR/0LhANUS6/+7SCb98YOfA==}
    engines: {node: '>=10'}

  yallist@2.1.2:
    resolution: {integrity: sha512-ncTzHV7NvsQZkYe1DW7cbDLm0YpzHmZF5r/iyP3ZnQtMiJ+pjzisCiMNI+Sj+xQF5pXhSHxSB3uDbsBTzY/c2A==}

  yallist@3.1.1:
    resolution: {integrity: sha512-a4UGQaWPH59mOXUYnAG2ewncQS4i4F43Tv3JoAM+s2VDAmS9NsK8GpDMLrCHPksFT7h3K6TOoUNn2pb7RoXx4g==}

  yallist@4.0.0:
    resolution: {integrity: sha512-3wdGidZyq5PB084XLES5TpOSRA3wjXAlIWMhum2kRcv/41Sn2emQ0dycQW4uZXLejwKvg6EsvbdlVL+FYEct7A==}

  yaml@2.4.1:
    resolution: {integrity: sha512-pIXzoImaqmfOrL7teGUBt/T7ZDnyeGBWyXQBvOVhLkWLN37GXv8NMLK406UY6dS51JfcQHsmcW5cJ441bHg6Lg==}
    engines: {node: '>= 14'}
    hasBin: true

  yaml@2.6.1:
    resolution: {integrity: sha512-7r0XPzioN/Q9kXBro/XPnA6kznR73DHq+GXh5ON7ZozRO6aMjbmiBuKste2wslTFkC5d1dw0GooOCepZXJ2SAg==}
    engines: {node: '>= 14'}
    hasBin: true

  yargs-parser@21.1.1:
    resolution: {integrity: sha512-tVpsJW7DdjecAiFpbIB1e3qxIQsE6NoPc5/eTdrbbIC4h0LVsWhnoa3g+m2HclBIujHzsxZ4VJVA+GUuc2/LBw==}
    engines: {node: '>=12'}

  yargs@17.7.2:
    resolution: {integrity: sha512-7dSzzRQ++CKnNI/krKnYRV7JKKPUXMEh61soaHKg9mrWEhzFWhFnxPxGl+69cD1Ou63C13NUPCnmIcrvqCuM6w==}
    engines: {node: '>=12'}

  yocto-queue@0.1.0:
    resolution: {integrity: sha512-rVksvsnNCdJ/ohGc6xgPwyN8eheCxsiLM8mxuE/t/mOVqJewPuO1miLpTHQiRgTKCLexL4MeAFVagts7HmNZ2Q==}
    engines: {node: '>=10'}

  zod-to-json-schema@3.22.5:
    resolution: {integrity: sha512-+akaPo6a0zpVCCseDed504KBJUQpEW5QZw7RMneNmKw+fGaML1Z9tUNLnHHAC8x6dzVRO1eB2oEMyZRnuBZg7Q==}
    peerDependencies:
      zod: ^3.22.4

  zod@3.22.4:
    resolution: {integrity: sha512-iC+8Io04lddc+mVqQ9AZ7OQ2MrUKGN+oIQyq1vemgt46jwCwLfhq7/pwnBnNXXXZb8VTVLKwp9EDkx+ryxIWmg==}

  zod@3.23.8:
    resolution: {integrity: sha512-XBx9AXhXktjUqnepgTiE5flcKIYWi/rme0Eaj+5Y0lftuGBq+jyRu/md4WnuxqgP1ubdpNCsYEYPxrzVHD8d6g==}

  zwitch@2.0.4:
    resolution: {integrity: sha512-bXE4cR/kVZhKZX/RjPEflHaKVhUVl85noU3v6b8apfQEc1x4A+zBxjZ4lN8LqGd6WZ3dl98pY4o717VFmoPp+A==}

snapshots:

  '@ampproject/remapping@2.3.0':
    dependencies:
      '@jridgewell/gen-mapping': 0.3.5
      '@jridgewell/trace-mapping': 0.3.25

  '@anthropic-ai/sdk@0.24.3(encoding@0.1.13)':
    dependencies:
      '@types/node': 18.19.53
      '@types/node-fetch': 2.6.11
      abort-controller: 3.0.0
      agentkeepalive: 4.5.0
      form-data-encoder: 1.7.2
      formdata-node: 4.4.1
      node-fetch: 2.7.0(encoding@0.1.13)
      web-streams-polyfill: 3.3.3
    transitivePeerDependencies:
      - encoding

  '@anthropic-ai/sdk@0.9.1(encoding@0.1.13)':
    dependencies:
      '@types/node': 18.19.53
      '@types/node-fetch': 2.6.11
      abort-controller: 3.0.0
      agentkeepalive: 4.5.0
      digest-fetch: 1.3.0
      form-data-encoder: 1.7.2
      formdata-node: 4.4.1
      node-fetch: 2.7.0(encoding@0.1.13)
      web-streams-polyfill: 3.3.3
    transitivePeerDependencies:
      - encoding

  '@anthropic-ai/vertex-sdk@0.4.0(encoding@0.1.13)':
    dependencies:
      '@anthropic-ai/sdk': 0.24.3(encoding@0.1.13)
      google-auth-library: 9.14.2(encoding@0.1.13)
    transitivePeerDependencies:
      - encoding
      - supports-color

  '@babel/code-frame@7.25.7':
    dependencies:
      '@babel/highlight': 7.25.7
      picocolors: 1.1.0

  '@babel/compat-data@7.25.7': {}

  '@babel/core@7.25.7':
    dependencies:
      '@ampproject/remapping': 2.3.0
      '@babel/code-frame': 7.25.7
      '@babel/generator': 7.25.7
      '@babel/helper-compilation-targets': 7.25.7
      '@babel/helper-module-transforms': 7.25.7(@babel/core@7.25.7)
      '@babel/helpers': 7.25.7
      '@babel/parser': 7.25.7
      '@babel/template': 7.25.7
      '@babel/traverse': 7.25.7
      '@babel/types': 7.25.7
      convert-source-map: 2.0.0
      debug: 4.3.7
      gensync: 1.0.0-beta.2
      json5: 2.2.3
      semver: 6.3.1
    transitivePeerDependencies:
      - supports-color

  '@babel/generator@7.25.7':
    dependencies:
      '@babel/types': 7.25.7
      '@jridgewell/gen-mapping': 0.3.5
      '@jridgewell/trace-mapping': 0.3.25
      jsesc: 3.0.2

  '@babel/helper-compilation-targets@7.25.7':
    dependencies:
      '@babel/compat-data': 7.25.7
      '@babel/helper-validator-option': 7.25.7
      browserslist: 4.24.0
      lru-cache: 5.1.1
      semver: 6.3.1

  '@babel/helper-module-imports@7.25.7':
    dependencies:
      '@babel/traverse': 7.25.7
      '@babel/types': 7.25.7
    transitivePeerDependencies:
      - supports-color

  '@babel/helper-module-transforms@7.25.7(@babel/core@7.25.7)':
    dependencies:
      '@babel/core': 7.25.7
      '@babel/helper-module-imports': 7.25.7
      '@babel/helper-simple-access': 7.25.7
      '@babel/helper-validator-identifier': 7.25.7
      '@babel/traverse': 7.25.7
    transitivePeerDependencies:
      - supports-color

  '@babel/helper-plugin-utils@7.25.7': {}

  '@babel/helper-simple-access@7.25.7':
    dependencies:
      '@babel/traverse': 7.25.7
      '@babel/types': 7.25.7
    transitivePeerDependencies:
      - supports-color

  '@babel/helper-string-parser@7.25.7': {}

  '@babel/helper-validator-identifier@7.25.7': {}

  '@babel/helper-validator-option@7.25.7': {}

  '@babel/helpers@7.25.7':
    dependencies:
      '@babel/template': 7.25.7
      '@babel/types': 7.25.7

  '@babel/highlight@7.25.7':
    dependencies:
      '@babel/helper-validator-identifier': 7.25.7
      chalk: 2.4.2
      js-tokens: 4.0.0
      picocolors: 1.1.0

  '@babel/parser@7.25.7':
    dependencies:
      '@babel/types': 7.25.7

  '@babel/plugin-syntax-async-generators@7.8.4(@babel/core@7.25.7)':
    dependencies:
      '@babel/core': 7.25.7
      '@babel/helper-plugin-utils': 7.25.7

  '@babel/plugin-syntax-bigint@7.8.3(@babel/core@7.25.7)':
    dependencies:
      '@babel/core': 7.25.7
      '@babel/helper-plugin-utils': 7.25.7

  '@babel/plugin-syntax-class-properties@7.12.13(@babel/core@7.25.7)':
    dependencies:
      '@babel/core': 7.25.7
      '@babel/helper-plugin-utils': 7.25.7

  '@babel/plugin-syntax-class-static-block@7.14.5(@babel/core@7.25.7)':
    dependencies:
      '@babel/core': 7.25.7
      '@babel/helper-plugin-utils': 7.25.7

  '@babel/plugin-syntax-import-attributes@7.25.7(@babel/core@7.25.7)':
    dependencies:
      '@babel/core': 7.25.7
      '@babel/helper-plugin-utils': 7.25.7

  '@babel/plugin-syntax-import-meta@7.10.4(@babel/core@7.25.7)':
    dependencies:
      '@babel/core': 7.25.7
      '@babel/helper-plugin-utils': 7.25.7

  '@babel/plugin-syntax-json-strings@7.8.3(@babel/core@7.25.7)':
    dependencies:
      '@babel/core': 7.25.7
      '@babel/helper-plugin-utils': 7.25.7

  '@babel/plugin-syntax-jsx@7.25.7(@babel/core@7.25.7)':
    dependencies:
      '@babel/core': 7.25.7
      '@babel/helper-plugin-utils': 7.25.7

  '@babel/plugin-syntax-logical-assignment-operators@7.10.4(@babel/core@7.25.7)':
    dependencies:
      '@babel/core': 7.25.7
      '@babel/helper-plugin-utils': 7.25.7

  '@babel/plugin-syntax-nullish-coalescing-operator@7.8.3(@babel/core@7.25.7)':
    dependencies:
      '@babel/core': 7.25.7
      '@babel/helper-plugin-utils': 7.25.7

  '@babel/plugin-syntax-numeric-separator@7.10.4(@babel/core@7.25.7)':
    dependencies:
      '@babel/core': 7.25.7
      '@babel/helper-plugin-utils': 7.25.7

  '@babel/plugin-syntax-object-rest-spread@7.8.3(@babel/core@7.25.7)':
    dependencies:
      '@babel/core': 7.25.7
      '@babel/helper-plugin-utils': 7.25.7

  '@babel/plugin-syntax-optional-catch-binding@7.8.3(@babel/core@7.25.7)':
    dependencies:
      '@babel/core': 7.25.7
      '@babel/helper-plugin-utils': 7.25.7

  '@babel/plugin-syntax-optional-chaining@7.8.3(@babel/core@7.25.7)':
    dependencies:
      '@babel/core': 7.25.7
      '@babel/helper-plugin-utils': 7.25.7

  '@babel/plugin-syntax-private-property-in-object@7.14.5(@babel/core@7.25.7)':
    dependencies:
      '@babel/core': 7.25.7
      '@babel/helper-plugin-utils': 7.25.7

  '@babel/plugin-syntax-top-level-await@7.14.5(@babel/core@7.25.7)':
    dependencies:
      '@babel/core': 7.25.7
      '@babel/helper-plugin-utils': 7.25.7

  '@babel/plugin-syntax-typescript@7.25.7(@babel/core@7.25.7)':
    dependencies:
      '@babel/core': 7.25.7
      '@babel/helper-plugin-utils': 7.25.7

  '@babel/template@7.25.7':
    dependencies:
      '@babel/code-frame': 7.25.7
      '@babel/parser': 7.25.7
      '@babel/types': 7.25.7

  '@babel/traverse@7.25.7':
    dependencies:
      '@babel/code-frame': 7.25.7
      '@babel/generator': 7.25.7
      '@babel/parser': 7.25.7
      '@babel/template': 7.25.7
      '@babel/types': 7.25.7
      debug: 4.3.7
      globals: 11.12.0
    transitivePeerDependencies:
      - supports-color

  '@babel/types@7.25.7':
    dependencies:
      '@babel/helper-string-parser': 7.25.7
      '@babel/helper-validator-identifier': 7.25.7
      to-fast-properties: 2.0.0

  '@bcoe/v8-coverage@0.2.3': {}

  '@colors/colors@1.6.0': {}

  '@dabh/diagnostics@2.0.3':
    dependencies:
      colorspace: 1.1.4
      enabled: 2.0.0
      kuler: 2.0.0

  '@esbuild/aix-ppc64@0.23.1':
    optional: true

  '@esbuild/aix-ppc64@0.24.0':
    optional: true

  '@esbuild/android-arm64@0.23.1':
    optional: true

  '@esbuild/android-arm64@0.24.0':
    optional: true

  '@esbuild/android-arm@0.23.1':
    optional: true

  '@esbuild/android-arm@0.24.0':
    optional: true

  '@esbuild/android-x64@0.23.1':
    optional: true

  '@esbuild/android-x64@0.24.0':
    optional: true

  '@esbuild/darwin-arm64@0.23.1':
    optional: true

  '@esbuild/darwin-arm64@0.24.0':
    optional: true

  '@esbuild/darwin-x64@0.23.1':
    optional: true

  '@esbuild/darwin-x64@0.24.0':
    optional: true

  '@esbuild/freebsd-arm64@0.23.1':
    optional: true

  '@esbuild/freebsd-arm64@0.24.0':
    optional: true

  '@esbuild/freebsd-x64@0.23.1':
    optional: true

  '@esbuild/freebsd-x64@0.24.0':
    optional: true

  '@esbuild/linux-arm64@0.23.1':
    optional: true

  '@esbuild/linux-arm64@0.24.0':
    optional: true

  '@esbuild/linux-arm@0.23.1':
    optional: true

  '@esbuild/linux-arm@0.24.0':
    optional: true

  '@esbuild/linux-ia32@0.23.1':
    optional: true

  '@esbuild/linux-ia32@0.24.0':
    optional: true

  '@esbuild/linux-loong64@0.23.1':
    optional: true

  '@esbuild/linux-loong64@0.24.0':
    optional: true

  '@esbuild/linux-mips64el@0.23.1':
    optional: true

  '@esbuild/linux-mips64el@0.24.0':
    optional: true

  '@esbuild/linux-ppc64@0.23.1':
    optional: true

  '@esbuild/linux-ppc64@0.24.0':
    optional: true

  '@esbuild/linux-riscv64@0.23.1':
    optional: true

  '@esbuild/linux-riscv64@0.24.0':
    optional: true

  '@esbuild/linux-s390x@0.23.1':
    optional: true

  '@esbuild/linux-s390x@0.24.0':
    optional: true

  '@esbuild/linux-x64@0.23.1':
    optional: true

  '@esbuild/linux-x64@0.24.0':
    optional: true

  '@esbuild/netbsd-x64@0.23.1':
    optional: true

  '@esbuild/netbsd-x64@0.24.0':
    optional: true

  '@esbuild/openbsd-arm64@0.23.1':
    optional: true

  '@esbuild/openbsd-arm64@0.24.0':
    optional: true

  '@esbuild/openbsd-x64@0.23.1':
    optional: true

  '@esbuild/openbsd-x64@0.24.0':
    optional: true

  '@esbuild/sunos-x64@0.23.1':
    optional: true

  '@esbuild/sunos-x64@0.24.0':
    optional: true

  '@esbuild/win32-arm64@0.23.1':
    optional: true

  '@esbuild/win32-arm64@0.24.0':
    optional: true

  '@esbuild/win32-ia32@0.23.1':
    optional: true

  '@esbuild/win32-ia32@0.24.0':
    optional: true

  '@esbuild/win32-x64@0.23.1':
    optional: true

  '@esbuild/win32-x64@0.24.0':
    optional: true

  '@fastify/busboy@3.0.0': {}

  '@firebase/app-check-interop-types@0.3.1': {}

  '@firebase/app-types@0.9.1': {}

  '@firebase/auth-interop-types@0.2.2': {}

  '@firebase/component@0.6.6':
    dependencies:
      '@firebase/util': 1.9.5
      tslib: 2.6.2

  '@firebase/database-compat@1.0.4':
    dependencies:
      '@firebase/component': 0.6.6
      '@firebase/database': 1.0.4
      '@firebase/database-types': 1.0.2
      '@firebase/logger': 0.4.1
      '@firebase/util': 1.9.5
      tslib: 2.6.2

  '@firebase/database-types@1.0.2':
    dependencies:
      '@firebase/app-types': 0.9.1
      '@firebase/util': 1.9.5

  '@firebase/database@1.0.4':
    dependencies:
      '@firebase/app-check-interop-types': 0.3.1
      '@firebase/auth-interop-types': 0.2.2
      '@firebase/component': 0.6.6
      '@firebase/logger': 0.4.1
      '@firebase/util': 1.9.5
      faye-websocket: 0.11.4
      tslib: 2.6.2

  '@firebase/logger@0.4.1':
    dependencies:
      tslib: 2.6.2

  '@firebase/util@1.9.5':
    dependencies:
      tslib: 2.6.2

<<<<<<< HEAD
  '@genkit-ai/ai@0.9.0':
    dependencies:
      '@genkit-ai/core': 0.9.0
=======
  '@genkit-ai/ai@0.9.3':
    dependencies:
      '@genkit-ai/core': 0.9.3
>>>>>>> ef4f43f1
      '@opentelemetry/api': 1.9.0
      '@types/node': 20.16.9
      colorette: 2.0.20
      json5: 2.2.3
      node-fetch: 3.3.2
      partial-json: 0.1.7
      uuid: 10.0.0
    transitivePeerDependencies:
      - supports-color

<<<<<<< HEAD
  '@genkit-ai/core@0.9.0':
=======
  '@genkit-ai/core@0.9.3':
>>>>>>> ef4f43f1
    dependencies:
      '@opentelemetry/api': 1.9.0
      '@opentelemetry/context-async-hooks': 1.25.1(@opentelemetry/api@1.9.0)
      '@opentelemetry/core': 1.26.0(@opentelemetry/api@1.9.0)
      '@opentelemetry/sdk-metrics': 1.25.1(@opentelemetry/api@1.9.0)
      '@opentelemetry/sdk-node': 0.52.1(@opentelemetry/api@1.9.0)
      '@opentelemetry/sdk-trace-base': 1.26.0(@opentelemetry/api@1.9.0)
      ajv: 8.12.0
      ajv-formats: 3.0.1(ajv@8.12.0)
      async-mutex: 0.5.0
      body-parser: 1.20.3
      cors: 2.8.5
      express: 4.21.0
      get-port: 5.1.0
      json-schema: 0.4.0
      zod: 3.23.8
      zod-to-json-schema: 3.22.5(zod@3.23.8)
    transitivePeerDependencies:
      - supports-color

  '@google-cloud/aiplatform@3.25.0(encoding@0.1.13)':
    dependencies:
      google-gax: 4.3.7(encoding@0.1.13)
      protobuf.js: 1.1.2
    transitivePeerDependencies:
      - encoding
      - supports-color

  '@google-cloud/bigquery@7.8.0(encoding@0.1.13)':
    dependencies:
      '@google-cloud/common': 5.0.1(encoding@0.1.13)
      '@google-cloud/paginator': 5.0.2
      '@google-cloud/precise-date': 4.0.0
      '@google-cloud/promisify': 4.0.0
      arrify: 2.0.1
      big.js: 6.2.1
      duplexify: 4.1.3
      extend: 3.0.2
      is: 3.3.0
      stream-events: 1.0.5
      uuid: 9.0.1
    transitivePeerDependencies:
      - encoding
      - supports-color

  '@google-cloud/common@5.0.1(encoding@0.1.13)':
    dependencies:
      '@google-cloud/projectify': 4.0.0
      '@google-cloud/promisify': 4.0.0
      arrify: 2.0.1
      duplexify: 4.1.3
      ent: 2.2.0
      extend: 3.0.2
      google-auth-library: 9.14.2(encoding@0.1.13)
      retry-request: 7.0.2(encoding@0.1.13)
      teeny-request: 9.0.0(encoding@0.1.13)
    transitivePeerDependencies:
      - encoding
      - supports-color

  '@google-cloud/firestore@7.6.0(encoding@0.1.13)':
    dependencies:
      fast-deep-equal: 3.1.3
      functional-red-black-tree: 1.0.1
      google-gax: 4.3.2(encoding@0.1.13)
      protobufjs: 7.2.6
    transitivePeerDependencies:
      - encoding
      - supports-color

  '@google-cloud/firestore@7.9.0(encoding@0.1.13)':
    dependencies:
      fast-deep-equal: 3.1.3
      functional-red-black-tree: 1.0.1
      google-gax: 4.3.7(encoding@0.1.13)
      protobufjs: 7.3.2
    transitivePeerDependencies:
      - encoding
      - supports-color

  '@google-cloud/logging-winston@6.0.0(encoding@0.1.13)(winston@3.13.0)':
    dependencies:
      '@google-cloud/logging': 11.0.0(encoding@0.1.13)
      google-auth-library: 9.14.2(encoding@0.1.13)
      lodash.mapvalues: 4.6.0
      winston: 3.13.0
      winston-transport: 4.7.0
    transitivePeerDependencies:
      - encoding
      - supports-color

  '@google-cloud/logging@11.0.0(encoding@0.1.13)':
    dependencies:
      '@google-cloud/common': 5.0.1(encoding@0.1.13)
      '@google-cloud/paginator': 5.0.0
      '@google-cloud/projectify': 4.0.0
      '@google-cloud/promisify': 4.0.0
      arrify: 2.0.1
      dot-prop: 6.0.1
      eventid: 2.0.1
      extend: 3.0.2
      gcp-metadata: 6.1.0(encoding@0.1.13)
      google-auth-library: 9.14.2(encoding@0.1.13)
      google-gax: 4.3.2(encoding@0.1.13)
      on-finished: 2.4.1
      pumpify: 2.0.1
      stream-events: 1.0.5
      uuid: 9.0.1
    transitivePeerDependencies:
      - encoding
      - supports-color

  '@google-cloud/opentelemetry-cloud-monitoring-exporter@0.19.0(@opentelemetry/api@1.9.0)(@opentelemetry/core@1.25.1(@opentelemetry/api@1.9.0))(@opentelemetry/resources@1.25.1(@opentelemetry/api@1.9.0))(@opentelemetry/sdk-metrics@1.25.1(@opentelemetry/api@1.9.0))(encoding@0.1.13)':
    dependencies:
      '@google-cloud/opentelemetry-resource-util': 2.4.0(@opentelemetry/resources@1.25.1(@opentelemetry/api@1.9.0))(encoding@0.1.13)
      '@google-cloud/precise-date': 4.0.0
      '@opentelemetry/api': 1.9.0
      '@opentelemetry/core': 1.25.1(@opentelemetry/api@1.9.0)
      '@opentelemetry/resources': 1.25.1(@opentelemetry/api@1.9.0)
      '@opentelemetry/sdk-metrics': 1.25.1(@opentelemetry/api@1.9.0)
      google-auth-library: 9.14.2(encoding@0.1.13)
      googleapis: 137.1.0(encoding@0.1.13)
    transitivePeerDependencies:
      - encoding
      - supports-color

  '@google-cloud/opentelemetry-cloud-trace-exporter@2.4.1(@opentelemetry/api@1.9.0)(@opentelemetry/core@1.25.1(@opentelemetry/api@1.9.0))(@opentelemetry/resources@1.25.1(@opentelemetry/api@1.9.0))(@opentelemetry/sdk-trace-base@1.25.1(@opentelemetry/api@1.9.0))(encoding@0.1.13)':
    dependencies:
      '@google-cloud/opentelemetry-resource-util': 2.4.0(@opentelemetry/resources@1.25.1(@opentelemetry/api@1.9.0))(encoding@0.1.13)
      '@grpc/grpc-js': 1.10.10
      '@grpc/proto-loader': 0.7.13
      '@opentelemetry/api': 1.9.0
      '@opentelemetry/core': 1.25.1(@opentelemetry/api@1.9.0)
      '@opentelemetry/resources': 1.25.1(@opentelemetry/api@1.9.0)
      '@opentelemetry/sdk-trace-base': 1.25.1(@opentelemetry/api@1.9.0)
      google-auth-library: 9.14.2(encoding@0.1.13)
    transitivePeerDependencies:
      - encoding
      - supports-color

  '@google-cloud/opentelemetry-resource-util@2.4.0(@opentelemetry/resources@1.25.1(@opentelemetry/api@1.9.0))(encoding@0.1.13)':
    dependencies:
      '@opentelemetry/resources': 1.25.1(@opentelemetry/api@1.9.0)
      '@opentelemetry/semantic-conventions': 1.26.0
      gcp-metadata: 6.1.0(encoding@0.1.13)
    transitivePeerDependencies:
      - encoding
      - supports-color

  '@google-cloud/paginator@5.0.0':
    dependencies:
      arrify: 2.0.1
      extend: 3.0.2

  '@google-cloud/paginator@5.0.2':
    dependencies:
      arrify: 2.0.1
      extend: 3.0.2

  '@google-cloud/precise-date@4.0.0': {}

  '@google-cloud/projectify@4.0.0': {}

  '@google-cloud/promisify@4.0.0': {}

  '@google-cloud/storage@7.10.1(encoding@0.1.13)':
    dependencies:
      '@google-cloud/paginator': 5.0.2
      '@google-cloud/projectify': 4.0.0
      '@google-cloud/promisify': 4.0.0
      abort-controller: 3.0.0
      async-retry: 1.3.3
      duplexify: 4.1.3
      ent: 2.2.0
      fast-xml-parser: 4.3.6
      gaxios: 6.3.0(encoding@0.1.13)
      google-auth-library: 9.14.2(encoding@0.1.13)
      mime: 3.0.0
      p-limit: 3.1.0
      retry-request: 7.0.2(encoding@0.1.13)
      teeny-request: 9.0.0(encoding@0.1.13)
      uuid: 8.3.2
    transitivePeerDependencies:
      - encoding
      - supports-color
    optional: true

  '@google-cloud/vertexai@1.9.0(encoding@0.1.13)':
    dependencies:
      google-auth-library: 9.14.2(encoding@0.1.13)
    transitivePeerDependencies:
      - encoding
      - supports-color

  '@google/generative-ai@0.15.0': {}

  '@google/generative-ai@0.21.0': {}

  '@googleapis/checks@4.0.2(encoding@0.1.13)':
    dependencies:
      googleapis-common: 7.2.0(encoding@0.1.13)
    transitivePeerDependencies:
      - encoding
      - supports-color

  '@grpc/grpc-js@1.10.10':
    dependencies:
      '@grpc/proto-loader': 0.7.13
      '@js-sdsl/ordered-map': 4.4.2

  '@grpc/grpc-js@1.10.4':
    dependencies:
      '@grpc/proto-loader': 0.7.12
      '@js-sdsl/ordered-map': 4.4.2

  '@grpc/proto-loader@0.7.12':
    dependencies:
      lodash.camelcase: 4.3.0
      long: 5.2.3
      protobufjs: 7.2.6
      yargs: 17.7.2

  '@grpc/proto-loader@0.7.13':
    dependencies:
      lodash.camelcase: 4.3.0
      long: 5.2.3
      protobufjs: 7.3.2
      yargs: 17.7.2

  '@isaacs/cliui@8.0.2':
    dependencies:
      string-width: 5.1.2
      string-width-cjs: string-width@4.2.3
      strip-ansi: 7.1.0
      strip-ansi-cjs: strip-ansi@6.0.1
      wrap-ansi: 8.1.0
      wrap-ansi-cjs: wrap-ansi@7.0.0

  '@istanbuljs/load-nyc-config@1.1.0':
    dependencies:
      camelcase: 5.3.1
      find-up: 4.1.0
      get-package-type: 0.1.0
      js-yaml: 3.14.1
      resolve-from: 5.0.0

  '@istanbuljs/schema@0.1.3': {}

  '@jest/console@29.7.0':
    dependencies:
      '@jest/types': 29.6.3
      '@types/node': 20.16.9
      chalk: 4.1.2
      jest-message-util: 29.7.0
      jest-util: 29.7.0
      slash: 3.0.0

  '@jest/core@29.7.0':
    dependencies:
      '@jest/console': 29.7.0
      '@jest/reporters': 29.7.0
      '@jest/test-result': 29.7.0
      '@jest/transform': 29.7.0
      '@jest/types': 29.6.3
      '@types/node': 20.16.9
      ansi-escapes: 4.3.2
      chalk: 4.1.2
      ci-info: 3.9.0
      exit: 0.1.2
      graceful-fs: 4.2.11
      jest-changed-files: 29.7.0
      jest-config: 29.7.0(@types/node@20.16.9)
      jest-haste-map: 29.7.0
      jest-message-util: 29.7.0
      jest-regex-util: 29.6.3
      jest-resolve: 29.7.0
      jest-resolve-dependencies: 29.7.0
      jest-runner: 29.7.0
      jest-runtime: 29.7.0
      jest-snapshot: 29.7.0
      jest-util: 29.7.0
      jest-validate: 29.7.0
      jest-watcher: 29.7.0
      micromatch: 4.0.5
      pretty-format: 29.7.0
      slash: 3.0.0
      strip-ansi: 6.0.1
    transitivePeerDependencies:
      - babel-plugin-macros
      - supports-color
      - ts-node

  '@jest/environment@29.7.0':
    dependencies:
      '@jest/fake-timers': 29.7.0
      '@jest/types': 29.6.3
      '@types/node': 20.16.9
      jest-mock: 29.7.0

  '@jest/expect-utils@29.7.0':
    dependencies:
      jest-get-type: 29.6.3

  '@jest/expect@29.7.0':
    dependencies:
      expect: 29.7.0
      jest-snapshot: 29.7.0
    transitivePeerDependencies:
      - supports-color

  '@jest/fake-timers@29.7.0':
    dependencies:
      '@jest/types': 29.6.3
      '@sinonjs/fake-timers': 10.3.0
      '@types/node': 20.16.9
      jest-message-util: 29.7.0
      jest-mock: 29.7.0
      jest-util: 29.7.0

  '@jest/globals@29.7.0':
    dependencies:
      '@jest/environment': 29.7.0
      '@jest/expect': 29.7.0
      '@jest/types': 29.6.3
      jest-mock: 29.7.0
    transitivePeerDependencies:
      - supports-color

  '@jest/reporters@29.7.0':
    dependencies:
      '@bcoe/v8-coverage': 0.2.3
      '@jest/console': 29.7.0
      '@jest/test-result': 29.7.0
      '@jest/transform': 29.7.0
      '@jest/types': 29.6.3
      '@jridgewell/trace-mapping': 0.3.25
      '@types/node': 20.16.9
      chalk: 4.1.2
      collect-v8-coverage: 1.0.2
      exit: 0.1.2
      glob: 7.2.3
      graceful-fs: 4.2.11
      istanbul-lib-coverage: 3.2.2
      istanbul-lib-instrument: 6.0.3
      istanbul-lib-report: 3.0.1
      istanbul-lib-source-maps: 4.0.1
      istanbul-reports: 3.1.7
      jest-message-util: 29.7.0
      jest-util: 29.7.0
      jest-worker: 29.7.0
      slash: 3.0.0
      string-length: 4.0.2
      strip-ansi: 6.0.1
      v8-to-istanbul: 9.3.0
    transitivePeerDependencies:
      - supports-color

  '@jest/schemas@29.6.3':
    dependencies:
      '@sinclair/typebox': 0.27.8

  '@jest/source-map@29.6.3':
    dependencies:
      '@jridgewell/trace-mapping': 0.3.25
      callsites: 3.1.0
      graceful-fs: 4.2.11

  '@jest/test-result@29.7.0':
    dependencies:
      '@jest/console': 29.7.0
      '@jest/types': 29.6.3
      '@types/istanbul-lib-coverage': 2.0.6
      collect-v8-coverage: 1.0.2

  '@jest/test-sequencer@29.7.0':
    dependencies:
      '@jest/test-result': 29.7.0
      graceful-fs: 4.2.11
      jest-haste-map: 29.7.0
      slash: 3.0.0

  '@jest/transform@29.7.0':
    dependencies:
      '@babel/core': 7.25.7
      '@jest/types': 29.6.3
      '@jridgewell/trace-mapping': 0.3.25
      babel-plugin-istanbul: 6.1.1
      chalk: 4.1.2
      convert-source-map: 2.0.0
      fast-json-stable-stringify: 2.1.0
      graceful-fs: 4.2.11
      jest-haste-map: 29.7.0
      jest-regex-util: 29.6.3
      jest-util: 29.7.0
      micromatch: 4.0.5
      pirates: 4.0.6
      slash: 3.0.0
      write-file-atomic: 4.0.2
    transitivePeerDependencies:
      - supports-color

  '@jest/types@29.6.3':
    dependencies:
      '@jest/schemas': 29.6.3
      '@types/istanbul-lib-coverage': 2.0.6
      '@types/istanbul-reports': 3.0.4
      '@types/node': 20.16.9
      '@types/yargs': 17.0.33
      chalk: 4.1.2

  '@jridgewell/gen-mapping@0.3.5':
    dependencies:
      '@jridgewell/set-array': 1.2.1
      '@jridgewell/sourcemap-codec': 1.4.15
      '@jridgewell/trace-mapping': 0.3.25

  '@jridgewell/resolve-uri@3.1.2': {}

  '@jridgewell/set-array@1.2.1': {}

  '@jridgewell/sourcemap-codec@1.4.15': {}

  '@jridgewell/trace-mapping@0.3.25':
    dependencies:
      '@jridgewell/resolve-uri': 3.1.2
      '@jridgewell/sourcemap-codec': 1.4.15

  '@js-sdsl/ordered-map@4.4.2': {}

  '@langchain/community@0.0.53(@pinecone-database/pinecone@2.2.0)(chromadb@1.9.2(encoding@0.1.13)(openai@4.53.0(encoding@0.1.13)))(encoding@0.1.13)(firebase-admin@12.3.1(encoding@0.1.13))(google-auth-library@8.9.0(encoding@0.1.13))(jsonwebtoken@9.0.2)':
    dependencies:
      '@langchain/core': 0.1.61
      '@langchain/openai': 0.0.28(encoding@0.1.13)
      expr-eval: 2.0.2
      flat: 5.0.2
      langsmith: 0.1.14
      uuid: 9.0.1
      zod: 3.23.8
      zod-to-json-schema: 3.22.5(zod@3.23.8)
    optionalDependencies:
      '@pinecone-database/pinecone': 2.2.0
      chromadb: 1.9.2(encoding@0.1.13)(openai@4.53.0(encoding@0.1.13))
      firebase-admin: 12.3.1(encoding@0.1.13)
      google-auth-library: 8.9.0(encoding@0.1.13)
      jsonwebtoken: 9.0.2
    transitivePeerDependencies:
      - encoding

  '@langchain/core@0.1.61':
    dependencies:
      ansi-styles: 5.2.0
      camelcase: 6.3.0
      decamelize: 1.2.0
      js-tiktoken: 1.0.11
      langsmith: 0.1.14
      ml-distance: 4.0.1
      mustache: 4.2.0
      p-queue: 6.6.2
      p-retry: 4.6.2
      uuid: 9.0.1
      zod: 3.23.8
      zod-to-json-schema: 3.22.5(zod@3.23.8)

  '@langchain/openai@0.0.28(encoding@0.1.13)':
    dependencies:
      '@langchain/core': 0.1.61
      js-tiktoken: 1.0.11
      openai: 4.53.0(encoding@0.1.13)
      zod: 3.23.8
      zod-to-json-schema: 3.22.5(zod@3.23.8)
    transitivePeerDependencies:
      - encoding

  '@langchain/textsplitters@0.0.0':
    dependencies:
      '@langchain/core': 0.1.61
      js-tiktoken: 1.0.11

  '@mapbox/node-pre-gyp@1.0.11(encoding@0.1.13)':
    dependencies:
      detect-libc: 2.0.3
      https-proxy-agent: 5.0.1
      make-dir: 3.1.0
      node-fetch: 2.7.0(encoding@0.1.13)
      nopt: 5.0.0
      npmlog: 5.0.1
      rimraf: 3.0.2
      semver: 7.6.0
      tar: 6.2.1
    transitivePeerDependencies:
      - encoding
      - supports-color
    optional: true

  '@material/material-color-utilities@0.2.7': {}

  '@opentelemetry/api-logs@0.52.1':
    dependencies:
      '@opentelemetry/api': 1.9.0

  '@opentelemetry/api@1.9.0': {}

  '@opentelemetry/auto-instrumentations-node@0.49.1(@opentelemetry/api@1.9.0)(encoding@0.1.13)':
    dependencies:
      '@opentelemetry/api': 1.9.0
      '@opentelemetry/instrumentation': 0.52.1(@opentelemetry/api@1.9.0)
      '@opentelemetry/instrumentation-amqplib': 0.41.0(@opentelemetry/api@1.9.0)
      '@opentelemetry/instrumentation-aws-lambda': 0.43.0(@opentelemetry/api@1.9.0)
      '@opentelemetry/instrumentation-aws-sdk': 0.43.1(@opentelemetry/api@1.9.0)
      '@opentelemetry/instrumentation-bunyan': 0.40.0(@opentelemetry/api@1.9.0)
      '@opentelemetry/instrumentation-cassandra-driver': 0.40.0(@opentelemetry/api@1.9.0)
      '@opentelemetry/instrumentation-connect': 0.38.0(@opentelemetry/api@1.9.0)
      '@opentelemetry/instrumentation-cucumber': 0.8.0(@opentelemetry/api@1.9.0)
      '@opentelemetry/instrumentation-dataloader': 0.11.0(@opentelemetry/api@1.9.0)
      '@opentelemetry/instrumentation-dns': 0.38.0(@opentelemetry/api@1.9.0)
      '@opentelemetry/instrumentation-express': 0.41.1(@opentelemetry/api@1.9.0)
      '@opentelemetry/instrumentation-fastify': 0.38.0(@opentelemetry/api@1.9.0)
      '@opentelemetry/instrumentation-fs': 0.14.0(@opentelemetry/api@1.9.0)
      '@opentelemetry/instrumentation-generic-pool': 0.38.0(@opentelemetry/api@1.9.0)
      '@opentelemetry/instrumentation-graphql': 0.42.0(@opentelemetry/api@1.9.0)
      '@opentelemetry/instrumentation-grpc': 0.52.1(@opentelemetry/api@1.9.0)
      '@opentelemetry/instrumentation-hapi': 0.40.0(@opentelemetry/api@1.9.0)
      '@opentelemetry/instrumentation-http': 0.52.1(@opentelemetry/api@1.9.0)
      '@opentelemetry/instrumentation-ioredis': 0.42.0(@opentelemetry/api@1.9.0)
      '@opentelemetry/instrumentation-kafkajs': 0.2.0(@opentelemetry/api@1.9.0)
      '@opentelemetry/instrumentation-knex': 0.39.0(@opentelemetry/api@1.9.0)
      '@opentelemetry/instrumentation-koa': 0.42.0(@opentelemetry/api@1.9.0)
      '@opentelemetry/instrumentation-lru-memoizer': 0.39.0(@opentelemetry/api@1.9.0)
      '@opentelemetry/instrumentation-memcached': 0.38.0(@opentelemetry/api@1.9.0)
      '@opentelemetry/instrumentation-mongodb': 0.46.0(@opentelemetry/api@1.9.0)
      '@opentelemetry/instrumentation-mongoose': 0.40.0(@opentelemetry/api@1.9.0)
      '@opentelemetry/instrumentation-mysql': 0.40.0(@opentelemetry/api@1.9.0)
      '@opentelemetry/instrumentation-mysql2': 0.40.0(@opentelemetry/api@1.9.0)
      '@opentelemetry/instrumentation-nestjs-core': 0.39.0(@opentelemetry/api@1.9.0)
      '@opentelemetry/instrumentation-net': 0.38.0(@opentelemetry/api@1.9.0)
      '@opentelemetry/instrumentation-pg': 0.43.0(@opentelemetry/api@1.9.0)
      '@opentelemetry/instrumentation-pino': 0.41.0(@opentelemetry/api@1.9.0)
      '@opentelemetry/instrumentation-redis': 0.41.0(@opentelemetry/api@1.9.0)
      '@opentelemetry/instrumentation-redis-4': 0.41.0(@opentelemetry/api@1.9.0)
      '@opentelemetry/instrumentation-restify': 0.40.0(@opentelemetry/api@1.9.0)
      '@opentelemetry/instrumentation-router': 0.39.0(@opentelemetry/api@1.9.0)
      '@opentelemetry/instrumentation-socket.io': 0.41.0(@opentelemetry/api@1.9.0)
      '@opentelemetry/instrumentation-tedious': 0.12.0(@opentelemetry/api@1.9.0)
      '@opentelemetry/instrumentation-undici': 0.4.0(@opentelemetry/api@1.9.0)
      '@opentelemetry/instrumentation-winston': 0.39.0(@opentelemetry/api@1.9.0)
      '@opentelemetry/resource-detector-alibaba-cloud': 0.29.0(@opentelemetry/api@1.9.0)
      '@opentelemetry/resource-detector-aws': 1.5.2(@opentelemetry/api@1.9.0)
      '@opentelemetry/resource-detector-azure': 0.2.9(@opentelemetry/api@1.9.0)
      '@opentelemetry/resource-detector-container': 0.3.11(@opentelemetry/api@1.9.0)
      '@opentelemetry/resource-detector-gcp': 0.29.10(@opentelemetry/api@1.9.0)(encoding@0.1.13)
      '@opentelemetry/resources': 1.25.1(@opentelemetry/api@1.9.0)
      '@opentelemetry/sdk-node': 0.52.1(@opentelemetry/api@1.9.0)
    transitivePeerDependencies:
      - encoding
      - supports-color

  '@opentelemetry/context-async-hooks@1.25.1(@opentelemetry/api@1.9.0)':
    dependencies:
      '@opentelemetry/api': 1.9.0

  '@opentelemetry/core@1.25.1(@opentelemetry/api@1.9.0)':
    dependencies:
      '@opentelemetry/api': 1.9.0
      '@opentelemetry/semantic-conventions': 1.25.1

  '@opentelemetry/core@1.26.0(@opentelemetry/api@1.9.0)':
    dependencies:
      '@opentelemetry/api': 1.9.0
      '@opentelemetry/semantic-conventions': 1.27.0

  '@opentelemetry/exporter-trace-otlp-grpc@0.52.1(@opentelemetry/api@1.9.0)':
    dependencies:
      '@grpc/grpc-js': 1.10.10
      '@opentelemetry/api': 1.9.0
      '@opentelemetry/core': 1.25.1(@opentelemetry/api@1.9.0)
      '@opentelemetry/otlp-grpc-exporter-base': 0.52.1(@opentelemetry/api@1.9.0)
      '@opentelemetry/otlp-transformer': 0.52.1(@opentelemetry/api@1.9.0)
      '@opentelemetry/resources': 1.25.1(@opentelemetry/api@1.9.0)
      '@opentelemetry/sdk-trace-base': 1.25.1(@opentelemetry/api@1.9.0)

  '@opentelemetry/exporter-trace-otlp-http@0.52.1(@opentelemetry/api@1.9.0)':
    dependencies:
      '@opentelemetry/api': 1.9.0
      '@opentelemetry/core': 1.25.1(@opentelemetry/api@1.9.0)
      '@opentelemetry/otlp-exporter-base': 0.52.1(@opentelemetry/api@1.9.0)
      '@opentelemetry/otlp-transformer': 0.52.1(@opentelemetry/api@1.9.0)
      '@opentelemetry/resources': 1.25.1(@opentelemetry/api@1.9.0)
      '@opentelemetry/sdk-trace-base': 1.25.1(@opentelemetry/api@1.9.0)

  '@opentelemetry/exporter-trace-otlp-proto@0.52.1(@opentelemetry/api@1.9.0)':
    dependencies:
      '@opentelemetry/api': 1.9.0
      '@opentelemetry/core': 1.25.1(@opentelemetry/api@1.9.0)
      '@opentelemetry/otlp-exporter-base': 0.52.1(@opentelemetry/api@1.9.0)
      '@opentelemetry/otlp-transformer': 0.52.1(@opentelemetry/api@1.9.0)
      '@opentelemetry/resources': 1.25.1(@opentelemetry/api@1.9.0)
      '@opentelemetry/sdk-trace-base': 1.25.1(@opentelemetry/api@1.9.0)

  '@opentelemetry/exporter-zipkin@1.25.1(@opentelemetry/api@1.9.0)':
    dependencies:
      '@opentelemetry/api': 1.9.0
      '@opentelemetry/core': 1.25.1(@opentelemetry/api@1.9.0)
      '@opentelemetry/resources': 1.25.1(@opentelemetry/api@1.9.0)
      '@opentelemetry/sdk-trace-base': 1.25.1(@opentelemetry/api@1.9.0)
      '@opentelemetry/semantic-conventions': 1.25.1

  '@opentelemetry/instrumentation-amqplib@0.41.0(@opentelemetry/api@1.9.0)':
    dependencies:
      '@opentelemetry/api': 1.9.0
      '@opentelemetry/core': 1.26.0(@opentelemetry/api@1.9.0)
      '@opentelemetry/instrumentation': 0.52.1(@opentelemetry/api@1.9.0)
      '@opentelemetry/semantic-conventions': 1.27.0
    transitivePeerDependencies:
      - supports-color

  '@opentelemetry/instrumentation-aws-lambda@0.43.0(@opentelemetry/api@1.9.0)':
    dependencies:
      '@opentelemetry/api': 1.9.0
      '@opentelemetry/instrumentation': 0.52.1(@opentelemetry/api@1.9.0)
      '@opentelemetry/propagator-aws-xray': 1.3.1(@opentelemetry/api@1.9.0)
      '@opentelemetry/resources': 1.26.0(@opentelemetry/api@1.9.0)
      '@opentelemetry/semantic-conventions': 1.27.0
      '@types/aws-lambda': 8.10.122
    transitivePeerDependencies:
      - supports-color

  '@opentelemetry/instrumentation-aws-sdk@0.43.1(@opentelemetry/api@1.9.0)':
    dependencies:
      '@opentelemetry/api': 1.9.0
      '@opentelemetry/core': 1.26.0(@opentelemetry/api@1.9.0)
      '@opentelemetry/instrumentation': 0.52.1(@opentelemetry/api@1.9.0)
      '@opentelemetry/propagation-utils': 0.30.10(@opentelemetry/api@1.9.0)
      '@opentelemetry/semantic-conventions': 1.27.0
    transitivePeerDependencies:
      - supports-color

  '@opentelemetry/instrumentation-bunyan@0.40.0(@opentelemetry/api@1.9.0)':
    dependencies:
      '@opentelemetry/api': 1.9.0
      '@opentelemetry/api-logs': 0.52.1
      '@opentelemetry/instrumentation': 0.52.1(@opentelemetry/api@1.9.0)
      '@types/bunyan': 1.8.9
    transitivePeerDependencies:
      - supports-color

  '@opentelemetry/instrumentation-cassandra-driver@0.40.0(@opentelemetry/api@1.9.0)':
    dependencies:
      '@opentelemetry/api': 1.9.0
      '@opentelemetry/instrumentation': 0.52.1(@opentelemetry/api@1.9.0)
      '@opentelemetry/semantic-conventions': 1.27.0
    transitivePeerDependencies:
      - supports-color

  '@opentelemetry/instrumentation-connect@0.38.0(@opentelemetry/api@1.9.0)':
    dependencies:
      '@opentelemetry/api': 1.9.0
      '@opentelemetry/core': 1.26.0(@opentelemetry/api@1.9.0)
      '@opentelemetry/instrumentation': 0.52.1(@opentelemetry/api@1.9.0)
      '@opentelemetry/semantic-conventions': 1.27.0
      '@types/connect': 3.4.36
    transitivePeerDependencies:
      - supports-color

  '@opentelemetry/instrumentation-cucumber@0.8.0(@opentelemetry/api@1.9.0)':
    dependencies:
      '@opentelemetry/api': 1.9.0
      '@opentelemetry/instrumentation': 0.52.1(@opentelemetry/api@1.9.0)
      '@opentelemetry/semantic-conventions': 1.27.0
    transitivePeerDependencies:
      - supports-color

  '@opentelemetry/instrumentation-dataloader@0.11.0(@opentelemetry/api@1.9.0)':
    dependencies:
      '@opentelemetry/api': 1.9.0
      '@opentelemetry/instrumentation': 0.52.1(@opentelemetry/api@1.9.0)
    transitivePeerDependencies:
      - supports-color

  '@opentelemetry/instrumentation-dns@0.38.0(@opentelemetry/api@1.9.0)':
    dependencies:
      '@opentelemetry/api': 1.9.0
      '@opentelemetry/instrumentation': 0.52.1(@opentelemetry/api@1.9.0)
      semver: 7.6.0
    transitivePeerDependencies:
      - supports-color

  '@opentelemetry/instrumentation-express@0.41.1(@opentelemetry/api@1.9.0)':
    dependencies:
      '@opentelemetry/api': 1.9.0
      '@opentelemetry/core': 1.26.0(@opentelemetry/api@1.9.0)
      '@opentelemetry/instrumentation': 0.52.1(@opentelemetry/api@1.9.0)
      '@opentelemetry/semantic-conventions': 1.27.0
    transitivePeerDependencies:
      - supports-color

  '@opentelemetry/instrumentation-fastify@0.38.0(@opentelemetry/api@1.9.0)':
    dependencies:
      '@opentelemetry/api': 1.9.0
      '@opentelemetry/core': 1.26.0(@opentelemetry/api@1.9.0)
      '@opentelemetry/instrumentation': 0.52.1(@opentelemetry/api@1.9.0)
      '@opentelemetry/semantic-conventions': 1.27.0
    transitivePeerDependencies:
      - supports-color

  '@opentelemetry/instrumentation-fs@0.14.0(@opentelemetry/api@1.9.0)':
    dependencies:
      '@opentelemetry/api': 1.9.0
      '@opentelemetry/core': 1.26.0(@opentelemetry/api@1.9.0)
      '@opentelemetry/instrumentation': 0.52.1(@opentelemetry/api@1.9.0)
    transitivePeerDependencies:
      - supports-color

  '@opentelemetry/instrumentation-generic-pool@0.38.0(@opentelemetry/api@1.9.0)':
    dependencies:
      '@opentelemetry/api': 1.9.0
      '@opentelemetry/instrumentation': 0.52.1(@opentelemetry/api@1.9.0)
    transitivePeerDependencies:
      - supports-color

  '@opentelemetry/instrumentation-graphql@0.42.0(@opentelemetry/api@1.9.0)':
    dependencies:
      '@opentelemetry/api': 1.9.0
      '@opentelemetry/instrumentation': 0.52.1(@opentelemetry/api@1.9.0)
    transitivePeerDependencies:
      - supports-color

  '@opentelemetry/instrumentation-grpc@0.52.1(@opentelemetry/api@1.9.0)':
    dependencies:
      '@opentelemetry/api': 1.9.0
      '@opentelemetry/instrumentation': 0.52.1(@opentelemetry/api@1.9.0)
      '@opentelemetry/semantic-conventions': 1.25.1
    transitivePeerDependencies:
      - supports-color

  '@opentelemetry/instrumentation-hapi@0.40.0(@opentelemetry/api@1.9.0)':
    dependencies:
      '@opentelemetry/api': 1.9.0
      '@opentelemetry/core': 1.26.0(@opentelemetry/api@1.9.0)
      '@opentelemetry/instrumentation': 0.52.1(@opentelemetry/api@1.9.0)
      '@opentelemetry/semantic-conventions': 1.27.0
    transitivePeerDependencies:
      - supports-color

  '@opentelemetry/instrumentation-http@0.52.1(@opentelemetry/api@1.9.0)':
    dependencies:
      '@opentelemetry/api': 1.9.0
      '@opentelemetry/core': 1.25.1(@opentelemetry/api@1.9.0)
      '@opentelemetry/instrumentation': 0.52.1(@opentelemetry/api@1.9.0)
      '@opentelemetry/semantic-conventions': 1.25.1
      semver: 7.6.0
    transitivePeerDependencies:
      - supports-color

  '@opentelemetry/instrumentation-ioredis@0.42.0(@opentelemetry/api@1.9.0)':
    dependencies:
      '@opentelemetry/api': 1.9.0
      '@opentelemetry/instrumentation': 0.52.1(@opentelemetry/api@1.9.0)
      '@opentelemetry/redis-common': 0.36.2
      '@opentelemetry/semantic-conventions': 1.27.0
    transitivePeerDependencies:
      - supports-color

  '@opentelemetry/instrumentation-kafkajs@0.2.0(@opentelemetry/api@1.9.0)':
    dependencies:
      '@opentelemetry/api': 1.9.0
      '@opentelemetry/instrumentation': 0.52.1(@opentelemetry/api@1.9.0)
      '@opentelemetry/semantic-conventions': 1.27.0
    transitivePeerDependencies:
      - supports-color

  '@opentelemetry/instrumentation-knex@0.39.0(@opentelemetry/api@1.9.0)':
    dependencies:
      '@opentelemetry/api': 1.9.0
      '@opentelemetry/instrumentation': 0.52.1(@opentelemetry/api@1.9.0)
      '@opentelemetry/semantic-conventions': 1.27.0
    transitivePeerDependencies:
      - supports-color

  '@opentelemetry/instrumentation-koa@0.42.0(@opentelemetry/api@1.9.0)':
    dependencies:
      '@opentelemetry/api': 1.9.0
      '@opentelemetry/core': 1.26.0(@opentelemetry/api@1.9.0)
      '@opentelemetry/instrumentation': 0.52.1(@opentelemetry/api@1.9.0)
      '@opentelemetry/semantic-conventions': 1.27.0
    transitivePeerDependencies:
      - supports-color

  '@opentelemetry/instrumentation-lru-memoizer@0.39.0(@opentelemetry/api@1.9.0)':
    dependencies:
      '@opentelemetry/api': 1.9.0
      '@opentelemetry/instrumentation': 0.52.1(@opentelemetry/api@1.9.0)
    transitivePeerDependencies:
      - supports-color

  '@opentelemetry/instrumentation-memcached@0.38.0(@opentelemetry/api@1.9.0)':
    dependencies:
      '@opentelemetry/api': 1.9.0
      '@opentelemetry/instrumentation': 0.52.1(@opentelemetry/api@1.9.0)
      '@opentelemetry/semantic-conventions': 1.27.0
      '@types/memcached': 2.2.10
    transitivePeerDependencies:
      - supports-color

  '@opentelemetry/instrumentation-mongodb@0.46.0(@opentelemetry/api@1.9.0)':
    dependencies:
      '@opentelemetry/api': 1.9.0
      '@opentelemetry/instrumentation': 0.52.1(@opentelemetry/api@1.9.0)
      '@opentelemetry/sdk-metrics': 1.25.1(@opentelemetry/api@1.9.0)
      '@opentelemetry/semantic-conventions': 1.27.0
    transitivePeerDependencies:
      - supports-color

  '@opentelemetry/instrumentation-mongoose@0.40.0(@opentelemetry/api@1.9.0)':
    dependencies:
      '@opentelemetry/api': 1.9.0
      '@opentelemetry/core': 1.26.0(@opentelemetry/api@1.9.0)
      '@opentelemetry/instrumentation': 0.52.1(@opentelemetry/api@1.9.0)
      '@opentelemetry/semantic-conventions': 1.27.0
    transitivePeerDependencies:
      - supports-color

  '@opentelemetry/instrumentation-mysql2@0.40.0(@opentelemetry/api@1.9.0)':
    dependencies:
      '@opentelemetry/api': 1.9.0
      '@opentelemetry/instrumentation': 0.52.1(@opentelemetry/api@1.9.0)
      '@opentelemetry/semantic-conventions': 1.27.0
      '@opentelemetry/sql-common': 0.40.1(@opentelemetry/api@1.9.0)
    transitivePeerDependencies:
      - supports-color

  '@opentelemetry/instrumentation-mysql@0.40.0(@opentelemetry/api@1.9.0)':
    dependencies:
      '@opentelemetry/api': 1.9.0
      '@opentelemetry/instrumentation': 0.52.1(@opentelemetry/api@1.9.0)
      '@opentelemetry/semantic-conventions': 1.27.0
      '@types/mysql': 2.15.22
    transitivePeerDependencies:
      - supports-color

  '@opentelemetry/instrumentation-nestjs-core@0.39.0(@opentelemetry/api@1.9.0)':
    dependencies:
      '@opentelemetry/api': 1.9.0
      '@opentelemetry/instrumentation': 0.52.1(@opentelemetry/api@1.9.0)
      '@opentelemetry/semantic-conventions': 1.27.0
    transitivePeerDependencies:
      - supports-color

  '@opentelemetry/instrumentation-net@0.38.0(@opentelemetry/api@1.9.0)':
    dependencies:
      '@opentelemetry/api': 1.9.0
      '@opentelemetry/instrumentation': 0.52.1(@opentelemetry/api@1.9.0)
      '@opentelemetry/semantic-conventions': 1.27.0
    transitivePeerDependencies:
      - supports-color

  '@opentelemetry/instrumentation-pg@0.43.0(@opentelemetry/api@1.9.0)':
    dependencies:
      '@opentelemetry/api': 1.9.0
      '@opentelemetry/instrumentation': 0.52.1(@opentelemetry/api@1.9.0)
      '@opentelemetry/semantic-conventions': 1.27.0
      '@opentelemetry/sql-common': 0.40.1(@opentelemetry/api@1.9.0)
      '@types/pg': 8.6.1
      '@types/pg-pool': 2.0.4
    transitivePeerDependencies:
      - supports-color

  '@opentelemetry/instrumentation-pino@0.41.0(@opentelemetry/api@1.9.0)':
    dependencies:
      '@opentelemetry/api': 1.9.0
      '@opentelemetry/api-logs': 0.52.1
      '@opentelemetry/core': 1.25.1(@opentelemetry/api@1.9.0)
      '@opentelemetry/instrumentation': 0.52.1(@opentelemetry/api@1.9.0)
    transitivePeerDependencies:
      - supports-color

  '@opentelemetry/instrumentation-redis-4@0.41.0(@opentelemetry/api@1.9.0)':
    dependencies:
      '@opentelemetry/api': 1.9.0
      '@opentelemetry/instrumentation': 0.52.1(@opentelemetry/api@1.9.0)
      '@opentelemetry/redis-common': 0.36.2
      '@opentelemetry/semantic-conventions': 1.27.0
    transitivePeerDependencies:
      - supports-color

  '@opentelemetry/instrumentation-redis@0.41.0(@opentelemetry/api@1.9.0)':
    dependencies:
      '@opentelemetry/api': 1.9.0
      '@opentelemetry/instrumentation': 0.52.1(@opentelemetry/api@1.9.0)
      '@opentelemetry/redis-common': 0.36.2
      '@opentelemetry/semantic-conventions': 1.27.0
    transitivePeerDependencies:
      - supports-color

  '@opentelemetry/instrumentation-restify@0.40.0(@opentelemetry/api@1.9.0)':
    dependencies:
      '@opentelemetry/api': 1.9.0
      '@opentelemetry/core': 1.26.0(@opentelemetry/api@1.9.0)
      '@opentelemetry/instrumentation': 0.52.1(@opentelemetry/api@1.9.0)
      '@opentelemetry/semantic-conventions': 1.27.0
    transitivePeerDependencies:
      - supports-color

  '@opentelemetry/instrumentation-router@0.39.0(@opentelemetry/api@1.9.0)':
    dependencies:
      '@opentelemetry/api': 1.9.0
      '@opentelemetry/instrumentation': 0.52.1(@opentelemetry/api@1.9.0)
      '@opentelemetry/semantic-conventions': 1.27.0
    transitivePeerDependencies:
      - supports-color

  '@opentelemetry/instrumentation-socket.io@0.41.0(@opentelemetry/api@1.9.0)':
    dependencies:
      '@opentelemetry/api': 1.9.0
      '@opentelemetry/instrumentation': 0.52.1(@opentelemetry/api@1.9.0)
      '@opentelemetry/semantic-conventions': 1.27.0
    transitivePeerDependencies:
      - supports-color

  '@opentelemetry/instrumentation-tedious@0.12.0(@opentelemetry/api@1.9.0)':
    dependencies:
      '@opentelemetry/api': 1.9.0
      '@opentelemetry/instrumentation': 0.52.1(@opentelemetry/api@1.9.0)
      '@opentelemetry/semantic-conventions': 1.27.0
      '@types/tedious': 4.0.14
    transitivePeerDependencies:
      - supports-color

  '@opentelemetry/instrumentation-undici@0.4.0(@opentelemetry/api@1.9.0)':
    dependencies:
      '@opentelemetry/api': 1.9.0
      '@opentelemetry/core': 1.26.0(@opentelemetry/api@1.9.0)
      '@opentelemetry/instrumentation': 0.52.1(@opentelemetry/api@1.9.0)
    transitivePeerDependencies:
      - supports-color

  '@opentelemetry/instrumentation-winston@0.39.0(@opentelemetry/api@1.9.0)':
    dependencies:
      '@opentelemetry/api': 1.9.0
      '@opentelemetry/api-logs': 0.52.1
      '@opentelemetry/instrumentation': 0.52.1(@opentelemetry/api@1.9.0)
    transitivePeerDependencies:
      - supports-color

  '@opentelemetry/instrumentation@0.52.1(@opentelemetry/api@1.9.0)':
    dependencies:
      '@opentelemetry/api': 1.9.0
      '@opentelemetry/api-logs': 0.52.1
      '@types/shimmer': 1.0.5
      import-in-the-middle: 1.11.0
      require-in-the-middle: 7.3.0
      semver: 7.6.0
      shimmer: 1.2.1
    transitivePeerDependencies:
      - supports-color

  '@opentelemetry/otlp-exporter-base@0.52.1(@opentelemetry/api@1.9.0)':
    dependencies:
      '@opentelemetry/api': 1.9.0
      '@opentelemetry/core': 1.25.1(@opentelemetry/api@1.9.0)
      '@opentelemetry/otlp-transformer': 0.52.1(@opentelemetry/api@1.9.0)

  '@opentelemetry/otlp-grpc-exporter-base@0.52.1(@opentelemetry/api@1.9.0)':
    dependencies:
      '@grpc/grpc-js': 1.10.10
      '@opentelemetry/api': 1.9.0
      '@opentelemetry/core': 1.25.1(@opentelemetry/api@1.9.0)
      '@opentelemetry/otlp-exporter-base': 0.52.1(@opentelemetry/api@1.9.0)
      '@opentelemetry/otlp-transformer': 0.52.1(@opentelemetry/api@1.9.0)

  '@opentelemetry/otlp-transformer@0.52.1(@opentelemetry/api@1.9.0)':
    dependencies:
      '@opentelemetry/api': 1.9.0
      '@opentelemetry/api-logs': 0.52.1
      '@opentelemetry/core': 1.25.1(@opentelemetry/api@1.9.0)
      '@opentelemetry/resources': 1.25.1(@opentelemetry/api@1.9.0)
      '@opentelemetry/sdk-logs': 0.52.1(@opentelemetry/api@1.9.0)
      '@opentelemetry/sdk-metrics': 1.25.1(@opentelemetry/api@1.9.0)
      '@opentelemetry/sdk-trace-base': 1.25.1(@opentelemetry/api@1.9.0)
      protobufjs: 7.3.2

  '@opentelemetry/propagation-utils@0.30.10(@opentelemetry/api@1.9.0)':
    dependencies:
      '@opentelemetry/api': 1.9.0

  '@opentelemetry/propagator-aws-xray@1.3.1(@opentelemetry/api@1.9.0)':
    dependencies:
      '@opentelemetry/api': 1.9.0
      '@opentelemetry/core': 1.26.0(@opentelemetry/api@1.9.0)

  '@opentelemetry/propagator-b3@1.25.1(@opentelemetry/api@1.9.0)':
    dependencies:
      '@opentelemetry/api': 1.9.0
      '@opentelemetry/core': 1.25.1(@opentelemetry/api@1.9.0)

  '@opentelemetry/propagator-jaeger@1.25.1(@opentelemetry/api@1.9.0)':
    dependencies:
      '@opentelemetry/api': 1.9.0
      '@opentelemetry/core': 1.25.1(@opentelemetry/api@1.9.0)

  '@opentelemetry/redis-common@0.36.2': {}

  '@opentelemetry/resource-detector-alibaba-cloud@0.29.0(@opentelemetry/api@1.9.0)':
    dependencies:
      '@opentelemetry/api': 1.9.0
      '@opentelemetry/resources': 1.26.0(@opentelemetry/api@1.9.0)
      '@opentelemetry/semantic-conventions': 1.27.0

  '@opentelemetry/resource-detector-aws@1.5.2(@opentelemetry/api@1.9.0)':
    dependencies:
      '@opentelemetry/api': 1.9.0
      '@opentelemetry/core': 1.26.0(@opentelemetry/api@1.9.0)
      '@opentelemetry/resources': 1.26.0(@opentelemetry/api@1.9.0)
      '@opentelemetry/semantic-conventions': 1.27.0

  '@opentelemetry/resource-detector-azure@0.2.9(@opentelemetry/api@1.9.0)':
    dependencies:
      '@opentelemetry/api': 1.9.0
      '@opentelemetry/resources': 1.26.0(@opentelemetry/api@1.9.0)
      '@opentelemetry/semantic-conventions': 1.27.0

  '@opentelemetry/resource-detector-container@0.3.11(@opentelemetry/api@1.9.0)':
    dependencies:
      '@opentelemetry/api': 1.9.0
      '@opentelemetry/resources': 1.26.0(@opentelemetry/api@1.9.0)
      '@opentelemetry/semantic-conventions': 1.27.0

  '@opentelemetry/resource-detector-gcp@0.29.10(@opentelemetry/api@1.9.0)(encoding@0.1.13)':
    dependencies:
      '@opentelemetry/api': 1.9.0
      '@opentelemetry/core': 1.26.0(@opentelemetry/api@1.9.0)
      '@opentelemetry/resources': 1.26.0(@opentelemetry/api@1.9.0)
      '@opentelemetry/semantic-conventions': 1.27.0
      gcp-metadata: 6.1.0(encoding@0.1.13)
    transitivePeerDependencies:
      - encoding
      - supports-color

  '@opentelemetry/resources@1.25.1(@opentelemetry/api@1.9.0)':
    dependencies:
      '@opentelemetry/api': 1.9.0
      '@opentelemetry/core': 1.25.1(@opentelemetry/api@1.9.0)
      '@opentelemetry/semantic-conventions': 1.25.1

  '@opentelemetry/resources@1.26.0(@opentelemetry/api@1.9.0)':
    dependencies:
      '@opentelemetry/api': 1.9.0
      '@opentelemetry/core': 1.26.0(@opentelemetry/api@1.9.0)
      '@opentelemetry/semantic-conventions': 1.27.0

  '@opentelemetry/sdk-logs@0.52.1(@opentelemetry/api@1.9.0)':
    dependencies:
      '@opentelemetry/api': 1.9.0
      '@opentelemetry/api-logs': 0.52.1
      '@opentelemetry/core': 1.25.1(@opentelemetry/api@1.9.0)
      '@opentelemetry/resources': 1.25.1(@opentelemetry/api@1.9.0)

  '@opentelemetry/sdk-metrics@1.25.1(@opentelemetry/api@1.9.0)':
    dependencies:
      '@opentelemetry/api': 1.9.0
      '@opentelemetry/core': 1.25.1(@opentelemetry/api@1.9.0)
      '@opentelemetry/resources': 1.25.1(@opentelemetry/api@1.9.0)
      lodash.merge: 4.6.2

  '@opentelemetry/sdk-node@0.52.1(@opentelemetry/api@1.9.0)':
    dependencies:
      '@opentelemetry/api': 1.9.0
      '@opentelemetry/api-logs': 0.52.1
      '@opentelemetry/core': 1.25.1(@opentelemetry/api@1.9.0)
      '@opentelemetry/exporter-trace-otlp-grpc': 0.52.1(@opentelemetry/api@1.9.0)
      '@opentelemetry/exporter-trace-otlp-http': 0.52.1(@opentelemetry/api@1.9.0)
      '@opentelemetry/exporter-trace-otlp-proto': 0.52.1(@opentelemetry/api@1.9.0)
      '@opentelemetry/exporter-zipkin': 1.25.1(@opentelemetry/api@1.9.0)
      '@opentelemetry/instrumentation': 0.52.1(@opentelemetry/api@1.9.0)
      '@opentelemetry/resources': 1.25.1(@opentelemetry/api@1.9.0)
      '@opentelemetry/sdk-logs': 0.52.1(@opentelemetry/api@1.9.0)
      '@opentelemetry/sdk-metrics': 1.25.1(@opentelemetry/api@1.9.0)
      '@opentelemetry/sdk-trace-base': 1.25.1(@opentelemetry/api@1.9.0)
      '@opentelemetry/sdk-trace-node': 1.25.1(@opentelemetry/api@1.9.0)
      '@opentelemetry/semantic-conventions': 1.25.1
    transitivePeerDependencies:
      - supports-color

  '@opentelemetry/sdk-trace-base@1.25.1(@opentelemetry/api@1.9.0)':
    dependencies:
      '@opentelemetry/api': 1.9.0
      '@opentelemetry/core': 1.25.1(@opentelemetry/api@1.9.0)
      '@opentelemetry/resources': 1.25.1(@opentelemetry/api@1.9.0)
      '@opentelemetry/semantic-conventions': 1.25.1

  '@opentelemetry/sdk-trace-base@1.26.0(@opentelemetry/api@1.9.0)':
    dependencies:
      '@opentelemetry/api': 1.9.0
      '@opentelemetry/core': 1.26.0(@opentelemetry/api@1.9.0)
      '@opentelemetry/resources': 1.26.0(@opentelemetry/api@1.9.0)
      '@opentelemetry/semantic-conventions': 1.27.0

  '@opentelemetry/sdk-trace-node@1.25.1(@opentelemetry/api@1.9.0)':
    dependencies:
      '@opentelemetry/api': 1.9.0
      '@opentelemetry/context-async-hooks': 1.25.1(@opentelemetry/api@1.9.0)
      '@opentelemetry/core': 1.25.1(@opentelemetry/api@1.9.0)
      '@opentelemetry/propagator-b3': 1.25.1(@opentelemetry/api@1.9.0)
      '@opentelemetry/propagator-jaeger': 1.25.1(@opentelemetry/api@1.9.0)
      '@opentelemetry/sdk-trace-base': 1.25.1(@opentelemetry/api@1.9.0)
      semver: 7.6.0

  '@opentelemetry/semantic-conventions@1.25.1': {}

  '@opentelemetry/semantic-conventions@1.26.0': {}

  '@opentelemetry/semantic-conventions@1.27.0': {}

  '@opentelemetry/sql-common@0.40.1(@opentelemetry/api@1.9.0)':
    dependencies:
      '@opentelemetry/api': 1.9.0
      '@opentelemetry/core': 1.26.0(@opentelemetry/api@1.9.0)

  '@pinecone-database/pinecone@2.2.0':
    dependencies:
      '@sinclair/typebox': 0.29.6
      ajv: 8.12.0
      cross-fetch: 3.1.8(encoding@0.1.13)
      encoding: 0.1.13

  '@pkgjs/parseargs@0.11.0':
    optional: true

  '@protobufjs/aspromise@1.1.2': {}

  '@protobufjs/base64@1.1.2': {}

  '@protobufjs/codegen@2.0.4': {}

  '@protobufjs/eventemitter@1.1.0': {}

  '@protobufjs/fetch@1.1.0':
    dependencies:
      '@protobufjs/aspromise': 1.1.2
      '@protobufjs/inquire': 1.1.0

  '@protobufjs/float@1.0.2': {}

  '@protobufjs/inquire@1.1.0': {}

  '@protobufjs/path@1.1.2': {}

  '@protobufjs/pool@1.1.0': {}

  '@protobufjs/utf8@1.1.0': {}

  '@rollup/rollup-android-arm-eabi@4.25.0':
    optional: true

  '@rollup/rollup-android-arm64@4.25.0':
    optional: true

  '@rollup/rollup-darwin-arm64@4.25.0':
    optional: true

  '@rollup/rollup-darwin-x64@4.25.0':
    optional: true

  '@rollup/rollup-freebsd-arm64@4.25.0':
    optional: true

  '@rollup/rollup-freebsd-x64@4.25.0':
    optional: true

  '@rollup/rollup-linux-arm-gnueabihf@4.25.0':
    optional: true

  '@rollup/rollup-linux-arm-musleabihf@4.25.0':
    optional: true

  '@rollup/rollup-linux-arm64-gnu@4.25.0':
    optional: true

  '@rollup/rollup-linux-arm64-musl@4.25.0':
    optional: true

  '@rollup/rollup-linux-powerpc64le-gnu@4.25.0':
    optional: true

  '@rollup/rollup-linux-riscv64-gnu@4.25.0':
    optional: true

  '@rollup/rollup-linux-s390x-gnu@4.25.0':
    optional: true

  '@rollup/rollup-linux-x64-gnu@4.25.0':
    optional: true

  '@rollup/rollup-linux-x64-musl@4.25.0':
    optional: true

  '@rollup/rollup-win32-arm64-msvc@4.25.0':
    optional: true

  '@rollup/rollup-win32-ia32-msvc@4.25.0':
    optional: true

  '@rollup/rollup-win32-x64-msvc@4.25.0':
    optional: true

  '@shikijs/core@1.23.1':
    dependencies:
      '@shikijs/engine-javascript': 1.23.1
      '@shikijs/engine-oniguruma': 1.23.1
      '@shikijs/types': 1.23.1
      '@shikijs/vscode-textmate': 9.3.0
      '@types/hast': 3.0.4
      hast-util-to-html: 9.0.3

  '@shikijs/engine-javascript@1.23.1':
    dependencies:
      '@shikijs/types': 1.23.1
      '@shikijs/vscode-textmate': 9.3.0
      oniguruma-to-es: 0.4.1

  '@shikijs/engine-oniguruma@1.23.1':
    dependencies:
      '@shikijs/types': 1.23.1
      '@shikijs/vscode-textmate': 9.3.0

  '@shikijs/types@1.23.1':
    dependencies:
      '@shikijs/vscode-textmate': 9.3.0
      '@types/hast': 3.0.4

  '@shikijs/vscode-textmate@9.3.0': {}

  '@sinclair/typebox@0.27.8': {}

  '@sinclair/typebox@0.29.6': {}

  '@sinonjs/commons@3.0.1':
    dependencies:
      type-detect: 4.0.8

  '@sinonjs/fake-timers@10.3.0':
    dependencies:
      '@sinonjs/commons': 3.0.1

  '@tootallnate/once@2.0.0': {}

  '@types/aws-lambda@8.10.122': {}

  '@types/babel__core@7.20.5':
    dependencies:
      '@babel/parser': 7.25.7
      '@babel/types': 7.25.7
      '@types/babel__generator': 7.6.8
      '@types/babel__template': 7.4.4
      '@types/babel__traverse': 7.20.6

  '@types/babel__generator@7.6.8':
    dependencies:
      '@babel/types': 7.25.7

  '@types/babel__template@7.4.4':
    dependencies:
      '@babel/parser': 7.25.7
      '@babel/types': 7.25.7

  '@types/babel__traverse@7.20.6':
    dependencies:
      '@babel/types': 7.25.7

  '@types/body-parser@1.19.5':
    dependencies:
      '@types/connect': 3.4.38
      '@types/node': 20.16.9

  '@types/bunyan@1.8.9':
    dependencies:
      '@types/node': 20.16.9

  '@types/caseless@0.12.5': {}

  '@types/connect@3.4.36':
    dependencies:
      '@types/node': 20.16.9

  '@types/connect@3.4.38':
    dependencies:
      '@types/node': 20.16.9

  '@types/cors@2.8.17':
    dependencies:
      '@types/node': 20.16.9

  '@types/data-urls@3.0.4':
    dependencies:
      '@types/whatwg-mimetype': 3.0.2
      '@types/whatwg-url': 11.0.5

  '@types/estree@1.0.6': {}

  '@types/express-serve-static-core@4.17.43':
    dependencies:
      '@types/node': 20.16.9
      '@types/qs': 6.9.14
      '@types/range-parser': 1.2.7
      '@types/send': 0.17.4

  '@types/express@4.17.21':
    dependencies:
      '@types/body-parser': 1.19.5
      '@types/express-serve-static-core': 4.17.43
      '@types/qs': 6.9.14
      '@types/serve-static': 1.15.5

  '@types/express@4.17.3':
    dependencies:
      '@types/body-parser': 1.19.5
      '@types/express-serve-static-core': 4.17.43
      '@types/serve-static': 1.15.5

  '@types/graceful-fs@4.1.9':
    dependencies:
      '@types/node': 20.16.9

  '@types/hast@3.0.4':
    dependencies:
      '@types/unist': 3.0.3

  '@types/http-errors@2.0.4': {}

  '@types/istanbul-lib-coverage@2.0.6': {}

  '@types/istanbul-lib-report@3.0.3':
    dependencies:
      '@types/istanbul-lib-coverage': 2.0.6

  '@types/istanbul-reports@3.0.4':
    dependencies:
      '@types/istanbul-lib-report': 3.0.3

  '@types/jest@29.5.13':
    dependencies:
      expect: 29.7.0
      pretty-format: 29.7.0

  '@types/jsonwebtoken@9.0.6':
    dependencies:
      '@types/node': 20.16.9

  '@types/long@4.0.2': {}

  '@types/mdast@4.0.4':
    dependencies:
      '@types/unist': 3.0.3

  '@types/memcached@2.2.10':
    dependencies:
      '@types/node': 20.16.9

  '@types/mime@1.3.5': {}

  '@types/mime@3.0.4': {}

  '@types/mysql@2.15.22':
    dependencies:
      '@types/node': 20.16.9

  '@types/node-fetch@2.6.11':
    dependencies:
      '@types/node': 20.16.9
      form-data: 4.0.0

  '@types/node@18.19.53':
    dependencies:
      undici-types: 5.26.5

  '@types/node@20.11.30':
    dependencies:
      undici-types: 5.26.5

  '@types/node@20.16.9':
    dependencies:
      undici-types: 6.19.8

  '@types/node@22.9.0':
    dependencies:
      undici-types: 6.19.8

  '@types/pdf-parse@1.1.4': {}

  '@types/pg-pool@2.0.4':
    dependencies:
      '@types/pg': 8.6.1

  '@types/pg@8.6.1':
    dependencies:
      '@types/node': 20.16.9
      pg-protocol: 1.6.0
      pg-types: 2.2.0

  '@types/qs@6.9.14': {}

  '@types/range-parser@1.2.7': {}

  '@types/request@2.48.12':
    dependencies:
      '@types/caseless': 0.12.5
      '@types/node': 20.16.9
      '@types/tough-cookie': 4.0.5
      form-data: 2.5.1

  '@types/retry@0.12.0': {}

  '@types/send@0.17.4':
    dependencies:
      '@types/mime': 1.3.5
      '@types/node': 20.16.9

  '@types/serve-static@1.15.5':
    dependencies:
      '@types/http-errors': 2.0.4
      '@types/mime': 3.0.4
      '@types/node': 20.16.9

  '@types/shimmer@1.0.5': {}

  '@types/stack-utils@2.0.3': {}

  '@types/tedious@4.0.14':
    dependencies:
      '@types/node': 20.16.9

  '@types/tough-cookie@4.0.5': {}

  '@types/triple-beam@1.3.5': {}

  '@types/unist@3.0.3': {}

  '@types/uuid@9.0.8': {}

  '@types/webidl-conversions@7.0.3': {}

  '@types/whatwg-mimetype@3.0.2': {}

  '@types/whatwg-url@11.0.5':
    dependencies:
      '@types/webidl-conversions': 7.0.3

  '@types/yargs-parser@21.0.3': {}

  '@types/yargs@17.0.33':
    dependencies:
      '@types/yargs-parser': 21.0.3

  '@ungap/structured-clone@1.2.0': {}

  abbrev@1.1.1:
    optional: true

  abort-controller@3.0.0:
    dependencies:
      event-target-shim: 5.0.1

  accepts@1.3.8:
    dependencies:
      mime-types: 2.1.35
      negotiator: 0.6.3

  acorn-import-attributes@1.9.5(acorn@8.11.3):
    dependencies:
      acorn: 8.11.3

  acorn@8.11.3: {}

  agent-base@6.0.2:
    dependencies:
      debug: 4.3.7
    transitivePeerDependencies:
      - supports-color

  agent-base@7.1.0:
    dependencies:
      debug: 4.3.7
    transitivePeerDependencies:
      - supports-color

  agentkeepalive@4.5.0:
    dependencies:
      humanize-ms: 1.2.1

  ajv-formats@3.0.1(ajv@8.12.0):
    optionalDependencies:
      ajv: 8.12.0

  ajv@8.12.0:
    dependencies:
      fast-deep-equal: 3.1.3
      json-schema-traverse: 1.0.0
      require-from-string: 2.0.2
      uri-js: 4.4.1

  ansi-escapes@4.3.2:
    dependencies:
      type-fest: 0.21.3

  ansi-regex@5.0.1: {}

  ansi-regex@6.0.1: {}

  ansi-styles@3.2.1:
    dependencies:
      color-convert: 1.9.3

  ansi-styles@4.3.0:
    dependencies:
      color-convert: 2.0.1

  ansi-styles@5.2.0: {}

  ansi-styles@6.2.1: {}

  any-promise@1.3.0: {}

  anymatch@3.1.3:
    dependencies:
      normalize-path: 3.0.0
      picomatch: 2.3.1

  aproba@2.0.0:
    optional: true

  are-we-there-yet@2.0.0:
    dependencies:
      delegates: 1.0.0
      readable-stream: 3.6.2
    optional: true

  argparse@1.0.10:
    dependencies:
      sprintf-js: 1.0.3

  argparse@2.0.1: {}

  array-buffer-byte-length@1.0.1:
    dependencies:
      call-bind: 1.0.7
      is-array-buffer: 3.0.4

  array-flatten@1.1.1: {}

  arraybuffer.prototype.slice@1.0.3:
    dependencies:
      array-buffer-byte-length: 1.0.1
      call-bind: 1.0.7
      define-properties: 1.2.1
      es-abstract: 1.23.2
      es-errors: 1.3.0
      get-intrinsic: 1.2.4
      is-array-buffer: 3.0.4
      is-shared-array-buffer: 1.0.3

  arrify@2.0.1: {}

  async-mutex@0.5.0:
    dependencies:
      tslib: 2.6.2

  async-retry@1.3.3:
    dependencies:
      retry: 0.13.1
    optional: true

  async@3.2.5: {}

  asynckit@0.4.0: {}

  available-typed-arrays@1.0.7:
    dependencies:
      possible-typed-array-names: 1.0.0

  babel-jest@29.7.0(@babel/core@7.25.7):
    dependencies:
      '@babel/core': 7.25.7
      '@jest/transform': 29.7.0
      '@types/babel__core': 7.20.5
      babel-plugin-istanbul: 6.1.1
      babel-preset-jest: 29.6.3(@babel/core@7.25.7)
      chalk: 4.1.2
      graceful-fs: 4.2.11
      slash: 3.0.0
    transitivePeerDependencies:
      - supports-color

  babel-plugin-istanbul@6.1.1:
    dependencies:
      '@babel/helper-plugin-utils': 7.25.7
      '@istanbuljs/load-nyc-config': 1.1.0
      '@istanbuljs/schema': 0.1.3
      istanbul-lib-instrument: 5.2.1
      test-exclude: 6.0.0
    transitivePeerDependencies:
      - supports-color

  babel-plugin-jest-hoist@29.6.3:
    dependencies:
      '@babel/template': 7.25.7
      '@babel/types': 7.25.7
      '@types/babel__core': 7.20.5
      '@types/babel__traverse': 7.20.6

  babel-preset-current-node-syntax@1.1.0(@babel/core@7.25.7):
    dependencies:
      '@babel/core': 7.25.7
      '@babel/plugin-syntax-async-generators': 7.8.4(@babel/core@7.25.7)
      '@babel/plugin-syntax-bigint': 7.8.3(@babel/core@7.25.7)
      '@babel/plugin-syntax-class-properties': 7.12.13(@babel/core@7.25.7)
      '@babel/plugin-syntax-class-static-block': 7.14.5(@babel/core@7.25.7)
      '@babel/plugin-syntax-import-attributes': 7.25.7(@babel/core@7.25.7)
      '@babel/plugin-syntax-import-meta': 7.10.4(@babel/core@7.25.7)
      '@babel/plugin-syntax-json-strings': 7.8.3(@babel/core@7.25.7)
      '@babel/plugin-syntax-logical-assignment-operators': 7.10.4(@babel/core@7.25.7)
      '@babel/plugin-syntax-nullish-coalescing-operator': 7.8.3(@babel/core@7.25.7)
      '@babel/plugin-syntax-numeric-separator': 7.10.4(@babel/core@7.25.7)
      '@babel/plugin-syntax-object-rest-spread': 7.8.3(@babel/core@7.25.7)
      '@babel/plugin-syntax-optional-catch-binding': 7.8.3(@babel/core@7.25.7)
      '@babel/plugin-syntax-optional-chaining': 7.8.3(@babel/core@7.25.7)
      '@babel/plugin-syntax-private-property-in-object': 7.14.5(@babel/core@7.25.7)
      '@babel/plugin-syntax-top-level-await': 7.14.5(@babel/core@7.25.7)

  babel-preset-jest@29.6.3(@babel/core@7.25.7):
    dependencies:
      '@babel/core': 7.25.7
      babel-plugin-jest-hoist: 29.6.3
      babel-preset-current-node-syntax: 1.1.0(@babel/core@7.25.7)

  balanced-match@1.0.2: {}

  base-64@0.1.0: {}

  base64-js@1.5.1: {}

  big.js@6.2.1: {}

  bignumber.js@9.1.2: {}

  binary-extensions@2.3.0: {}

  binary-search@1.3.6: {}

  body-parser@1.20.3:
    dependencies:
      bytes: 3.1.2
      content-type: 1.0.5
      debug: 2.6.9
      depd: 2.0.0
      destroy: 1.2.0
      http-errors: 2.0.0
      iconv-lite: 0.4.24
      on-finished: 2.4.1
      qs: 6.13.0
      raw-body: 2.5.2
      type-is: 1.6.18
      unpipe: 1.0.0
    transitivePeerDependencies:
      - supports-color

  brace-expansion@1.1.11:
    dependencies:
      balanced-match: 1.0.2
      concat-map: 0.0.1

  brace-expansion@2.0.1:
    dependencies:
      balanced-match: 1.0.2

  braces@3.0.2:
    dependencies:
      fill-range: 7.0.1

  browserslist@4.24.0:
    dependencies:
      caniuse-lite: 1.0.30001667
      electron-to-chromium: 1.5.33
      node-releases: 2.0.18
      update-browserslist-db: 1.1.1(browserslist@4.24.0)

  bs-logger@0.2.6:
    dependencies:
      fast-json-stable-stringify: 2.1.0

  bser@2.1.1:
    dependencies:
      node-int64: 0.4.0

  buffer-equal-constant-time@1.0.1: {}

  buffer-from@1.1.2: {}

  bundle-require@5.0.0(esbuild@0.24.0):
    dependencies:
      esbuild: 0.24.0
      load-tsconfig: 0.2.5

  bytes@3.1.2: {}

  cac@6.7.14: {}

  call-bind@1.0.7:
    dependencies:
      es-define-property: 1.0.0
      es-errors: 1.3.0
      function-bind: 1.1.2
      get-intrinsic: 1.2.4
      set-function-length: 1.2.2

  callsites@3.1.0: {}

  camelcase@5.3.1: {}

  camelcase@6.3.0: {}

  caniuse-lite@1.0.30001667: {}

  canvas@2.11.2(encoding@0.1.13):
    dependencies:
      '@mapbox/node-pre-gyp': 1.0.11(encoding@0.1.13)
      nan: 2.19.0
      simple-get: 3.1.1
    transitivePeerDependencies:
      - encoding
      - supports-color
    optional: true

  ccount@2.0.1: {}

  chalk@2.4.2:
    dependencies:
      ansi-styles: 3.2.1
      escape-string-regexp: 1.0.5
      supports-color: 5.5.0

  chalk@4.1.2:
    dependencies:
      ansi-styles: 4.3.0
      supports-color: 7.2.0

  char-regex@1.0.2: {}

  character-entities-html4@2.1.0: {}

  character-entities-legacy@3.0.0: {}

  charenc@0.0.2: {}

  chokidar@4.0.1:
    dependencies:
      readdirp: 4.0.2

  chownr@2.0.0:
    optional: true

  chromadb@1.8.1(encoding@0.1.13)(openai@4.53.0(encoding@0.1.13)):
    dependencies:
      cliui: 8.0.1
      isomorphic-fetch: 3.0.0(encoding@0.1.13)
    optionalDependencies:
      openai: 4.53.0(encoding@0.1.13)
    transitivePeerDependencies:
      - encoding

  chromadb@1.9.2(encoding@0.1.13)(openai@4.53.0(encoding@0.1.13)):
    dependencies:
      cliui: 8.0.1
      isomorphic-fetch: 3.0.0(encoding@0.1.13)
    optionalDependencies:
      openai: 4.53.0(encoding@0.1.13)
    transitivePeerDependencies:
      - encoding
    optional: true

  ci-info@3.9.0: {}

  cjs-module-lexer@1.2.3: {}

  cliui@8.0.1:
    dependencies:
      string-width: 4.2.3
      strip-ansi: 6.0.1
      wrap-ansi: 7.0.0

  co@4.6.0: {}

  collect-v8-coverage@1.0.2: {}

  color-convert@1.9.3:
    dependencies:
      color-name: 1.1.3

  color-convert@2.0.1:
    dependencies:
      color-name: 1.1.4

  color-name@1.1.3: {}

  color-name@1.1.4: {}

  color-string@1.9.1:
    dependencies:
      color-name: 1.1.4
      simple-swizzle: 0.2.2

  color-support@1.1.3:
    optional: true

  color@3.2.1:
    dependencies:
      color-convert: 1.9.3
      color-string: 1.9.1

  colorette@2.0.20: {}

  colorspace@1.1.4:
    dependencies:
      color: 3.2.1
      text-hex: 1.0.0

  combined-stream@1.0.8:
    dependencies:
      delayed-stream: 1.0.0

  comma-separated-tokens@2.0.3: {}

  commander@10.0.1: {}

  commander@4.1.1: {}

  commander@7.2.0: {}

  compute-cosine-similarity@1.1.0:
    dependencies:
      compute-dot: 1.1.0
      compute-l2norm: 1.1.0
      validate.io-array: 1.0.6
      validate.io-function: 1.0.2

  compute-dot@1.1.0:
    dependencies:
      validate.io-array: 1.0.6
      validate.io-function: 1.0.2

  compute-l2norm@1.1.0:
    dependencies:
      validate.io-array: 1.0.6
      validate.io-function: 1.0.2

  concat-map@0.0.1: {}

  consola@3.2.3: {}

  console-control-strings@1.1.0:
    optional: true

  content-disposition@0.5.4:
    dependencies:
      safe-buffer: 5.2.1

  content-type@1.0.5: {}

  convert-source-map@2.0.0: {}

  cookie-signature@1.0.6: {}

  cookie@0.6.0: {}

  cors@2.8.5:
    dependencies:
      object-assign: 4.1.1
      vary: 1.1.2

  create-jest@29.7.0(@types/node@20.11.30):
    dependencies:
      '@jest/types': 29.6.3
      chalk: 4.1.2
      exit: 0.1.2
      graceful-fs: 4.2.11
      jest-config: 29.7.0(@types/node@20.11.30)
      jest-util: 29.7.0
      prompts: 2.4.2
    transitivePeerDependencies:
      - '@types/node'
      - babel-plugin-macros
      - supports-color
      - ts-node

  cross-env@7.0.3:
    dependencies:
      cross-spawn: 7.0.6

  cross-fetch@3.1.8(encoding@0.1.13):
    dependencies:
      node-fetch: 2.7.0(encoding@0.1.13)
    transitivePeerDependencies:
      - encoding

  cross-spawn@7.0.6:
    dependencies:
      path-key: 3.1.1
      shebang-command: 2.0.0
      which: 2.0.2

  crypt@0.0.2: {}

  data-uri-to-buffer@4.0.1: {}

  data-urls@5.0.0:
    dependencies:
      whatwg-mimetype: 4.0.0
      whatwg-url: 14.0.0

  data-view-buffer@1.0.1:
    dependencies:
      call-bind: 1.0.7
      es-errors: 1.3.0
      is-data-view: 1.0.1

  data-view-byte-length@1.0.1:
    dependencies:
      call-bind: 1.0.7
      es-errors: 1.3.0
      is-data-view: 1.0.1

  data-view-byte-offset@1.0.0:
    dependencies:
      call-bind: 1.0.7
      es-errors: 1.3.0
      is-data-view: 1.0.1

  debug@2.6.9:
    dependencies:
      ms: 2.0.0

  debug@3.2.7:
    dependencies:
      ms: 2.1.3

  debug@4.3.7:
    dependencies:
      ms: 2.1.3

  decamelize@1.2.0: {}

  decompress-response@4.2.1:
    dependencies:
      mimic-response: 2.1.0
    optional: true

  dedent@1.5.3: {}

  deepmerge@4.3.1: {}

  define-data-property@1.1.4:
    dependencies:
      es-define-property: 1.0.0
      es-errors: 1.3.0
      gopd: 1.0.1

  define-properties@1.2.1:
    dependencies:
      define-data-property: 1.1.4
      has-property-descriptors: 1.0.2
      object-keys: 1.1.1

  delayed-stream@1.0.0: {}

  delegates@1.0.0:
    optional: true

  depd@2.0.0: {}

  dequal@2.0.3: {}

  destroy@1.2.0: {}

  detect-libc@2.0.3:
    optional: true

  detect-newline@3.1.0: {}

  devlop@1.1.0:
    dependencies:
      dequal: 2.0.3

  diff-sequences@29.6.3: {}

  digest-fetch@1.3.0:
    dependencies:
      base-64: 0.1.0
      md5: 2.3.0

  dommatrix@1.0.3: {}

  dot-prop@6.0.1:
    dependencies:
      is-obj: 2.0.0

  dotenv@16.4.5: {}

  duplexify@4.1.3:
    dependencies:
      end-of-stream: 1.4.4
      inherits: 2.0.4
      readable-stream: 3.6.2
      stream-shift: 1.0.3

  eastasianwidth@0.2.0: {}

  ecdsa-sig-formatter@1.0.11:
    dependencies:
      safe-buffer: 5.2.1

  ee-first@1.1.1: {}

  ejs@3.1.10:
    dependencies:
      jake: 10.9.1

  electron-to-chromium@1.5.33: {}

  emittery@0.13.1: {}

  emoji-regex-xs@1.0.0: {}

  emoji-regex@8.0.0: {}

  emoji-regex@9.2.2: {}

  enabled@2.0.0: {}

  encodeurl@1.0.2: {}

  encodeurl@2.0.0: {}

  encoding@0.1.13:
    dependencies:
      iconv-lite: 0.6.3

  end-of-stream@1.4.4:
    dependencies:
      once: 1.4.0

  ent@2.2.0: {}

  entities@4.5.0: {}

  error-ex@1.3.2:
    dependencies:
      is-arrayish: 0.2.1

  es-abstract@1.23.2:
    dependencies:
      array-buffer-byte-length: 1.0.1
      arraybuffer.prototype.slice: 1.0.3
      available-typed-arrays: 1.0.7
      call-bind: 1.0.7
      data-view-buffer: 1.0.1
      data-view-byte-length: 1.0.1
      data-view-byte-offset: 1.0.0
      es-define-property: 1.0.0
      es-errors: 1.3.0
      es-object-atoms: 1.0.0
      es-set-tostringtag: 2.0.3
      es-to-primitive: 1.2.1
      function.prototype.name: 1.1.6
      get-intrinsic: 1.2.4
      get-symbol-description: 1.0.2
      globalthis: 1.0.3
      gopd: 1.0.1
      has-property-descriptors: 1.0.2
      has-proto: 1.0.3
      has-symbols: 1.0.3
      hasown: 2.0.2
      internal-slot: 1.0.7
      is-array-buffer: 3.0.4
      is-callable: 1.2.7
      is-data-view: 1.0.1
      is-negative-zero: 2.0.3
      is-regex: 1.1.4
      is-shared-array-buffer: 1.0.3
      is-string: 1.0.7
      is-typed-array: 1.1.13
      is-weakref: 1.0.2
      object-inspect: 1.13.1
      object-keys: 1.1.1
      object.assign: 4.1.5
      regexp.prototype.flags: 1.5.2
      safe-array-concat: 1.1.2
      safe-regex-test: 1.0.3
      string.prototype.trim: 1.2.9
      string.prototype.trimend: 1.0.8
      string.prototype.trimstart: 1.0.8
      typed-array-buffer: 1.0.2
      typed-array-byte-length: 1.0.1
      typed-array-byte-offset: 1.0.2
      typed-array-length: 1.0.6
      unbox-primitive: 1.0.2
      which-typed-array: 1.1.15

  es-define-property@1.0.0:
    dependencies:
      get-intrinsic: 1.2.4

  es-errors@1.3.0: {}

  es-object-atoms@1.0.0:
    dependencies:
      es-errors: 1.3.0

  es-set-tostringtag@2.0.3:
    dependencies:
      get-intrinsic: 1.2.4
      has-tostringtag: 1.0.2
      hasown: 2.0.2

  es-to-primitive@1.2.1:
    dependencies:
      is-callable: 1.2.7
      is-date-object: 1.0.5
      is-symbol: 1.0.4

  esbuild@0.23.1:
    optionalDependencies:
      '@esbuild/aix-ppc64': 0.23.1
      '@esbuild/android-arm': 0.23.1
      '@esbuild/android-arm64': 0.23.1
      '@esbuild/android-x64': 0.23.1
      '@esbuild/darwin-arm64': 0.23.1
      '@esbuild/darwin-x64': 0.23.1
      '@esbuild/freebsd-arm64': 0.23.1
      '@esbuild/freebsd-x64': 0.23.1
      '@esbuild/linux-arm': 0.23.1
      '@esbuild/linux-arm64': 0.23.1
      '@esbuild/linux-ia32': 0.23.1
      '@esbuild/linux-loong64': 0.23.1
      '@esbuild/linux-mips64el': 0.23.1
      '@esbuild/linux-ppc64': 0.23.1
      '@esbuild/linux-riscv64': 0.23.1
      '@esbuild/linux-s390x': 0.23.1
      '@esbuild/linux-x64': 0.23.1
      '@esbuild/netbsd-x64': 0.23.1
      '@esbuild/openbsd-arm64': 0.23.1
      '@esbuild/openbsd-x64': 0.23.1
      '@esbuild/sunos-x64': 0.23.1
      '@esbuild/win32-arm64': 0.23.1
      '@esbuild/win32-ia32': 0.23.1
      '@esbuild/win32-x64': 0.23.1

  esbuild@0.24.0:
    optionalDependencies:
      '@esbuild/aix-ppc64': 0.24.0
      '@esbuild/android-arm': 0.24.0
      '@esbuild/android-arm64': 0.24.0
      '@esbuild/android-x64': 0.24.0
      '@esbuild/darwin-arm64': 0.24.0
      '@esbuild/darwin-x64': 0.24.0
      '@esbuild/freebsd-arm64': 0.24.0
      '@esbuild/freebsd-x64': 0.24.0
      '@esbuild/linux-arm': 0.24.0
      '@esbuild/linux-arm64': 0.24.0
      '@esbuild/linux-ia32': 0.24.0
      '@esbuild/linux-loong64': 0.24.0
      '@esbuild/linux-mips64el': 0.24.0
      '@esbuild/linux-ppc64': 0.24.0
      '@esbuild/linux-riscv64': 0.24.0
      '@esbuild/linux-s390x': 0.24.0
      '@esbuild/linux-x64': 0.24.0
      '@esbuild/netbsd-x64': 0.24.0
      '@esbuild/openbsd-arm64': 0.24.0
      '@esbuild/openbsd-x64': 0.24.0
      '@esbuild/sunos-x64': 0.24.0
      '@esbuild/win32-arm64': 0.24.0
      '@esbuild/win32-ia32': 0.24.0
      '@esbuild/win32-x64': 0.24.0

  escalade@3.1.2: {}

  escalade@3.2.0: {}

  escape-html@1.0.3: {}

  escape-string-regexp@1.0.5: {}

  escape-string-regexp@2.0.0: {}

  esprima@4.0.1: {}

  etag@1.8.1: {}

  event-target-shim@5.0.1: {}

  eventemitter3@4.0.7: {}

  eventid@2.0.1:
    dependencies:
      uuid: 8.3.2

  execa@5.1.1:
    dependencies:
      cross-spawn: 7.0.6
      get-stream: 6.0.1
      human-signals: 2.1.0
      is-stream: 2.0.1
      merge-stream: 2.0.0
      npm-run-path: 4.0.1
      onetime: 5.1.2
      signal-exit: 3.0.7
      strip-final-newline: 2.0.0

  exit@0.1.2: {}

  expect@29.7.0:
    dependencies:
      '@jest/expect-utils': 29.7.0
      jest-get-type: 29.6.3
      jest-matcher-utils: 29.7.0
      jest-message-util: 29.7.0
      jest-util: 29.7.0

  expr-eval@2.0.2: {}

  express@4.21.0:
    dependencies:
      accepts: 1.3.8
      array-flatten: 1.1.1
      body-parser: 1.20.3
      content-disposition: 0.5.4
      content-type: 1.0.5
      cookie: 0.6.0
      cookie-signature: 1.0.6
      debug: 2.6.9
      depd: 2.0.0
      encodeurl: 2.0.0
      escape-html: 1.0.3
      etag: 1.8.1
      finalhandler: 1.3.1
      fresh: 0.5.2
      http-errors: 2.0.0
      merge-descriptors: 1.0.3
      methods: 1.1.2
      on-finished: 2.4.1
      parseurl: 1.3.3
      path-to-regexp: 0.1.10
      proxy-addr: 2.0.7
      qs: 6.13.0
      range-parser: 1.2.1
      safe-buffer: 5.2.1
      send: 0.19.0
      serve-static: 1.16.2
      setprototypeof: 1.2.0
      statuses: 2.0.1
      type-is: 1.6.18
      utils-merge: 1.0.1
      vary: 1.1.2
    transitivePeerDependencies:
      - supports-color

  extend@3.0.2: {}

  farmhash-modern@1.1.0: {}

  fast-deep-equal@3.1.3: {}

  fast-json-stable-stringify@2.1.0: {}

  fast-text-encoding@1.0.6:
    optional: true

  fast-xml-parser@4.3.6:
    dependencies:
      strnum: 1.0.5
    optional: true

  faye-websocket@0.11.4:
    dependencies:
      websocket-driver: 0.7.4

  fb-watchman@2.0.2:
    dependencies:
      bser: 2.1.1

  fdir@6.4.2(picomatch@4.0.2):
    optionalDependencies:
      picomatch: 4.0.2

  fecha@4.2.3: {}

  fetch-blob@3.2.0:
    dependencies:
      node-domexception: 1.0.0
      web-streams-polyfill: 3.3.3

  filelist@1.0.4:
    dependencies:
      minimatch: 5.1.6

  fill-range@7.0.1:
    dependencies:
      to-regex-range: 5.0.1

  finalhandler@1.3.1:
    dependencies:
      debug: 2.6.9
      encodeurl: 2.0.0
      escape-html: 1.0.3
      on-finished: 2.4.1
      parseurl: 1.3.3
      statuses: 2.0.1
      unpipe: 1.0.0
    transitivePeerDependencies:
      - supports-color

  find-package@1.0.0:
    dependencies:
      parents: 1.0.1

  find-up@4.1.0:
    dependencies:
      locate-path: 5.0.0
      path-exists: 4.0.0

  firebase-admin@12.3.1(encoding@0.1.13):
    dependencies:
      '@fastify/busboy': 3.0.0
      '@firebase/database-compat': 1.0.4
      '@firebase/database-types': 1.0.2
      '@types/node': 22.9.0
      farmhash-modern: 1.1.0
      jsonwebtoken: 9.0.2
      jwks-rsa: 3.1.0
      node-forge: 1.3.1
      uuid: 10.0.0
    optionalDependencies:
      '@google-cloud/firestore': 7.9.0(encoding@0.1.13)
      '@google-cloud/storage': 7.10.1(encoding@0.1.13)
    transitivePeerDependencies:
      - encoding
      - supports-color

  firebase-functions@4.8.1(encoding@0.1.13)(firebase-admin@12.3.1(encoding@0.1.13)):
    dependencies:
      '@types/cors': 2.8.17
      '@types/express': 4.17.3
      cors: 2.8.5
      express: 4.21.0
      firebase-admin: 12.3.1(encoding@0.1.13)
      node-fetch: 2.7.0(encoding@0.1.13)
      protobufjs: 7.3.2
    transitivePeerDependencies:
      - encoding
      - supports-color

  flat@5.0.2: {}

  fn.name@1.1.0: {}

  for-each@0.3.3:
    dependencies:
      is-callable: 1.2.7

  foreground-child@3.1.1:
    dependencies:
      cross-spawn: 7.0.6
      signal-exit: 4.1.0

  form-data-encoder@1.7.2: {}

  form-data@2.5.1:
    dependencies:
      asynckit: 0.4.0
      combined-stream: 1.0.8
      mime-types: 2.1.35

  form-data@4.0.0:
    dependencies:
      asynckit: 0.4.0
      combined-stream: 1.0.8
      mime-types: 2.1.35

  formdata-node@4.4.1:
    dependencies:
      node-domexception: 1.0.0
      web-streams-polyfill: 4.0.0-beta.3

  formdata-polyfill@4.0.10:
    dependencies:
      fetch-blob: 3.2.0

  forwarded@0.2.0: {}

  fresh@0.5.2: {}

  front-matter@4.0.2:
    dependencies:
      js-yaml: 3.14.1

  fs-minipass@2.1.0:
    dependencies:
      minipass: 3.3.6
    optional: true

  fs.realpath@1.0.0: {}

  fsevents@2.3.3:
    optional: true

  function-bind@1.1.2: {}

  function.prototype.name@1.1.6:
    dependencies:
      call-bind: 1.0.7
      define-properties: 1.2.1
      es-abstract: 1.23.2
      functions-have-names: 1.2.3

  functional-red-black-tree@1.0.1: {}

  functions-have-names@1.2.3: {}

  gauge@3.0.2:
    dependencies:
      aproba: 2.0.0
      color-support: 1.1.3
      console-control-strings: 1.1.0
      has-unicode: 2.0.1
      object-assign: 4.1.1
      signal-exit: 3.0.7
      string-width: 4.2.3
      strip-ansi: 6.0.1
      wide-align: 1.1.5
    optional: true

  gaxios@5.1.3(encoding@0.1.13):
    dependencies:
      extend: 3.0.2
      https-proxy-agent: 5.0.1
      is-stream: 2.0.1
      node-fetch: 2.7.0(encoding@0.1.13)
    transitivePeerDependencies:
      - encoding
      - supports-color
    optional: true

  gaxios@6.3.0(encoding@0.1.13):
    dependencies:
      extend: 3.0.2
      https-proxy-agent: 7.0.4
      is-stream: 2.0.1
      node-fetch: 2.7.0(encoding@0.1.13)
    transitivePeerDependencies:
      - encoding
      - supports-color

  gcp-metadata@5.3.0(encoding@0.1.13):
    dependencies:
      gaxios: 5.1.3(encoding@0.1.13)
      json-bigint: 1.0.0
    transitivePeerDependencies:
      - encoding
      - supports-color
    optional: true

  gcp-metadata@6.1.0(encoding@0.1.13):
    dependencies:
      gaxios: 6.3.0(encoding@0.1.13)
      json-bigint: 1.0.0
    transitivePeerDependencies:
      - encoding
      - supports-color

<<<<<<< HEAD
  genkitx-openai@0.10.1(@genkit-ai/ai@0.9.0)(@genkit-ai/core@0.9.0):
    dependencies:
      '@genkit-ai/ai': 0.9.0
      '@genkit-ai/core': 0.9.0
=======
  genkitx-openai@0.10.1(@genkit-ai/ai@0.9.3)(@genkit-ai/core@0.9.3)(encoding@0.1.13):
    dependencies:
      '@genkit-ai/ai': 0.9.3
      '@genkit-ai/core': 0.9.3
>>>>>>> ef4f43f1
      openai: 4.53.0(encoding@0.1.13)
      zod: 3.23.8
    transitivePeerDependencies:
      - encoding

  gensync@1.0.0-beta.2: {}

  genversion@3.2.0:
    dependencies:
      commander: 7.2.0
      ejs: 3.1.10
      find-package: 1.0.0

  get-caller-file@2.0.5: {}

  get-intrinsic@1.2.4:
    dependencies:
      es-errors: 1.3.0
      function-bind: 1.1.2
      has-proto: 1.0.3
      has-symbols: 1.0.3
      hasown: 2.0.2

  get-package-type@0.1.0: {}

  get-port@5.1.0: {}

  get-stream@6.0.1: {}

  get-symbol-description@1.0.2:
    dependencies:
      call-bind: 1.0.7
      es-errors: 1.3.0
      get-intrinsic: 1.2.4

  get-tsconfig@4.8.1:
    dependencies:
      resolve-pkg-maps: 1.0.0

  glob@10.3.12:
    dependencies:
      foreground-child: 3.1.1
      jackspeak: 2.3.6
      minimatch: 9.0.4
      minipass: 7.1.2
      path-scurry: 1.10.2

  glob@11.0.0:
    dependencies:
      foreground-child: 3.1.1
      jackspeak: 4.0.2
      minimatch: 10.0.1
      minipass: 7.1.2
      package-json-from-dist: 1.0.1
      path-scurry: 2.0.0

  glob@7.2.3:
    dependencies:
      fs.realpath: 1.0.0
      inflight: 1.0.6
      inherits: 2.0.4
      minimatch: 3.1.2
      once: 1.4.0
      path-is-absolute: 1.0.1

  globals@11.12.0: {}

  globalthis@1.0.3:
    dependencies:
      define-properties: 1.2.1

  google-auth-library@8.9.0(encoding@0.1.13):
    dependencies:
      arrify: 2.0.1
      base64-js: 1.5.1
      ecdsa-sig-formatter: 1.0.11
      fast-text-encoding: 1.0.6
      gaxios: 5.1.3(encoding@0.1.13)
      gcp-metadata: 5.3.0(encoding@0.1.13)
      gtoken: 6.1.2(encoding@0.1.13)
      jws: 4.0.0
      lru-cache: 6.0.0
    transitivePeerDependencies:
      - encoding
      - supports-color
    optional: true

  google-auth-library@9.11.0(encoding@0.1.13):
    dependencies:
      base64-js: 1.5.1
      ecdsa-sig-formatter: 1.0.11
      gaxios: 6.3.0(encoding@0.1.13)
      gcp-metadata: 6.1.0(encoding@0.1.13)
      gtoken: 7.1.0(encoding@0.1.13)
      jws: 4.0.0
    transitivePeerDependencies:
      - encoding
      - supports-color

  google-auth-library@9.14.2(encoding@0.1.13):
    dependencies:
      base64-js: 1.5.1
      ecdsa-sig-formatter: 1.0.11
      gaxios: 6.3.0(encoding@0.1.13)
      gcp-metadata: 6.1.0(encoding@0.1.13)
      gtoken: 7.1.0(encoding@0.1.13)
      jws: 4.0.0
    transitivePeerDependencies:
      - encoding
      - supports-color

  google-auth-library@9.7.0(encoding@0.1.13):
    dependencies:
      base64-js: 1.5.1
      ecdsa-sig-formatter: 1.0.11
      gaxios: 6.3.0(encoding@0.1.13)
      gcp-metadata: 6.1.0(encoding@0.1.13)
      gtoken: 7.1.0(encoding@0.1.13)
      jws: 4.0.0
    transitivePeerDependencies:
      - encoding
      - supports-color

  google-gax@4.3.2(encoding@0.1.13):
    dependencies:
      '@grpc/grpc-js': 1.10.4
      '@grpc/proto-loader': 0.7.12
      '@types/long': 4.0.2
      abort-controller: 3.0.0
      duplexify: 4.1.3
      google-auth-library: 9.14.2(encoding@0.1.13)
      node-fetch: 2.7.0(encoding@0.1.13)
      object-hash: 3.0.0
      proto3-json-serializer: 2.0.1
      protobufjs: 7.2.6
      retry-request: 7.0.2(encoding@0.1.13)
      uuid: 9.0.1
    transitivePeerDependencies:
      - encoding
      - supports-color

  google-gax@4.3.7(encoding@0.1.13):
    dependencies:
      '@grpc/grpc-js': 1.10.10
      '@grpc/proto-loader': 0.7.13
      '@types/long': 4.0.2
      abort-controller: 3.0.0
      duplexify: 4.1.3
      google-auth-library: 9.14.2(encoding@0.1.13)
      node-fetch: 2.7.0(encoding@0.1.13)
      object-hash: 3.0.0
      proto3-json-serializer: 2.0.2
      protobufjs: 7.3.2
      retry-request: 7.0.2(encoding@0.1.13)
      uuid: 9.0.1
    transitivePeerDependencies:
      - encoding
      - supports-color

  google-p12-pem@4.0.1:
    dependencies:
      node-forge: 1.3.1
    optional: true

  googleapis-common@7.2.0(encoding@0.1.13):
    dependencies:
      extend: 3.0.2
      gaxios: 6.3.0(encoding@0.1.13)
      google-auth-library: 9.14.2(encoding@0.1.13)
      qs: 6.13.0
      url-template: 2.0.8
      uuid: 9.0.1
    transitivePeerDependencies:
      - encoding
      - supports-color

  googleapis@137.1.0(encoding@0.1.13):
    dependencies:
      google-auth-library: 9.14.2(encoding@0.1.13)
      googleapis-common: 7.2.0(encoding@0.1.13)
    transitivePeerDependencies:
      - encoding
      - supports-color

  googleapis@140.0.1(encoding@0.1.13):
    dependencies:
      google-auth-library: 9.14.2(encoding@0.1.13)
      googleapis-common: 7.2.0(encoding@0.1.13)
    transitivePeerDependencies:
      - encoding
      - supports-color

  gopd@1.0.1:
    dependencies:
      get-intrinsic: 1.2.4

  graceful-fs@4.2.11: {}

  gtoken@6.1.2(encoding@0.1.13):
    dependencies:
      gaxios: 5.1.3(encoding@0.1.13)
      google-p12-pem: 4.0.1
      jws: 4.0.0
    transitivePeerDependencies:
      - encoding
      - supports-color
    optional: true

  gtoken@7.1.0(encoding@0.1.13):
    dependencies:
      gaxios: 6.3.0(encoding@0.1.13)
      jws: 4.0.0
    transitivePeerDependencies:
      - encoding
      - supports-color

  handlebars@4.7.8:
    dependencies:
      minimist: 1.2.8
      neo-async: 2.6.2
      source-map: 0.6.1
      wordwrap: 1.0.0
    optionalDependencies:
      uglify-js: 3.17.4

  has-bigints@1.0.2: {}

  has-flag@3.0.0: {}

  has-flag@4.0.0: {}

  has-property-descriptors@1.0.2:
    dependencies:
      es-define-property: 1.0.0

  has-proto@1.0.3: {}

  has-symbols@1.0.3: {}

  has-tostringtag@1.0.2:
    dependencies:
      has-symbols: 1.0.3

  has-unicode@2.0.1:
    optional: true

  hasown@2.0.2:
    dependencies:
      function-bind: 1.1.2

  hast-util-to-html@9.0.3:
    dependencies:
      '@types/hast': 3.0.4
      '@types/unist': 3.0.3
      ccount: 2.0.1
      comma-separated-tokens: 2.0.3
      hast-util-whitespace: 3.0.0
      html-void-elements: 3.0.0
      mdast-util-to-hast: 13.2.0
      property-information: 6.5.0
      space-separated-tokens: 2.0.2
      stringify-entities: 4.0.4
      zwitch: 2.0.4

  hast-util-whitespace@3.0.0:
    dependencies:
      '@types/hast': 3.0.4

  hosted-git-info@2.8.9: {}

  html-escaper@2.0.2: {}

  html-void-elements@3.0.0: {}

  http-errors@2.0.0:
    dependencies:
      depd: 2.0.0
      inherits: 2.0.4
      setprototypeof: 1.2.0
      statuses: 2.0.1
      toidentifier: 1.0.1

  http-parser-js@0.5.8: {}

  http-proxy-agent@5.0.0:
    dependencies:
      '@tootallnate/once': 2.0.0
      agent-base: 6.0.2
      debug: 4.3.7
    transitivePeerDependencies:
      - supports-color

  https-proxy-agent@5.0.1:
    dependencies:
      agent-base: 6.0.2
      debug: 4.3.7
    transitivePeerDependencies:
      - supports-color

  https-proxy-agent@7.0.4:
    dependencies:
      agent-base: 7.1.0
      debug: 4.3.7
    transitivePeerDependencies:
      - supports-color

  human-signals@2.1.0: {}

  humanize-ms@1.2.1:
    dependencies:
      ms: 2.1.3

  iconv-lite@0.4.24:
    dependencies:
      safer-buffer: 2.1.2

  iconv-lite@0.6.3:
    dependencies:
      safer-buffer: 2.1.2

  ignore@5.3.1:
    optional: true

  import-in-the-middle@1.11.0:
    dependencies:
      acorn: 8.11.3
      acorn-import-attributes: 1.9.5(acorn@8.11.3)
      cjs-module-lexer: 1.2.3
      module-details-from-path: 1.0.3

  import-local@3.2.0:
    dependencies:
      pkg-dir: 4.2.0
      resolve-cwd: 3.0.0

  imurmurhash@0.1.4: {}

  inflight@1.0.6:
    dependencies:
      once: 1.4.0
      wrappy: 1.0.2

  inherits@2.0.3: {}

  inherits@2.0.4: {}

  internal-slot@1.0.7:
    dependencies:
      es-errors: 1.3.0
      hasown: 2.0.2
      side-channel: 1.0.6

  ipaddr.js@1.9.1: {}

  is-any-array@2.0.1: {}

  is-array-buffer@3.0.4:
    dependencies:
      call-bind: 1.0.7
      get-intrinsic: 1.2.4

  is-arrayish@0.2.1: {}

  is-arrayish@0.3.2: {}

  is-bigint@1.0.4:
    dependencies:
      has-bigints: 1.0.2

  is-boolean-object@1.1.2:
    dependencies:
      call-bind: 1.0.7
      has-tostringtag: 1.0.2

  is-buffer@1.1.6: {}

  is-callable@1.2.7: {}

  is-core-module@2.13.1:
    dependencies:
      hasown: 2.0.2

  is-data-view@1.0.1:
    dependencies:
      is-typed-array: 1.1.13

  is-date-object@1.0.5:
    dependencies:
      has-tostringtag: 1.0.2

  is-fullwidth-code-point@3.0.0: {}

  is-generator-fn@2.1.0: {}

  is-negative-zero@2.0.3: {}

  is-number-object@1.0.7:
    dependencies:
      has-tostringtag: 1.0.2

  is-number@7.0.0: {}

  is-obj@2.0.0: {}

  is-regex@1.1.4:
    dependencies:
      call-bind: 1.0.7
      has-tostringtag: 1.0.2

  is-shared-array-buffer@1.0.3:
    dependencies:
      call-bind: 1.0.7

  is-stream@2.0.1: {}

  is-string@1.0.7:
    dependencies:
      has-tostringtag: 1.0.2

  is-symbol@1.0.4:
    dependencies:
      has-symbols: 1.0.3

  is-typed-array@1.1.13:
    dependencies:
      which-typed-array: 1.1.15

  is-weakref@1.0.2:
    dependencies:
      call-bind: 1.0.7

  is@3.3.0: {}

  isarray@2.0.5: {}

  isexe@2.0.0: {}

  isomorphic-fetch@3.0.0(encoding@0.1.13):
    dependencies:
      node-fetch: 2.7.0(encoding@0.1.13)
      whatwg-fetch: 3.6.20
    transitivePeerDependencies:
      - encoding

  istanbul-lib-coverage@3.2.2: {}

  istanbul-lib-instrument@5.2.1:
    dependencies:
      '@babel/core': 7.25.7
      '@babel/parser': 7.25.7
      '@istanbuljs/schema': 0.1.3
      istanbul-lib-coverage: 3.2.2
      semver: 6.3.1
    transitivePeerDependencies:
      - supports-color

  istanbul-lib-instrument@6.0.3:
    dependencies:
      '@babel/core': 7.25.7
      '@babel/parser': 7.25.7
      '@istanbuljs/schema': 0.1.3
      istanbul-lib-coverage: 3.2.2
      semver: 7.6.3
    transitivePeerDependencies:
      - supports-color

  istanbul-lib-report@3.0.1:
    dependencies:
      istanbul-lib-coverage: 3.2.2
      make-dir: 4.0.0
      supports-color: 7.2.0

  istanbul-lib-source-maps@4.0.1:
    dependencies:
      debug: 4.3.7
      istanbul-lib-coverage: 3.2.2
      source-map: 0.6.1
    transitivePeerDependencies:
      - supports-color

  istanbul-reports@3.1.7:
    dependencies:
      html-escaper: 2.0.2
      istanbul-lib-report: 3.0.1

  jackspeak@2.3.6:
    dependencies:
      '@isaacs/cliui': 8.0.2
    optionalDependencies:
      '@pkgjs/parseargs': 0.11.0

  jackspeak@4.0.2:
    dependencies:
      '@isaacs/cliui': 8.0.2

  jake@10.9.1:
    dependencies:
      async: 3.2.5
      chalk: 4.1.2
      filelist: 1.0.4
      minimatch: 3.1.2

  jest-changed-files@29.7.0:
    dependencies:
      execa: 5.1.1
      jest-util: 29.7.0
      p-limit: 3.1.0

  jest-circus@29.7.0:
    dependencies:
      '@jest/environment': 29.7.0
      '@jest/expect': 29.7.0
      '@jest/test-result': 29.7.0
      '@jest/types': 29.6.3
      '@types/node': 20.16.9
      chalk: 4.1.2
      co: 4.6.0
      dedent: 1.5.3
      is-generator-fn: 2.1.0
      jest-each: 29.7.0
      jest-matcher-utils: 29.7.0
      jest-message-util: 29.7.0
      jest-runtime: 29.7.0
      jest-snapshot: 29.7.0
      jest-util: 29.7.0
      p-limit: 3.1.0
      pretty-format: 29.7.0
      pure-rand: 6.1.0
      slash: 3.0.0
      stack-utils: 2.0.6
    transitivePeerDependencies:
      - babel-plugin-macros
      - supports-color

  jest-cli@29.7.0(@types/node@20.11.30):
    dependencies:
      '@jest/core': 29.7.0
      '@jest/test-result': 29.7.0
      '@jest/types': 29.6.3
      chalk: 4.1.2
      create-jest: 29.7.0(@types/node@20.11.30)
      exit: 0.1.2
      import-local: 3.2.0
      jest-config: 29.7.0(@types/node@20.11.30)
      jest-util: 29.7.0
      jest-validate: 29.7.0
      yargs: 17.7.2
    transitivePeerDependencies:
      - '@types/node'
      - babel-plugin-macros
      - supports-color
      - ts-node

  jest-config@29.7.0(@types/node@20.11.30):
    dependencies:
      '@babel/core': 7.25.7
      '@jest/test-sequencer': 29.7.0
      '@jest/types': 29.6.3
      babel-jest: 29.7.0(@babel/core@7.25.7)
      chalk: 4.1.2
      ci-info: 3.9.0
      deepmerge: 4.3.1
      glob: 7.2.3
      graceful-fs: 4.2.11
      jest-circus: 29.7.0
      jest-environment-node: 29.7.0
      jest-get-type: 29.6.3
      jest-regex-util: 29.6.3
      jest-resolve: 29.7.0
      jest-runner: 29.7.0
      jest-util: 29.7.0
      jest-validate: 29.7.0
      micromatch: 4.0.5
      parse-json: 5.2.0
      pretty-format: 29.7.0
      slash: 3.0.0
      strip-json-comments: 3.1.1
    optionalDependencies:
      '@types/node': 20.11.30
    transitivePeerDependencies:
      - babel-plugin-macros
      - supports-color

  jest-config@29.7.0(@types/node@20.16.9):
    dependencies:
      '@babel/core': 7.25.7
      '@jest/test-sequencer': 29.7.0
      '@jest/types': 29.6.3
      babel-jest: 29.7.0(@babel/core@7.25.7)
      chalk: 4.1.2
      ci-info: 3.9.0
      deepmerge: 4.3.1
      glob: 7.2.3
      graceful-fs: 4.2.11
      jest-circus: 29.7.0
      jest-environment-node: 29.7.0
      jest-get-type: 29.6.3
      jest-regex-util: 29.6.3
      jest-resolve: 29.7.0
      jest-runner: 29.7.0
      jest-util: 29.7.0
      jest-validate: 29.7.0
      micromatch: 4.0.5
      parse-json: 5.2.0
      pretty-format: 29.7.0
      slash: 3.0.0
      strip-json-comments: 3.1.1
    optionalDependencies:
      '@types/node': 20.16.9
    transitivePeerDependencies:
      - babel-plugin-macros
      - supports-color

  jest-diff@29.7.0:
    dependencies:
      chalk: 4.1.2
      diff-sequences: 29.6.3
      jest-get-type: 29.6.3
      pretty-format: 29.7.0

  jest-docblock@29.7.0:
    dependencies:
      detect-newline: 3.1.0

  jest-each@29.7.0:
    dependencies:
      '@jest/types': 29.6.3
      chalk: 4.1.2
      jest-get-type: 29.6.3
      jest-util: 29.7.0
      pretty-format: 29.7.0

  jest-environment-node@29.7.0:
    dependencies:
      '@jest/environment': 29.7.0
      '@jest/fake-timers': 29.7.0
      '@jest/types': 29.6.3
      '@types/node': 20.16.9
      jest-mock: 29.7.0
      jest-util: 29.7.0

  jest-get-type@29.6.3: {}

  jest-haste-map@29.7.0:
    dependencies:
      '@jest/types': 29.6.3
      '@types/graceful-fs': 4.1.9
      '@types/node': 20.16.9
      anymatch: 3.1.3
      fb-watchman: 2.0.2
      graceful-fs: 4.2.11
      jest-regex-util: 29.6.3
      jest-util: 29.7.0
      jest-worker: 29.7.0
      micromatch: 4.0.5
      walker: 1.0.8
    optionalDependencies:
      fsevents: 2.3.3

  jest-leak-detector@29.7.0:
    dependencies:
      jest-get-type: 29.6.3
      pretty-format: 29.7.0

  jest-matcher-utils@29.7.0:
    dependencies:
      chalk: 4.1.2
      jest-diff: 29.7.0
      jest-get-type: 29.6.3
      pretty-format: 29.7.0

  jest-message-util@29.7.0:
    dependencies:
      '@babel/code-frame': 7.25.7
      '@jest/types': 29.6.3
      '@types/stack-utils': 2.0.3
      chalk: 4.1.2
      graceful-fs: 4.2.11
      micromatch: 4.0.5
      pretty-format: 29.7.0
      slash: 3.0.0
      stack-utils: 2.0.6

  jest-mock@29.7.0:
    dependencies:
      '@jest/types': 29.6.3
      '@types/node': 20.16.9
      jest-util: 29.7.0

  jest-pnp-resolver@1.2.3(jest-resolve@29.7.0):
    optionalDependencies:
      jest-resolve: 29.7.0

  jest-regex-util@29.6.3: {}

  jest-resolve-dependencies@29.7.0:
    dependencies:
      jest-regex-util: 29.6.3
      jest-snapshot: 29.7.0
    transitivePeerDependencies:
      - supports-color

  jest-resolve@29.7.0:
    dependencies:
      chalk: 4.1.2
      graceful-fs: 4.2.11
      jest-haste-map: 29.7.0
      jest-pnp-resolver: 1.2.3(jest-resolve@29.7.0)
      jest-util: 29.7.0
      jest-validate: 29.7.0
      resolve: 1.22.8
      resolve.exports: 2.0.2
      slash: 3.0.0

  jest-runner@29.7.0:
    dependencies:
      '@jest/console': 29.7.0
      '@jest/environment': 29.7.0
      '@jest/test-result': 29.7.0
      '@jest/transform': 29.7.0
      '@jest/types': 29.6.3
      '@types/node': 20.16.9
      chalk: 4.1.2
      emittery: 0.13.1
      graceful-fs: 4.2.11
      jest-docblock: 29.7.0
      jest-environment-node: 29.7.0
      jest-haste-map: 29.7.0
      jest-leak-detector: 29.7.0
      jest-message-util: 29.7.0
      jest-resolve: 29.7.0
      jest-runtime: 29.7.0
      jest-util: 29.7.0
      jest-watcher: 29.7.0
      jest-worker: 29.7.0
      p-limit: 3.1.0
      source-map-support: 0.5.13
    transitivePeerDependencies:
      - supports-color

  jest-runtime@29.7.0:
    dependencies:
      '@jest/environment': 29.7.0
      '@jest/fake-timers': 29.7.0
      '@jest/globals': 29.7.0
      '@jest/source-map': 29.6.3
      '@jest/test-result': 29.7.0
      '@jest/transform': 29.7.0
      '@jest/types': 29.6.3
      '@types/node': 20.16.9
      chalk: 4.1.2
      cjs-module-lexer: 1.2.3
      collect-v8-coverage: 1.0.2
      glob: 7.2.3
      graceful-fs: 4.2.11
      jest-haste-map: 29.7.0
      jest-message-util: 29.7.0
      jest-mock: 29.7.0
      jest-regex-util: 29.6.3
      jest-resolve: 29.7.0
      jest-snapshot: 29.7.0
      jest-util: 29.7.0
      slash: 3.0.0
      strip-bom: 4.0.0
    transitivePeerDependencies:
      - supports-color

  jest-snapshot@29.7.0:
    dependencies:
      '@babel/core': 7.25.7
      '@babel/generator': 7.25.7
      '@babel/plugin-syntax-jsx': 7.25.7(@babel/core@7.25.7)
      '@babel/plugin-syntax-typescript': 7.25.7(@babel/core@7.25.7)
      '@babel/types': 7.25.7
      '@jest/expect-utils': 29.7.0
      '@jest/transform': 29.7.0
      '@jest/types': 29.6.3
      babel-preset-current-node-syntax: 1.1.0(@babel/core@7.25.7)
      chalk: 4.1.2
      expect: 29.7.0
      graceful-fs: 4.2.11
      jest-diff: 29.7.0
      jest-get-type: 29.6.3
      jest-matcher-utils: 29.7.0
      jest-message-util: 29.7.0
      jest-util: 29.7.0
      natural-compare: 1.4.0
      pretty-format: 29.7.0
      semver: 7.6.0
    transitivePeerDependencies:
      - supports-color

  jest-util@29.7.0:
    dependencies:
      '@jest/types': 29.6.3
      '@types/node': 20.16.9
      chalk: 4.1.2
      ci-info: 3.9.0
      graceful-fs: 4.2.11
      picomatch: 2.3.1

  jest-validate@29.7.0:
    dependencies:
      '@jest/types': 29.6.3
      camelcase: 6.3.0
      chalk: 4.1.2
      jest-get-type: 29.6.3
      leven: 3.1.0
      pretty-format: 29.7.0

  jest-watcher@29.7.0:
    dependencies:
      '@jest/test-result': 29.7.0
      '@jest/types': 29.6.3
      '@types/node': 20.16.9
      ansi-escapes: 4.3.2
      chalk: 4.1.2
      emittery: 0.13.1
      jest-util: 29.7.0
      string-length: 4.0.2

  jest-worker@29.7.0:
    dependencies:
      '@types/node': 20.16.9
      jest-util: 29.7.0
      merge-stream: 2.0.0
      supports-color: 8.1.1

  jest@29.7.0(@types/node@20.11.30):
    dependencies:
      '@jest/core': 29.7.0
      '@jest/types': 29.6.3
      import-local: 3.2.0
      jest-cli: 29.7.0(@types/node@20.11.30)
    transitivePeerDependencies:
      - '@types/node'
      - babel-plugin-macros
      - supports-color
      - ts-node

  jose@4.15.5: {}

  joycon@3.1.1: {}

  js-tiktoken@1.0.11:
    dependencies:
      base64-js: 1.5.1

  js-tokens@4.0.0: {}

  js-yaml@3.14.1:
    dependencies:
      argparse: 1.0.10
      esprima: 4.0.1

  js-yaml@4.1.0:
    dependencies:
      argparse: 2.0.1

  jsesc@3.0.2: {}

  json-bigint@1.0.0:
    dependencies:
      bignumber.js: 9.1.2

  json-parse-better-errors@1.0.2: {}

  json-parse-even-better-errors@2.3.1: {}

  json-schema-traverse@1.0.0: {}

  json-schema@0.4.0: {}

  json5@2.2.3: {}

  jsonpointer@5.0.1: {}

  jsonwebtoken@9.0.2:
    dependencies:
      jws: 3.2.2
      lodash.includes: 4.3.0
      lodash.isboolean: 3.0.3
      lodash.isinteger: 4.0.4
      lodash.isnumber: 3.0.3
      lodash.isplainobject: 4.0.6
      lodash.isstring: 4.0.1
      lodash.once: 4.1.1
      ms: 2.1.3
      semver: 7.6.3

  jwa@1.4.1:
    dependencies:
      buffer-equal-constant-time: 1.0.1
      ecdsa-sig-formatter: 1.0.11
      safe-buffer: 5.2.1

  jwa@2.0.0:
    dependencies:
      buffer-equal-constant-time: 1.0.1
      ecdsa-sig-formatter: 1.0.11
      safe-buffer: 5.2.1

  jwks-rsa@3.1.0:
    dependencies:
      '@types/express': 4.17.21
      '@types/jsonwebtoken': 9.0.6
      debug: 4.3.7
      jose: 4.15.5
      limiter: 1.1.5
      lru-memoizer: 2.2.0
    transitivePeerDependencies:
      - supports-color

  jws@3.2.2:
    dependencies:
      jwa: 1.4.1
      safe-buffer: 5.2.1

  jws@4.0.0:
    dependencies:
      jwa: 2.0.0
      safe-buffer: 5.2.1

  kleur@3.0.3: {}

  kuler@2.0.0: {}

  langchain@0.1.36(@google-cloud/storage@7.10.1(encoding@0.1.13))(@pinecone-database/pinecone@2.2.0)(chromadb@1.9.2(encoding@0.1.13)(openai@4.53.0(encoding@0.1.13)))(encoding@0.1.13)(fast-xml-parser@4.3.6)(firebase-admin@12.3.1(encoding@0.1.13))(google-auth-library@8.9.0(encoding@0.1.13))(handlebars@4.7.8)(ignore@5.3.1)(jsonwebtoken@9.0.2)(pdf-parse@1.1.1):
    dependencies:
      '@anthropic-ai/sdk': 0.9.1(encoding@0.1.13)
      '@langchain/community': 0.0.53(@pinecone-database/pinecone@2.2.0)(chromadb@1.9.2(encoding@0.1.13)(openai@4.53.0(encoding@0.1.13)))(encoding@0.1.13)(firebase-admin@12.3.1(encoding@0.1.13))(google-auth-library@8.9.0(encoding@0.1.13))(jsonwebtoken@9.0.2)
      '@langchain/core': 0.1.61
      '@langchain/openai': 0.0.28(encoding@0.1.13)
      '@langchain/textsplitters': 0.0.0
      binary-extensions: 2.3.0
      js-tiktoken: 1.0.11
      js-yaml: 4.1.0
      jsonpointer: 5.0.1
      langchainhub: 0.0.8
      langsmith: 0.1.14
      ml-distance: 4.0.1
      openapi-types: 12.1.3
      p-retry: 4.6.2
      uuid: 9.0.1
      yaml: 2.4.1
      zod: 3.23.8
      zod-to-json-schema: 3.22.5(zod@3.23.8)
    optionalDependencies:
      '@google-cloud/storage': 7.10.1(encoding@0.1.13)
      '@pinecone-database/pinecone': 2.2.0
      chromadb: 1.9.2(encoding@0.1.13)(openai@4.53.0(encoding@0.1.13))
      fast-xml-parser: 4.3.6
      google-auth-library: 8.9.0(encoding@0.1.13)
      handlebars: 4.7.8
      ignore: 5.3.1
      pdf-parse: 1.1.1
    transitivePeerDependencies:
      - '@aws-crypto/sha256-js'
      - '@aws-sdk/client-bedrock-agent-runtime'
      - '@aws-sdk/client-bedrock-runtime'
      - '@aws-sdk/client-dynamodb'
      - '@aws-sdk/client-kendra'
      - '@aws-sdk/client-lambda'
      - '@azure/search-documents'
      - '@clickhouse/client'
      - '@cloudflare/ai'
      - '@datastax/astra-db-ts'
      - '@elastic/elasticsearch'
      - '@getmetal/metal-sdk'
      - '@getzep/zep-js'
      - '@gradientai/nodejs-sdk'
      - '@huggingface/inference'
      - '@mozilla/readability'
      - '@neondatabase/serverless'
      - '@opensearch-project/opensearch'
      - '@planetscale/database'
      - '@premai/prem-sdk'
      - '@qdrant/js-client-rest'
      - '@raycast/api'
      - '@rockset/client'
      - '@smithy/eventstream-codec'
      - '@smithy/protocol-http'
      - '@smithy/signature-v4'
      - '@smithy/util-utf8'
      - '@supabase/postgrest-js'
      - '@tensorflow-models/universal-sentence-encoder'
      - '@tensorflow/tfjs-converter'
      - '@tensorflow/tfjs-core'
      - '@upstash/redis'
      - '@upstash/vector'
      - '@vercel/postgres'
      - '@writerai/writer-sdk'
      - '@xenova/transformers'
      - '@zilliz/milvus2-sdk-node'
      - better-sqlite3
      - cassandra-driver
      - cborg
      - closevector-common
      - closevector-node
      - closevector-web
      - cohere-ai
      - discord.js
      - dria
      - duck-duck-scrape
      - encoding
      - firebase-admin
      - googleapis
      - hnswlib-node
      - interface-datastore
      - it-all
      - jsonwebtoken
      - llmonitor
      - lodash
      - lunary
      - mysql2
      - neo4j-driver
      - pg
      - pg-copy-streams
      - pickleparser
      - portkey-ai
      - replicate
      - typesense
      - usearch
      - vectordb
      - voy-search

  langchainhub@0.0.8: {}

  langsmith@0.1.14:
    dependencies:
      '@types/uuid': 9.0.8
      commander: 10.0.1
      p-queue: 6.6.2
      p-retry: 4.6.2
      uuid: 9.0.1

  leven@3.1.0: {}

  lilconfig@3.1.2: {}

  limiter@1.1.5: {}

  lines-and-columns@1.2.4: {}

  linkify-it@5.0.0:
    dependencies:
      uc.micro: 2.1.0

  llm-chunk@0.0.1: {}

  load-json-file@4.0.0:
    dependencies:
      graceful-fs: 4.2.11
      parse-json: 4.0.0
      pify: 3.0.0
      strip-bom: 3.0.0

  load-tsconfig@0.2.5: {}

  locate-path@5.0.0:
    dependencies:
      p-locate: 4.1.0

  lodash.camelcase@4.3.0: {}

  lodash.clonedeep@4.5.0: {}

  lodash.includes@4.3.0: {}

  lodash.isboolean@3.0.3: {}

  lodash.isinteger@4.0.4: {}

  lodash.isnumber@3.0.3: {}

  lodash.isplainobject@4.0.6: {}

  lodash.isstring@4.0.1: {}

  lodash.mapvalues@4.6.0: {}

  lodash.memoize@4.1.2: {}

  lodash.merge@4.6.2: {}

  lodash.once@4.1.1: {}

  lodash.sortby@4.7.0: {}

  logform@2.6.0:
    dependencies:
      '@colors/colors': 1.6.0
      '@types/triple-beam': 1.3.5
      fecha: 4.2.3
      ms: 2.1.3
      safe-stable-stringify: 2.4.3
      triple-beam: 1.4.1

  long@1.1.5: {}

  long@5.2.3: {}

  lru-cache@10.2.0: {}

  lru-cache@11.0.1: {}

  lru-cache@4.0.2:
    dependencies:
      pseudomap: 1.0.2
      yallist: 2.1.2

  lru-cache@5.1.1:
    dependencies:
      yallist: 3.1.1

  lru-cache@6.0.0:
    dependencies:
      yallist: 4.0.0

  lru-memoizer@2.2.0:
    dependencies:
      lodash.clonedeep: 4.5.0
      lru-cache: 4.0.2

  lunr@2.3.9: {}

  make-dir@3.1.0:
    dependencies:
      semver: 6.3.1
    optional: true

  make-dir@4.0.0:
    dependencies:
      semver: 7.6.3

  make-error@1.3.6: {}

  makeerror@1.0.12:
    dependencies:
      tmpl: 1.0.5

  markdown-it@14.1.0:
    dependencies:
      argparse: 2.0.1
      entities: 4.5.0
      linkify-it: 5.0.0
      mdurl: 2.0.0
      punycode.js: 2.3.1
      uc.micro: 2.1.0

  md5@2.3.0:
    dependencies:
      charenc: 0.0.2
      crypt: 0.0.2
      is-buffer: 1.1.6

  mdast-util-to-hast@13.2.0:
    dependencies:
      '@types/hast': 3.0.4
      '@types/mdast': 4.0.4
      '@ungap/structured-clone': 1.2.0
      devlop: 1.1.0
      micromark-util-sanitize-uri: 2.0.1
      trim-lines: 3.0.1
      unist-util-position: 5.0.0
      unist-util-visit: 5.0.0
      vfile: 6.0.3

  mdurl@2.0.0: {}

  media-typer@0.3.0: {}

  memorystream@0.3.1: {}

  merge-descriptors@1.0.3: {}

  merge-stream@2.0.0: {}

  methods@1.1.2: {}

  micromark-util-character@2.1.1:
    dependencies:
      micromark-util-symbol: 2.0.1
      micromark-util-types: 2.0.1

  micromark-util-encode@2.0.1: {}

  micromark-util-sanitize-uri@2.0.1:
    dependencies:
      micromark-util-character: 2.1.1
      micromark-util-encode: 2.0.1
      micromark-util-symbol: 2.0.1

  micromark-util-symbol@2.0.1: {}

  micromark-util-types@2.0.1: {}

  micromatch@4.0.5:
    dependencies:
      braces: 3.0.2
      picomatch: 2.3.1

  mime-db@1.52.0: {}

  mime-types@2.1.35:
    dependencies:
      mime-db: 1.52.0

  mime@1.6.0: {}

  mime@3.0.0:
    optional: true

  mimic-fn@2.1.0: {}

  mimic-response@2.1.0:
    optional: true

  minimatch@10.0.1:
    dependencies:
      brace-expansion: 2.0.1

  minimatch@3.1.2:
    dependencies:
      brace-expansion: 1.1.11

  minimatch@5.1.6:
    dependencies:
      brace-expansion: 2.0.1

  minimatch@9.0.4:
    dependencies:
      brace-expansion: 2.0.1

  minimatch@9.0.5:
    dependencies:
      brace-expansion: 2.0.1

  minimist@1.2.8: {}

  minipass@3.3.6:
    dependencies:
      yallist: 4.0.0
    optional: true

  minipass@5.0.0:
    optional: true

  minipass@7.1.2: {}

  minizlib@2.1.2:
    dependencies:
      minipass: 3.3.6
      yallist: 4.0.0
    optional: true

  mkdirp@1.0.4:
    optional: true

  ml-array-mean@1.1.6:
    dependencies:
      ml-array-sum: 1.1.6

  ml-array-sum@1.1.6:
    dependencies:
      is-any-array: 2.0.1

  ml-distance-euclidean@2.0.0: {}

  ml-distance@4.0.1:
    dependencies:
      ml-array-mean: 1.1.6
      ml-distance-euclidean: 2.0.0
      ml-tree-similarity: 1.0.0

  ml-tree-similarity@1.0.0:
    dependencies:
      binary-search: 1.3.6
      num-sort: 2.1.0

  module-details-from-path@1.0.3: {}

  ms@2.0.0: {}

  ms@2.1.3: {}

  mustache@4.2.0: {}

  mz@2.7.0:
    dependencies:
      any-promise: 1.3.0
      object-assign: 4.1.1
      thenify-all: 1.6.0

  nan@2.19.0:
    optional: true

  nanoid@3.3.7:
    optional: true

  natural-compare@1.4.0: {}

  negotiator@0.6.3: {}

  neo-async@2.6.2: {}

  node-domexception@1.0.0: {}

  node-ensure@0.0.0: {}

  node-fetch@2.7.0(encoding@0.1.13):
    dependencies:
      whatwg-url: 5.0.0
    optionalDependencies:
      encoding: 0.1.13

  node-fetch@3.3.2:
    dependencies:
      data-uri-to-buffer: 4.0.1
      fetch-blob: 3.2.0
      formdata-polyfill: 4.0.10

  node-forge@1.3.1: {}

  node-int64@0.4.0: {}

  node-releases@2.0.18: {}

  nopt@5.0.0:
    dependencies:
      abbrev: 1.1.1
    optional: true

  normalize-package-data@2.5.0:
    dependencies:
      hosted-git-info: 2.8.9
      resolve: 1.22.8
      semver: 5.7.2
      validate-npm-package-license: 3.0.4

  normalize-path@3.0.0: {}

  npm-run-all@4.1.5:
    dependencies:
      ansi-styles: 3.2.1
      chalk: 2.4.2
      cross-spawn: 7.0.6
      memorystream: 0.3.1
      minimatch: 3.1.2
      pidtree: 0.3.1
      read-pkg: 3.0.0
      shell-quote: 1.8.1
      string.prototype.padend: 3.1.6

  npm-run-path@4.0.1:
    dependencies:
      path-key: 3.1.1

  npmlog@5.0.1:
    dependencies:
      are-we-there-yet: 2.0.0
      console-control-strings: 1.1.0
      gauge: 3.0.2
      set-blocking: 2.0.0
    optional: true

  num-sort@2.1.0: {}

  object-assign@4.1.1: {}

  object-hash@3.0.0: {}

  object-inspect@1.13.1: {}

  object-keys@1.1.1: {}

  object.assign@4.1.5:
    dependencies:
      call-bind: 1.0.7
      define-properties: 1.2.1
      has-symbols: 1.0.3
      object-keys: 1.1.1

  ollama@0.5.9:
    dependencies:
      whatwg-fetch: 3.6.20

  on-finished@2.4.1:
    dependencies:
      ee-first: 1.1.1

  once@1.4.0:
    dependencies:
      wrappy: 1.0.2

  one-time@1.0.0:
    dependencies:
      fn.name: 1.1.0

  onetime@5.1.2:
    dependencies:
      mimic-fn: 2.1.0

  oniguruma-to-es@0.4.1:
    dependencies:
      emoji-regex-xs: 1.0.0
      regex: 5.0.2
      regex-recursion: 4.2.1

  only-allow@1.2.1:
    dependencies:
      which-pm-runs: 1.1.0

  openai@4.53.0(encoding@0.1.13):
    dependencies:
      '@types/node': 18.19.53
      '@types/node-fetch': 2.6.11
      abort-controller: 3.0.0
      agentkeepalive: 4.5.0
      form-data-encoder: 1.7.2
      formdata-node: 4.4.1
      node-fetch: 2.7.0(encoding@0.1.13)
      web-streams-polyfill: 3.3.3
    transitivePeerDependencies:
      - encoding

  openapi-types@12.1.3: {}

  p-finally@1.0.0: {}

  p-limit@2.3.0:
    dependencies:
      p-try: 2.2.0

  p-limit@3.1.0:
    dependencies:
      yocto-queue: 0.1.0

  p-locate@4.1.0:
    dependencies:
      p-limit: 2.3.0

  p-queue@6.6.2:
    dependencies:
      eventemitter3: 4.0.7
      p-timeout: 3.2.0

  p-retry@4.6.2:
    dependencies:
      '@types/retry': 0.12.0
      retry: 0.13.1

  p-timeout@3.2.0:
    dependencies:
      p-finally: 1.0.0

  p-try@2.2.0: {}

  package-json-from-dist@1.0.1: {}

  parents@1.0.1:
    dependencies:
      path-platform: 0.11.15

  parse-json@4.0.0:
    dependencies:
      error-ex: 1.3.2
      json-parse-better-errors: 1.0.2

  parse-json@5.2.0:
    dependencies:
      '@babel/code-frame': 7.25.7
      error-ex: 1.3.2
      json-parse-even-better-errors: 2.3.1
      lines-and-columns: 1.2.4

  parseurl@1.3.3: {}

  partial-json@0.1.7: {}

  path-exists@4.0.0: {}

  path-is-absolute@1.0.1: {}

  path-key@3.1.1: {}

  path-parse@1.0.7: {}

  path-platform@0.11.15: {}

  path-scurry@1.10.2:
    dependencies:
      lru-cache: 10.2.0
      minipass: 7.1.2

  path-scurry@2.0.0:
    dependencies:
      lru-cache: 11.0.1
      minipass: 7.1.2

  path-to-regexp@0.1.10: {}

  path-type@3.0.0:
    dependencies:
      pify: 3.0.0

  path2d@0.2.0:
    optional: true

  path@0.12.7:
    dependencies:
      process: 0.11.10
      util: 0.10.4

  pdf-parse@1.1.1:
    dependencies:
      debug: 3.2.7
      node-ensure: 0.0.0
    transitivePeerDependencies:
      - supports-color

  pdfjs-dist-legacy@1.0.1:
    dependencies:
      dommatrix: 1.0.3
      web-streams-polyfill: 3.3.3

  pdfjs-dist@4.2.67(encoding@0.1.13):
    optionalDependencies:
      canvas: 2.11.2(encoding@0.1.13)
      path2d: 0.2.0
    transitivePeerDependencies:
      - encoding
      - supports-color

  pg-int8@1.0.1: {}

  pg-protocol@1.6.0: {}

  pg-types@2.2.0:
    dependencies:
      pg-int8: 1.0.1
      postgres-array: 2.0.0
      postgres-bytea: 1.0.0
      postgres-date: 1.0.7
      postgres-interval: 1.2.0

  picocolors@1.1.0: {}

  picocolors@1.1.1: {}

  picomatch@2.3.1: {}

  picomatch@4.0.2: {}

  pidtree@0.3.1: {}

  pify@3.0.0: {}

  pirates@4.0.6: {}

  pkg-dir@4.2.0:
    dependencies:
      find-up: 4.1.0

  possible-typed-array-names@1.0.0: {}

  postcss-load-config@6.0.1(postcss@8.4.47)(tsx@4.19.2)(yaml@2.4.1):
    dependencies:
      lilconfig: 3.1.2
    optionalDependencies:
      postcss: 8.4.47
      tsx: 4.19.2
      yaml: 2.4.1

  postcss-load-config@6.0.1(postcss@8.4.47)(tsx@4.19.2)(yaml@2.6.1):
    dependencies:
      lilconfig: 3.1.2
    optionalDependencies:
      postcss: 8.4.47
      tsx: 4.19.2
      yaml: 2.6.1

  postcss@8.4.47:
    dependencies:
      nanoid: 3.3.7
      picocolors: 1.1.1
      source-map-js: 1.2.1
    optional: true

  postgres-array@2.0.0: {}

  postgres-bytea@1.0.0: {}

  postgres-date@1.0.7: {}

  postgres-interval@1.2.0:
    dependencies:
      xtend: 4.0.2

  pretty-format@29.7.0:
    dependencies:
      '@jest/schemas': 29.6.3
      ansi-styles: 5.2.0
      react-is: 18.3.1

  process@0.11.10: {}

  prompts@2.4.2:
    dependencies:
      kleur: 3.0.3
      sisteransi: 1.0.5

  property-information@6.5.0: {}

  proto3-json-serializer@2.0.1:
    dependencies:
      protobufjs: 7.2.6

  proto3-json-serializer@2.0.2:
    dependencies:
      protobufjs: 7.3.2

  protobuf.js@1.1.2:
    dependencies:
      long: 1.1.5

  protobufjs@7.2.6:
    dependencies:
      '@protobufjs/aspromise': 1.1.2
      '@protobufjs/base64': 1.1.2
      '@protobufjs/codegen': 2.0.4
      '@protobufjs/eventemitter': 1.1.0
      '@protobufjs/fetch': 1.1.0
      '@protobufjs/float': 1.0.2
      '@protobufjs/inquire': 1.1.0
      '@protobufjs/path': 1.1.2
      '@protobufjs/pool': 1.1.0
      '@protobufjs/utf8': 1.1.0
      '@types/node': 20.16.9
      long: 5.2.3

  protobufjs@7.3.2:
    dependencies:
      '@protobufjs/aspromise': 1.1.2
      '@protobufjs/base64': 1.1.2
      '@protobufjs/codegen': 2.0.4
      '@protobufjs/eventemitter': 1.1.0
      '@protobufjs/fetch': 1.1.0
      '@protobufjs/float': 1.0.2
      '@protobufjs/inquire': 1.1.0
      '@protobufjs/path': 1.1.2
      '@protobufjs/pool': 1.1.0
      '@protobufjs/utf8': 1.1.0
      '@types/node': 20.16.9
      long: 5.2.3

  proxy-addr@2.0.7:
    dependencies:
      forwarded: 0.2.0
      ipaddr.js: 1.9.1

  pseudomap@1.0.2: {}

  pump@3.0.0:
    dependencies:
      end-of-stream: 1.4.4
      once: 1.4.0

  pumpify@2.0.1:
    dependencies:
      duplexify: 4.1.3
      inherits: 2.0.4
      pump: 3.0.0

  punycode.js@2.3.1: {}

  punycode@2.3.1: {}

  pure-rand@6.1.0: {}

<<<<<<< HEAD
  qs@6.11.0:
    dependencies:
      side-channel: 1.0.6

=======
>>>>>>> ef4f43f1
  qs@6.13.0:
    dependencies:
      side-channel: 1.0.6

  range-parser@1.2.1: {}

  raw-body@2.5.2:
    dependencies:
      bytes: 3.1.2
      http-errors: 2.0.0
      iconv-lite: 0.4.24
      unpipe: 1.0.0

  react-is@18.3.1: {}

  read-pkg@3.0.0:
    dependencies:
      load-json-file: 4.0.0
      normalize-package-data: 2.5.0
      path-type: 3.0.0

  readable-stream@3.6.2:
    dependencies:
      inherits: 2.0.4
      string_decoder: 1.3.0
      util-deprecate: 1.0.2

  readdirp@4.0.2: {}

  regex-recursion@4.2.1:
    dependencies:
      regex-utilities: 2.3.0

  regex-utilities@2.3.0: {}

  regex@5.0.2:
    dependencies:
      regex-utilities: 2.3.0

  regexp.prototype.flags@1.5.2:
    dependencies:
      call-bind: 1.0.7
      define-properties: 1.2.1
      es-errors: 1.3.0
      set-function-name: 2.0.2

  require-directory@2.1.1: {}

  require-from-string@2.0.2: {}

  require-in-the-middle@7.3.0:
    dependencies:
      debug: 4.3.7
      module-details-from-path: 1.0.3
      resolve: 1.22.8
    transitivePeerDependencies:
      - supports-color

  resolve-cwd@3.0.0:
    dependencies:
      resolve-from: 5.0.0

  resolve-from@5.0.0: {}

  resolve-pkg-maps@1.0.0: {}

  resolve.exports@2.0.2: {}

  resolve@1.22.8:
    dependencies:
      is-core-module: 2.13.1
      path-parse: 1.0.7
      supports-preserve-symlinks-flag: 1.0.0

  retry-request@7.0.2(encoding@0.1.13):
    dependencies:
      '@types/request': 2.48.12
      extend: 3.0.2
      teeny-request: 9.0.0(encoding@0.1.13)
    transitivePeerDependencies:
      - encoding
      - supports-color

  retry@0.13.1: {}

  rimraf@3.0.2:
    dependencies:
      glob: 7.2.3
    optional: true

  rimraf@6.0.1:
    dependencies:
      glob: 11.0.0
      package-json-from-dist: 1.0.1

  rollup@4.25.0:
    dependencies:
      '@types/estree': 1.0.6
    optionalDependencies:
      '@rollup/rollup-android-arm-eabi': 4.25.0
      '@rollup/rollup-android-arm64': 4.25.0
      '@rollup/rollup-darwin-arm64': 4.25.0
      '@rollup/rollup-darwin-x64': 4.25.0
      '@rollup/rollup-freebsd-arm64': 4.25.0
      '@rollup/rollup-freebsd-x64': 4.25.0
      '@rollup/rollup-linux-arm-gnueabihf': 4.25.0
      '@rollup/rollup-linux-arm-musleabihf': 4.25.0
      '@rollup/rollup-linux-arm64-gnu': 4.25.0
      '@rollup/rollup-linux-arm64-musl': 4.25.0
      '@rollup/rollup-linux-powerpc64le-gnu': 4.25.0
      '@rollup/rollup-linux-riscv64-gnu': 4.25.0
      '@rollup/rollup-linux-s390x-gnu': 4.25.0
      '@rollup/rollup-linux-x64-gnu': 4.25.0
      '@rollup/rollup-linux-x64-musl': 4.25.0
      '@rollup/rollup-win32-arm64-msvc': 4.25.0
      '@rollup/rollup-win32-ia32-msvc': 4.25.0
      '@rollup/rollup-win32-x64-msvc': 4.25.0
      fsevents: 2.3.3

  safe-array-concat@1.1.2:
    dependencies:
      call-bind: 1.0.7
      get-intrinsic: 1.2.4
      has-symbols: 1.0.3
      isarray: 2.0.5

  safe-buffer@5.2.1: {}

  safe-regex-test@1.0.3:
    dependencies:
      call-bind: 1.0.7
      es-errors: 1.3.0
      is-regex: 1.1.4

  safe-stable-stringify@2.4.3: {}

  safer-buffer@2.1.2: {}

  semver@5.7.2: {}

  semver@6.3.1: {}

  semver@7.6.0:
    dependencies:
      lru-cache: 6.0.0

  semver@7.6.3: {}

  send@0.19.0:
    dependencies:
      debug: 2.6.9
      depd: 2.0.0
      destroy: 1.2.0
      encodeurl: 1.0.2
      escape-html: 1.0.3
      etag: 1.8.1
      fresh: 0.5.2
      http-errors: 2.0.0
      mime: 1.6.0
      ms: 2.1.3
      on-finished: 2.4.1
      range-parser: 1.2.1
      statuses: 2.0.1
    transitivePeerDependencies:
      - supports-color

  serve-static@1.16.2:
    dependencies:
      encodeurl: 2.0.0
      escape-html: 1.0.3
      parseurl: 1.3.3
      send: 0.19.0
    transitivePeerDependencies:
      - supports-color

  set-blocking@2.0.0:
    optional: true

  set-function-length@1.2.2:
    dependencies:
      define-data-property: 1.1.4
      es-errors: 1.3.0
      function-bind: 1.1.2
      get-intrinsic: 1.2.4
      gopd: 1.0.1
      has-property-descriptors: 1.0.2

  set-function-name@2.0.2:
    dependencies:
      define-data-property: 1.1.4
      es-errors: 1.3.0
      functions-have-names: 1.2.3
      has-property-descriptors: 1.0.2

  setprototypeof@1.2.0: {}

  shebang-command@2.0.0:
    dependencies:
      shebang-regex: 3.0.0

  shebang-regex@3.0.0: {}

  shell-quote@1.8.1: {}

  shiki@1.23.1:
    dependencies:
      '@shikijs/core': 1.23.1
      '@shikijs/engine-javascript': 1.23.1
      '@shikijs/engine-oniguruma': 1.23.1
      '@shikijs/types': 1.23.1
      '@shikijs/vscode-textmate': 9.3.0
      '@types/hast': 3.0.4

  shimmer@1.2.1: {}

  side-channel@1.0.6:
    dependencies:
      call-bind: 1.0.7
      es-errors: 1.3.0
      get-intrinsic: 1.2.4
      object-inspect: 1.13.1

  signal-exit@3.0.7: {}

  signal-exit@4.1.0: {}

  simple-concat@1.0.1:
    optional: true

  simple-get@3.1.1:
    dependencies:
      decompress-response: 4.2.1
      once: 1.4.0
      simple-concat: 1.0.1
    optional: true

  simple-swizzle@0.2.2:
    dependencies:
      is-arrayish: 0.3.2

  sisteransi@1.0.5: {}

  slash@3.0.0: {}

  source-map-js@1.2.1:
    optional: true

  source-map-support@0.5.13:
    dependencies:
      buffer-from: 1.1.2
      source-map: 0.6.1

  source-map@0.6.1: {}

  source-map@0.8.0-beta.0:
    dependencies:
      whatwg-url: 7.1.0

  space-separated-tokens@2.0.2: {}

  spdx-correct@3.2.0:
    dependencies:
      spdx-expression-parse: 3.0.1
      spdx-license-ids: 3.0.17

  spdx-exceptions@2.5.0: {}

  spdx-expression-parse@3.0.1:
    dependencies:
      spdx-exceptions: 2.5.0
      spdx-license-ids: 3.0.17

  spdx-license-ids@3.0.17: {}

  sprintf-js@1.0.3: {}

  stack-trace@0.0.10: {}

  stack-utils@2.0.6:
    dependencies:
      escape-string-regexp: 2.0.0

  statuses@2.0.1: {}

  stream-events@1.0.5:
    dependencies:
      stubs: 3.0.0

  stream-shift@1.0.3: {}

  string-length@4.0.2:
    dependencies:
      char-regex: 1.0.2
      strip-ansi: 6.0.1

  string-width@4.2.3:
    dependencies:
      emoji-regex: 8.0.0
      is-fullwidth-code-point: 3.0.0
      strip-ansi: 6.0.1

  string-width@5.1.2:
    dependencies:
      eastasianwidth: 0.2.0
      emoji-regex: 9.2.2
      strip-ansi: 7.1.0

  string.prototype.padend@3.1.6:
    dependencies:
      call-bind: 1.0.7
      define-properties: 1.2.1
      es-abstract: 1.23.2
      es-object-atoms: 1.0.0

  string.prototype.trim@1.2.9:
    dependencies:
      call-bind: 1.0.7
      define-properties: 1.2.1
      es-abstract: 1.23.2
      es-object-atoms: 1.0.0

  string.prototype.trimend@1.0.8:
    dependencies:
      call-bind: 1.0.7
      define-properties: 1.2.1
      es-object-atoms: 1.0.0

  string.prototype.trimstart@1.0.8:
    dependencies:
      call-bind: 1.0.7
      define-properties: 1.2.1
      es-object-atoms: 1.0.0

  string_decoder@1.3.0:
    dependencies:
      safe-buffer: 5.2.1

  stringify-entities@4.0.4:
    dependencies:
      character-entities-html4: 2.1.0
      character-entities-legacy: 3.0.0

  strip-ansi@6.0.1:
    dependencies:
      ansi-regex: 5.0.1

  strip-ansi@7.1.0:
    dependencies:
      ansi-regex: 6.0.1

  strip-bom@3.0.0: {}

  strip-bom@4.0.0: {}

  strip-final-newline@2.0.0: {}

  strip-json-comments@3.1.1: {}

  strnum@1.0.5:
    optional: true

  stubs@3.0.0: {}

  sucrase@3.35.0:
    dependencies:
      '@jridgewell/gen-mapping': 0.3.5
      commander: 4.1.1
      glob: 10.3.12
      lines-and-columns: 1.2.4
      mz: 2.7.0
      pirates: 4.0.6
      ts-interface-checker: 0.1.13

  supports-color@5.5.0:
    dependencies:
      has-flag: 3.0.0

  supports-color@7.2.0:
    dependencies:
      has-flag: 4.0.0

  supports-color@8.1.1:
    dependencies:
      has-flag: 4.0.0

  supports-preserve-symlinks-flag@1.0.0: {}

  tar@6.2.1:
    dependencies:
      chownr: 2.0.0
      fs-minipass: 2.1.0
      minipass: 5.0.0
      minizlib: 2.1.2
      mkdirp: 1.0.4
      yallist: 4.0.0
    optional: true

  teeny-request@9.0.0(encoding@0.1.13):
    dependencies:
      http-proxy-agent: 5.0.0
      https-proxy-agent: 5.0.1
      node-fetch: 2.7.0(encoding@0.1.13)
      stream-events: 1.0.5
      uuid: 9.0.1
    transitivePeerDependencies:
      - encoding
      - supports-color

  test-exclude@6.0.0:
    dependencies:
      '@istanbuljs/schema': 0.1.3
      glob: 7.2.3
      minimatch: 3.1.2

  text-hex@1.0.0: {}

  thenify-all@1.6.0:
    dependencies:
      thenify: 3.3.1

  thenify@3.3.1:
    dependencies:
      any-promise: 1.3.0

  tinyexec@0.3.1: {}

  tinyglobby@0.2.10:
    dependencies:
      fdir: 6.4.2(picomatch@4.0.2)
      picomatch: 4.0.2

  tmpl@1.0.5: {}

  to-fast-properties@2.0.0: {}

  to-regex-range@5.0.1:
    dependencies:
      is-number: 7.0.0

  toidentifier@1.0.1: {}

  tr46@0.0.3: {}

  tr46@1.0.1:
    dependencies:
      punycode: 2.3.1

  tr46@5.0.0:
    dependencies:
      punycode: 2.3.1

  tree-kill@1.2.2: {}

  trim-lines@3.0.1: {}

  triple-beam@1.4.1: {}

  ts-interface-checker@0.1.13: {}

  ts-jest@29.2.5(@babel/core@7.25.7)(@jest/transform@29.7.0)(@jest/types@29.6.3)(babel-jest@29.7.0(@babel/core@7.25.7))(jest@29.7.0(@types/node@20.11.30))(typescript@4.9.5):
    dependencies:
      bs-logger: 0.2.6
      ejs: 3.1.10
      fast-json-stable-stringify: 2.1.0
      jest: 29.7.0(@types/node@20.11.30)
      jest-util: 29.7.0
      json5: 2.2.3
      lodash.memoize: 4.1.2
      make-error: 1.3.6
      semver: 7.6.3
      typescript: 4.9.5
      yargs-parser: 21.1.1
    optionalDependencies:
      '@babel/core': 7.25.7
      '@jest/transform': 29.7.0
      '@jest/types': 29.6.3
      babel-jest: 29.7.0(@babel/core@7.25.7)

  ts-md5@1.3.1: {}

  tslib@2.6.2: {}

  tsup@8.3.5(postcss@8.4.47)(tsx@4.19.2)(typescript@4.9.5)(yaml@2.4.1):
    dependencies:
      bundle-require: 5.0.0(esbuild@0.24.0)
      cac: 6.7.14
      chokidar: 4.0.1
      consola: 3.2.3
      debug: 4.3.7
      esbuild: 0.24.0
      joycon: 3.1.1
      picocolors: 1.1.1
      postcss-load-config: 6.0.1(postcss@8.4.47)(tsx@4.19.2)(yaml@2.4.1)
      resolve-from: 5.0.0
      rollup: 4.25.0
      source-map: 0.8.0-beta.0
      sucrase: 3.35.0
      tinyexec: 0.3.1
      tinyglobby: 0.2.10
      tree-kill: 1.2.2
    optionalDependencies:
      postcss: 8.4.47
      typescript: 4.9.5
    transitivePeerDependencies:
      - jiti
      - supports-color
      - tsx
      - yaml

  tsup@8.3.5(postcss@8.4.47)(tsx@4.19.2)(typescript@4.9.5)(yaml@2.6.1):
    dependencies:
      bundle-require: 5.0.0(esbuild@0.24.0)
      cac: 6.7.14
      chokidar: 4.0.1
      consola: 3.2.3
      debug: 4.3.7
      esbuild: 0.24.0
      joycon: 3.1.1
      picocolors: 1.1.1
      postcss-load-config: 6.0.1(postcss@8.4.47)(tsx@4.19.2)(yaml@2.6.1)
      resolve-from: 5.0.0
      rollup: 4.25.0
      source-map: 0.8.0-beta.0
      sucrase: 3.35.0
      tinyexec: 0.3.1
      tinyglobby: 0.2.10
      tree-kill: 1.2.2
    optionalDependencies:
      postcss: 8.4.47
      typescript: 4.9.5
    transitivePeerDependencies:
      - jiti
      - supports-color
      - tsx
      - yaml

  tsx@4.19.1:
    dependencies:
      esbuild: 0.23.1
      get-tsconfig: 4.8.1
    optionalDependencies:
      fsevents: 2.3.3

  tsx@4.19.2:
    dependencies:
      esbuild: 0.23.1
      get-tsconfig: 4.8.1
    optionalDependencies:
      fsevents: 2.3.3

  type-detect@4.0.8: {}

  type-fest@0.21.3: {}

  type-is@1.6.18:
    dependencies:
      media-typer: 0.3.0
      mime-types: 2.1.35

  typed-array-buffer@1.0.2:
    dependencies:
      call-bind: 1.0.7
      es-errors: 1.3.0
      is-typed-array: 1.1.13

  typed-array-byte-length@1.0.1:
    dependencies:
      call-bind: 1.0.7
      for-each: 0.3.3
      gopd: 1.0.1
      has-proto: 1.0.3
      is-typed-array: 1.1.13

  typed-array-byte-offset@1.0.2:
    dependencies:
      available-typed-arrays: 1.0.7
      call-bind: 1.0.7
      for-each: 0.3.3
      gopd: 1.0.1
      has-proto: 1.0.3
      is-typed-array: 1.1.13

  typed-array-length@1.0.6:
    dependencies:
      call-bind: 1.0.7
      for-each: 0.3.3
      gopd: 1.0.1
      has-proto: 1.0.3
      is-typed-array: 1.1.13
      possible-typed-array-names: 1.0.0

  typedoc-material-theme@1.1.0(typedoc@0.26.11(typescript@4.9.5)):
    dependencies:
      '@material/material-color-utilities': 0.2.7
      typedoc: 0.26.11(typescript@4.9.5)

  typedoc-plugin-markdown@4.2.10(typedoc@0.26.11(typescript@4.9.5)):
    dependencies:
      typedoc: 0.26.11(typescript@4.9.5)

  typedoc-plugin-zod@1.2.1(typedoc@0.26.11(typescript@4.9.5)):
    dependencies:
      typedoc: 0.26.11(typescript@4.9.5)

  typedoc@0.26.11(typescript@4.9.5):
    dependencies:
      lunr: 2.3.9
      markdown-it: 14.1.0
      minimatch: 9.0.5
      shiki: 1.23.1
      typescript: 4.9.5
      yaml: 2.6.1

  typescript@4.9.5: {}

  typescript@5.4.5: {}

  typescript@5.5.3: {}

  typescript@5.6.2: {}

  typescript@5.6.3: {}

  uc.micro@2.1.0: {}

  uglify-js@3.17.4:
    optional: true

  unbox-primitive@1.0.2:
    dependencies:
      call-bind: 1.0.7
      has-bigints: 1.0.2
      has-symbols: 1.0.3
      which-boxed-primitive: 1.0.2

  undici-types@5.26.5: {}

  undici-types@6.19.8: {}

  unist-util-is@6.0.0:
    dependencies:
      '@types/unist': 3.0.3

  unist-util-position@5.0.0:
    dependencies:
      '@types/unist': 3.0.3

  unist-util-stringify-position@4.0.0:
    dependencies:
      '@types/unist': 3.0.3

  unist-util-visit-parents@6.0.1:
    dependencies:
      '@types/unist': 3.0.3
      unist-util-is: 6.0.0

  unist-util-visit@5.0.0:
    dependencies:
      '@types/unist': 3.0.3
      unist-util-is: 6.0.0
      unist-util-visit-parents: 6.0.1

  unpipe@1.0.0: {}

  update-browserslist-db@1.1.1(browserslist@4.24.0):
    dependencies:
      browserslist: 4.24.0
      escalade: 3.2.0
      picocolors: 1.1.0

  uri-js@4.4.1:
    dependencies:
      punycode: 2.3.1

  url-template@2.0.8: {}

  util-deprecate@1.0.2: {}

  util@0.10.4:
    dependencies:
      inherits: 2.0.3

  utils-merge@1.0.1: {}

  uuid@10.0.0: {}

  uuid@8.3.2: {}

  uuid@9.0.1: {}

  v8-to-istanbul@9.3.0:
    dependencies:
      '@jridgewell/trace-mapping': 0.3.25
      '@types/istanbul-lib-coverage': 2.0.6
      convert-source-map: 2.0.0

  validate-npm-package-license@3.0.4:
    dependencies:
      spdx-correct: 3.2.0
      spdx-expression-parse: 3.0.1

  validate.io-array@1.0.6: {}

  validate.io-function@1.0.2: {}

  vary@1.1.2: {}

  vfile-message@4.0.2:
    dependencies:
      '@types/unist': 3.0.3
      unist-util-stringify-position: 4.0.0

  vfile@6.0.3:
    dependencies:
      '@types/unist': 3.0.3
      vfile-message: 4.0.2

  walker@1.0.8:
    dependencies:
      makeerror: 1.0.12

  web-streams-polyfill@3.3.3: {}

  web-streams-polyfill@4.0.0-beta.3: {}

  webidl-conversions@3.0.1: {}

  webidl-conversions@4.0.2: {}

  webidl-conversions@7.0.0: {}

  websocket-driver@0.7.4:
    dependencies:
      http-parser-js: 0.5.8
      safe-buffer: 5.2.1
      websocket-extensions: 0.1.4

  websocket-extensions@0.1.4: {}

  whatwg-fetch@3.6.20: {}

  whatwg-mimetype@4.0.0: {}

  whatwg-url@14.0.0:
    dependencies:
      tr46: 5.0.0
      webidl-conversions: 7.0.0

  whatwg-url@5.0.0:
    dependencies:
      tr46: 0.0.3
      webidl-conversions: 3.0.1

  whatwg-url@7.1.0:
    dependencies:
      lodash.sortby: 4.7.0
      tr46: 1.0.1
      webidl-conversions: 4.0.2

  which-boxed-primitive@1.0.2:
    dependencies:
      is-bigint: 1.0.4
      is-boolean-object: 1.1.2
      is-number-object: 1.0.7
      is-string: 1.0.7
      is-symbol: 1.0.4

  which-pm-runs@1.1.0: {}

  which-typed-array@1.1.15:
    dependencies:
      available-typed-arrays: 1.0.7
      call-bind: 1.0.7
      for-each: 0.3.3
      gopd: 1.0.1
      has-tostringtag: 1.0.2

  which@2.0.2:
    dependencies:
      isexe: 2.0.0

  wide-align@1.1.5:
    dependencies:
      string-width: 4.2.3
    optional: true

  winston-transport@4.7.0:
    dependencies:
      logform: 2.6.0
      readable-stream: 3.6.2
      triple-beam: 1.4.1

  winston@3.13.0:
    dependencies:
      '@colors/colors': 1.6.0
      '@dabh/diagnostics': 2.0.3
      async: 3.2.5
      is-stream: 2.0.1
      logform: 2.6.0
      one-time: 1.0.0
      readable-stream: 3.6.2
      safe-stable-stringify: 2.4.3
      stack-trace: 0.0.10
      triple-beam: 1.4.1
      winston-transport: 4.7.0

  wordwrap@1.0.0: {}

  wrap-ansi@7.0.0:
    dependencies:
      ansi-styles: 4.3.0
      string-width: 4.2.3
      strip-ansi: 6.0.1

  wrap-ansi@8.1.0:
    dependencies:
      ansi-styles: 6.2.1
      string-width: 5.1.2
      strip-ansi: 7.1.0

  wrappy@1.0.2: {}

  write-file-atomic@4.0.2:
    dependencies:
      imurmurhash: 0.1.4
      signal-exit: 3.0.7

  xtend@4.0.2: {}

  y18n@5.0.8: {}

  yallist@2.1.2: {}

  yallist@3.1.1: {}

  yallist@4.0.0: {}

  yaml@2.4.1: {}

  yaml@2.6.1: {}

  yargs-parser@21.1.1: {}

  yargs@17.7.2:
    dependencies:
      cliui: 8.0.1
      escalade: 3.1.2
      get-caller-file: 2.0.5
      require-directory: 2.1.1
      string-width: 4.2.3
      y18n: 5.0.8
      yargs-parser: 21.1.1

  yocto-queue@0.1.0: {}

  zod-to-json-schema@3.22.5(zod@3.23.8):
    dependencies:
      zod: 3.23.8

  zod@3.22.4: {}

  zod@3.23.8: {}

  zwitch@2.0.4: {}<|MERGE_RESOLUTION|>--- conflicted
+++ resolved
@@ -869,7 +869,6 @@
 
   testapps/checks-evaluation:
     dependencies:
-<<<<<<< HEAD
       '@genkit-ai/ai':
         specifier: workspace:*
         version: link:../../ai
@@ -888,14 +887,6 @@
       googleapis:
         specifier: ^140.0.1
         version: 140.0.1(encoding@0.1.13)
-=======
-      '@genkit-ai/checks':
-        specifier: workspace:*
-        version: link:../../plugins/checks
-      genkit:
-        specifier: workspace:*
-        version: link:../../genkit
->>>>>>> ef4f43f1
       path:
         specifier: ^0.12.7
         version: 0.12.7
@@ -1301,11 +1292,7 @@
         version: link:../../plugins/ollama
       genkitx-openai:
         specifier: ^0.10.1
-<<<<<<< HEAD
-        version: 0.10.1(@genkit-ai/ai@0.9.0)(@genkit-ai/core@0.9.0)
-=======
         version: 0.10.1(@genkit-ai/ai@0.9.3)(@genkit-ai/core@0.9.3)(encoding@0.1.13)
->>>>>>> ef4f43f1
     devDependencies:
       rimraf:
         specifier: ^6.0.1
@@ -2094,19 +2081,11 @@
   '@firebase/util@1.9.5':
     resolution: {integrity: sha512-PP4pAFISDxsf70l3pEy34Mf3GkkUcVQ3MdKp6aSVb7tcpfUQxnsdV7twDd8EkfB6zZylH6wpUAoangQDmCUMqw==}
 
-<<<<<<< HEAD
-  '@genkit-ai/ai@0.9.0':
-    resolution: {integrity: sha512-+T04OWh0l6vSIvR09+3+Z5J7RqkBKxr5RCBx51Ya12sHcB194bmwfCuUYuIlxjhAoH1NG+bRa84w3fNXC2nRkA==}
-
-  '@genkit-ai/core@0.9.0':
-    resolution: {integrity: sha512-7OzPcDf2sTRURZJ+q4ahlu4/KCzt9xXJ2cDcome0X785tFmd09y+yyfWhL+aCD+A5pTFyHEm7Y5DJnUc7onwiA==}
-=======
   '@genkit-ai/ai@0.9.3':
     resolution: {integrity: sha512-5u64IcC5GCDmFmYZOGaL6e36pVsy1DyccFhrExFFlNU4tcBnqM76OIIFG1Fu6KGt/fvGFhllWatvBrKdqKESfw==}
 
   '@genkit-ai/core@0.9.3':
     resolution: {integrity: sha512-D9fVQjIOAY172X1U/98W+4wc3U1QWsilHc4gmLBANdG+Dok9rZpup8N2xac6W8Iy1P7SsL9YE4mUCKikxLSqLQ==}
->>>>>>> ef4f43f1
 
   '@google-cloud/aiplatform@3.25.0':
     resolution: {integrity: sha512-qKnJgbyCENjed8e1G5zZGFTxxNKhhaKQN414W2KIVHrLxMFmlMuG+3QkXPOWwXBnT5zZ7aMxypt5og0jCirpHg==}
@@ -5649,13 +5628,6 @@
   pure-rand@6.1.0:
     resolution: {integrity: sha512-bVWawvoZoBYpp6yIoQtQXHZjmz35RSVHnUOTefl8Vcjr8snTPY1wnpSPMWekcFwbxI6gtmT7rSYPFvz71ldiOA==}
 
-<<<<<<< HEAD
-  qs@6.11.0:
-    resolution: {integrity: sha512-MvjoMCJwEarSbUYk5O+nmoSzSutSsTwF85zcHPQ9OrlFoZOYIjaqBAJIqIXjptyD5vThxGq52Xu/MaJzRkIk4Q==}
-    engines: {node: '>=0.6'}
-
-=======
->>>>>>> ef4f43f1
   qs@6.13.0:
     resolution: {integrity: sha512-+38qI9SOr8tfZ4QmJNplMUxqjbe7LKvvZgWdExBOmd+egZTtjLB67Gu0HRX3u/XOq7UU2Nx6nsjvS16Z9uwfpg==}
     engines: {node: '>=0.6'}
@@ -6868,15 +6840,9 @@
     dependencies:
       tslib: 2.6.2
 
-<<<<<<< HEAD
-  '@genkit-ai/ai@0.9.0':
-    dependencies:
-      '@genkit-ai/core': 0.9.0
-=======
   '@genkit-ai/ai@0.9.3':
     dependencies:
       '@genkit-ai/core': 0.9.3
->>>>>>> ef4f43f1
       '@opentelemetry/api': 1.9.0
       '@types/node': 20.16.9
       colorette: 2.0.20
@@ -6887,11 +6853,7 @@
     transitivePeerDependencies:
       - supports-color
 
-<<<<<<< HEAD
-  '@genkit-ai/core@0.9.0':
-=======
   '@genkit-ai/core@0.9.3':
->>>>>>> ef4f43f1
     dependencies:
       '@opentelemetry/api': 1.9.0
       '@opentelemetry/context-async-hooks': 1.25.1(@opentelemetry/api@1.9.0)
@@ -9368,17 +9330,10 @@
       - encoding
       - supports-color
 
-<<<<<<< HEAD
-  genkitx-openai@0.10.1(@genkit-ai/ai@0.9.0)(@genkit-ai/core@0.9.0):
-    dependencies:
-      '@genkit-ai/ai': 0.9.0
-      '@genkit-ai/core': 0.9.0
-=======
   genkitx-openai@0.10.1(@genkit-ai/ai@0.9.3)(@genkit-ai/core@0.9.3)(encoding@0.1.13):
     dependencies:
       '@genkit-ai/ai': 0.9.3
       '@genkit-ai/core': 0.9.3
->>>>>>> ef4f43f1
       openai: 4.53.0(encoding@0.1.13)
       zod: 3.23.8
     transitivePeerDependencies:
@@ -11059,13 +11014,6 @@
 
   pure-rand@6.1.0: {}
 
-<<<<<<< HEAD
-  qs@6.11.0:
-    dependencies:
-      side-channel: 1.0.6
-
-=======
->>>>>>> ef4f43f1
   qs@6.13.0:
     dependencies:
       side-channel: 1.0.6
