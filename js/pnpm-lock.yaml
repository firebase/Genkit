lockfileVersion: '9.0'

settings:
  autoInstallPeers: true
  excludeLinksFromLockfile: false

overrides:
  cross-spawn: ^7.0.5

importers:

  .:
    devDependencies:
      npm-run-all:
        specifier: ^4.1.5
        version: 4.1.5
      only-allow:
        specifier: ^1.2.1
        version: 1.2.1
      tsx:
        specifier: ^4.19.2
        version: 4.19.2
      typedoc:
        specifier: ^0.27.5
        version: 0.27.5(typescript@4.9.5)
      typedoc-github-theme:
        specifier: ^0.2.0
        version: 0.2.0(typedoc@0.27.5(typescript@4.9.5))
      typedoc-plugin-markdown:
        specifier: ^4.3.2
        version: 4.3.2(typedoc@0.27.5(typescript@4.9.5))
      typedoc-plugin-zod:
        specifier: ^1.3.1
        version: 1.3.1(typedoc@0.27.5(typescript@4.9.5))
      typescript:
        specifier: ^4.9.0
        version: 4.9.5

  ai:
    dependencies:
      '@genkit-ai/core':
        specifier: workspace:*
        version: link:../core
      '@opentelemetry/api':
        specifier: ^1.9.0
        version: 1.9.0
      '@types/node':
        specifier: ^20.11.19
        version: 20.16.9
      colorette:
        specifier: ^2.0.20
        version: 2.0.20
      dotprompt:
        specifier: ^1.1.1
        version: 1.1.1
      json5:
        specifier: ^2.2.3
        version: 2.2.3
      node-fetch:
        specifier: ^3.3.2
        version: 3.3.2
      partial-json:
        specifier: ^0.1.7
        version: 0.1.7
      uuid:
        specifier: ^10.0.0
        version: 10.0.0
    devDependencies:
      '@types/uuid':
        specifier: ^9.0.6
        version: 9.0.8
      npm-run-all:
        specifier: ^4.1.5
        version: 4.1.5
      rimraf:
        specifier: ^6.0.1
        version: 6.0.1
      tsup:
        specifier: ^8.3.5
        version: 8.3.5(postcss@8.4.47)(tsx@4.19.2)(typescript@4.9.5)(yaml@2.7.0)
      tsx:
        specifier: ^4.19.2
        version: 4.19.2
      typescript:
        specifier: ^4.9.0
        version: 4.9.5
      yaml:
        specifier: ^2.7.0
        version: 2.7.0

  core:
    dependencies:
      '@opentelemetry/api':
        specifier: ^1.9.0
        version: 1.9.0
      '@opentelemetry/context-async-hooks':
        specifier: ^1.25.0
        version: 1.25.1(@opentelemetry/api@1.9.0)
      '@opentelemetry/core':
        specifier: ^1.25.0
        version: 1.25.1(@opentelemetry/api@1.9.0)
      '@opentelemetry/sdk-metrics':
        specifier: ^1.25.0
        version: 1.25.1(@opentelemetry/api@1.9.0)
      '@opentelemetry/sdk-node':
        specifier: ^0.52.0
        version: 0.52.1(@opentelemetry/api@1.9.0)
      '@opentelemetry/sdk-trace-base':
        specifier: ^1.25.0
        version: 1.25.1(@opentelemetry/api@1.9.0)
      '@types/json-schema':
        specifier: ^7.0.15
        version: 7.0.15
      ajv:
        specifier: ^8.12.0
        version: 8.12.0
      ajv-formats:
        specifier: ^3.0.1
        version: 3.0.1(ajv@8.12.0)
      async-mutex:
        specifier: ^0.5.0
        version: 0.5.0
      body-parser:
        specifier: ^1.20.3
        version: 1.20.3
      cors:
        specifier: ^2.8.5
        version: 2.8.5
      dotprompt:
        specifier: ^1.1.1
        version: 1.1.1
      express:
        specifier: ^4.21.0
        version: 4.21.0
      get-port:
        specifier: ^5.1.0
        version: 5.1.0
      json-schema:
        specifier: ^0.4.0
        version: 0.4.0
      zod:
        specifier: ^3.23.8
        version: 3.23.8
      zod-to-json-schema:
        specifier: ^3.22.4
        version: 3.22.5(zod@3.23.8)
    devDependencies:
      '@types/express':
        specifier: ^4.17.21
        version: 4.17.21
      '@types/node':
        specifier: ^20.11.30
        version: 20.11.30
      genversion:
        specifier: ^3.2.0
        version: 3.2.0
      npm-run-all:
        specifier: ^4.1.5
        version: 4.1.5
      rimraf:
        specifier: ^6.0.1
        version: 6.0.1
      tsup:
        specifier: ^8.3.5
        version: 8.3.5(postcss@8.4.47)(tsx@4.19.2)(typescript@4.9.5)(yaml@2.7.0)
      tsx:
        specifier: ^4.19.2
        version: 4.19.2
      typescript:
        specifier: ^4.9.0
        version: 4.9.5

  doc-snippets:
    dependencies:
      '@genkit-ai/express':
        specifier: workspace:*
        version: link:../plugins/express
      '@genkit-ai/googleai':
        specifier: workspace:*
        version: link:../plugins/googleai
      '@genkit-ai/vertexai':
        specifier: workspace:*
        version: link:../plugins/vertexai
      data-urls:
        specifier: ^5.0.0
        version: 5.0.0
      firebase-functions:
        specifier: ^6.3.1
        version: 6.3.1(firebase-admin@12.3.1(encoding@0.1.13))
      genkit:
        specifier: workspace:*
        version: link:../genkit
    devDependencies:
      '@types/data-urls':
        specifier: ^3.0.4
        version: 3.0.4
      npm-run-all:
        specifier: ^4.1.5
        version: 4.1.5
      rimraf:
        specifier: ^6.0.1
        version: 6.0.1
      typescript:
        specifier: ^5.6.3
        version: 5.6.3

  genkit:
    dependencies:
      '@genkit-ai/ai':
        specifier: workspace:*
        version: link:../ai
      '@genkit-ai/core':
        specifier: workspace:*
        version: link:../core
      uuid:
        specifier: ^10.0.0
        version: 10.0.0
    devDependencies:
      '@types/body-parser':
        specifier: ^1.19.5
        version: 1.19.5
      '@types/express':
        specifier: ^4.17.21
        version: 4.17.21
      '@types/uuid':
        specifier: ^9.0.6
        version: 9.0.8
      npm-run-all:
        specifier: ^4.1.5
        version: 4.1.5
      rimraf:
        specifier: ^6.0.1
        version: 6.0.1
      tsup:
        specifier: ^8.3.5
        version: 8.3.5(postcss@8.4.47)(tsx@4.19.2)(typescript@4.9.5)(yaml@2.7.0)
      tsx:
        specifier: ^4.19.2
        version: 4.19.2
      typescript:
        specifier: ^4.9.0
        version: 4.9.5

  plugins/checks:
    dependencies:
      '@genkit-ai/ai':
        specifier: workspace:^
        version: link:../../ai
      '@googleapis/checks':
        specifier: ^4.0.2
        version: 4.0.2(encoding@0.1.13)
      genkit:
        specifier: workspace:^
        version: link:../../genkit
      google-auth-library:
        specifier: ^9.6.3
        version: 9.14.2(encoding@0.1.13)
    devDependencies:
      '@types/node':
        specifier: ^20.11.16
        version: 20.16.9
      npm-run-all:
        specifier: ^4.1.5
        version: 4.1.5
      rimraf:
        specifier: ^6.0.1
        version: 6.0.1
      tsup:
        specifier: ^8.0.2
        version: 8.3.5(postcss@8.4.47)(tsx@4.19.2)(typescript@4.9.5)(yaml@2.7.0)
      tsx:
        specifier: ^4.7.0
        version: 4.19.2
      typescript:
        specifier: ^4.9.0
        version: 4.9.5

  plugins/chroma:
    dependencies:
      chromadb:
        specifier: 1.8.1
        version: 1.8.1(encoding@0.1.13)(openai@4.97.0(encoding@0.1.13)(zod@3.24.1))
      genkit:
        specifier: workspace:^
        version: link:../../genkit
      ts-md5:
        specifier: ^1.3.1
        version: 1.3.1
    devDependencies:
      '@types/node':
        specifier: ^20.11.16
        version: 20.11.30
      npm-run-all:
        specifier: ^4.1.5
        version: 4.1.5
      rimraf:
        specifier: ^6.0.1
        version: 6.0.1
      tsup:
        specifier: ^8.3.5
        version: 8.3.5(postcss@8.4.47)(tsx@4.19.2)(typescript@4.9.5)(yaml@2.7.0)
      tsx:
        specifier: ^4.19.2
        version: 4.19.2
      typescript:
        specifier: ^4.9.0
        version: 4.9.5

  plugins/compat-oai:
    dependencies:
      genkit:
        specifier: workspace:^
        version: link:../../genkit
      openai:
        specifier: ^4.95.0
        version: 4.97.0(encoding@0.1.13)(zod@3.24.1)
    devDependencies:
      '@jest/globals':
        specifier: ^29.7.0
        version: 29.7.0
      '@types/node':
        specifier: ^20.12.12
        version: 20.17.17
      jest:
        specifier: ^29.7.0
        version: 29.7.0(@types/node@20.17.17)(ts-node@10.9.2(@types/node@20.17.17)(typescript@5.6.3))
      npm-run-all:
        specifier: ^4.1.5
        version: 4.1.5
      ts-jest:
        specifier: ^29.1.2
        version: 29.2.5(@babel/core@7.25.7)(@jest/transform@29.7.0)(@jest/types@29.6.3)(babel-jest@29.7.0(@babel/core@7.25.7))(jest@29.7.0(@types/node@20.17.17)(ts-node@10.9.2(@types/node@20.17.17)(typescript@5.6.3)))(typescript@5.6.3)
      tsup:
        specifier: ^8.0.2
        version: 8.3.5(postcss@8.4.47)(tsx@4.19.4)(typescript@5.6.3)(yaml@2.7.0)
      typescript:
        specifier: ^5.4.5
        version: 5.6.3

  plugins/dev-local-vectorstore:
    dependencies:
      compute-cosine-similarity:
        specifier: ^1.1.0
        version: 1.1.0
      genkit:
        specifier: workspace:^
        version: link:../../genkit
      ts-md5:
        specifier: ^1.3.1
        version: 1.3.1
    devDependencies:
      '@types/node':
        specifier: ^20.11.16
        version: 20.11.30
      npm-run-all:
        specifier: ^4.1.5
        version: 4.1.5
      rimraf:
        specifier: ^6.0.1
        version: 6.0.1
      tsup:
        specifier: ^8.3.5
        version: 8.3.5(postcss@8.4.47)(tsx@4.19.2)(typescript@4.9.5)(yaml@2.7.0)
      tsx:
        specifier: ^4.19.2
        version: 4.19.2
      typescript:
        specifier: ^4.9.0
        version: 4.9.5

  plugins/evaluators:
    dependencies:
      compute-cosine-similarity:
        specifier: ^1.1.0
        version: 1.1.0
      dotprompt:
        specifier: ^1.1.1
        version: 1.1.1
      genkit:
        specifier: workspace:^
        version: link:../../genkit
      jsonata:
        specifier: ^2.0.6
        version: 2.0.6
      node-fetch:
        specifier: ^3.3.2
        version: 3.3.2
      path:
        specifier: ^0.12.7
        version: 0.12.7
    devDependencies:
      '@types/node':
        specifier: ^20.11.16
        version: 20.11.30
      npm-run-all:
        specifier: ^4.1.5
        version: 4.1.5
      rimraf:
        specifier: ^6.0.1
        version: 6.0.1
      tsup:
        specifier: ^8.3.5
        version: 8.3.5(postcss@8.4.47)(tsx@4.19.2)(typescript@4.9.5)(yaml@2.7.0)
      tsx:
        specifier: ^4.19.2
        version: 4.19.2
      typescript:
        specifier: ^4.9.0
        version: 4.9.5

  plugins/express:
    dependencies:
      '@genkit-ai/core':
        specifier: workspace:*
        version: link:../../core
      body-parser:
        specifier: ^1.20.3
        version: 1.20.3
      cors:
        specifier: ^2.8.5
        version: 2.8.5
      express:
        specifier: ^4.21.1
        version: 4.21.1
      genkit:
        specifier: workspace:^
        version: link:../../genkit
    devDependencies:
      '@types/body-parser':
        specifier: ^1.19.5
        version: 1.19.5
      '@types/cors':
        specifier: ^2.8.17
        version: 2.8.17
      '@types/express':
        specifier: ^4.17.21
        version: 4.17.21
      '@types/node':
        specifier: ^20.11.16
        version: 20.16.9
      get-port:
        specifier: ^5.1.0
        version: 5.1.0
      npm-run-all:
        specifier: ^4.1.5
        version: 4.1.5
      rimraf:
        specifier: ^6.0.1
        version: 6.0.1
      tsup:
        specifier: ^8.3.5
        version: 8.3.5(postcss@8.4.47)(tsx@4.19.2)(typescript@4.9.5)(yaml@2.7.0)
      tsx:
        specifier: ^4.19.2
        version: 4.19.2
      typescript:
        specifier: ^4.9.0
        version: 4.9.5

  plugins/firebase:
    dependencies:
      '@genkit-ai/google-cloud':
        specifier: workspace:^
        version: link:../google-cloud
      '@google-cloud/firestore':
        specifier: ^7.11.0
        version: 7.11.0(encoding@0.1.13)
      firebase-admin:
        specifier: '>=12.2'
        version: 12.3.1(encoding@0.1.13)
    devDependencies:
      '@jest/globals':
        specifier: ^29.7.0
        version: 29.7.0
      '@types/jest':
        specifier: ^29.5.12
        version: 29.5.13
      '@types/node':
        specifier: ^20.11.16
        version: 20.11.30
      firebase:
        specifier: ^11.5.0
        version: 11.6.0
      genkit:
        specifier: workspace:*
        version: link:../../genkit
      jest:
        specifier: ^29.7.0
        version: 29.7.0(@types/node@20.11.30)(ts-node@10.9.2(@types/node@20.11.30)(typescript@4.9.5))
      npm-run-all:
        specifier: ^4.1.5
        version: 4.1.5
      rimraf:
        specifier: ^6.0.1
        version: 6.0.1
      ts-jest:
        specifier: ^29.1.2
        version: 29.2.5(@babel/core@7.25.7)(@jest/transform@29.7.0)(@jest/types@29.6.3)(babel-jest@29.7.0(@babel/core@7.25.7))(jest@29.7.0(@types/node@20.11.30)(ts-node@10.9.2(@types/node@20.11.30)(typescript@4.9.5)))(typescript@4.9.5)
      tsup:
        specifier: ^8.3.5
        version: 8.3.5(postcss@8.4.47)(tsx@4.19.2)(typescript@4.9.5)(yaml@2.7.0)
      tsx:
        specifier: ^4.19.2
        version: 4.19.2
      typescript:
        specifier: ^4.9.0
        version: 4.9.5

  plugins/google-cloud:
    dependencies:
      '@google-cloud/logging-winston':
        specifier: ^6.0.0
        version: 6.0.0(encoding@0.1.13)(winston@3.13.0)
      '@google-cloud/opentelemetry-cloud-monitoring-exporter':
        specifier: ^0.19.0
        version: 0.19.0(@opentelemetry/api@1.9.0)(@opentelemetry/core@1.25.1(@opentelemetry/api@1.9.0))(@opentelemetry/resources@1.25.1(@opentelemetry/api@1.9.0))(@opentelemetry/sdk-metrics@1.25.1(@opentelemetry/api@1.9.0))(encoding@0.1.13)
      '@google-cloud/opentelemetry-cloud-trace-exporter':
        specifier: ^2.4.1
        version: 2.4.1(@opentelemetry/api@1.9.0)(@opentelemetry/core@1.25.1(@opentelemetry/api@1.9.0))(@opentelemetry/resources@1.25.1(@opentelemetry/api@1.9.0))(@opentelemetry/sdk-trace-base@1.25.1(@opentelemetry/api@1.9.0))(encoding@0.1.13)
      '@google-cloud/opentelemetry-resource-util':
        specifier: ^2.4.0
        version: 2.4.0(@opentelemetry/resources@1.25.1(@opentelemetry/api@1.9.0))(encoding@0.1.13)
      '@opentelemetry/api':
        specifier: ^1.9.0
        version: 1.9.0
      '@opentelemetry/auto-instrumentations-node':
        specifier: ^0.49.1
        version: 0.49.1(@opentelemetry/api@1.9.0)(encoding@0.1.13)
      '@opentelemetry/core':
        specifier: ^1.25.0
        version: 1.25.1(@opentelemetry/api@1.9.0)
      '@opentelemetry/instrumentation':
        specifier: ^0.52.0
        version: 0.52.1(@opentelemetry/api@1.9.0)
      '@opentelemetry/instrumentation-pino':
        specifier: ^0.41.0
        version: 0.41.0(@opentelemetry/api@1.9.0)
      '@opentelemetry/instrumentation-winston':
        specifier: ^0.39.0
        version: 0.39.0(@opentelemetry/api@1.9.0)
      '@opentelemetry/resources':
        specifier: ^1.25.0
        version: 1.25.1(@opentelemetry/api@1.9.0)
      '@opentelemetry/sdk-metrics':
        specifier: ^1.25.0
        version: 1.25.1(@opentelemetry/api@1.9.0)
      '@opentelemetry/sdk-node':
        specifier: ^0.52.0
        version: 0.52.1(@opentelemetry/api@1.9.0)
      '@opentelemetry/sdk-trace-base':
        specifier: ^1.25.0
        version: 1.25.1(@opentelemetry/api@1.9.0)
      genkit:
        specifier: workspace:^
        version: link:../../genkit
      google-auth-library:
        specifier: ^9.6.3
        version: 9.7.0(encoding@0.1.13)
      node-fetch:
        specifier: ^3.3.2
        version: 3.3.2
      winston:
        specifier: ^3.12.0
        version: 3.13.0
    devDependencies:
      '@jest/globals':
        specifier: ^29.7.0
        version: 29.7.0
      '@types/node':
        specifier: ^20.11.16
        version: 20.11.30
      jest:
        specifier: ^29.7.0
        version: 29.7.0(@types/node@20.11.30)(ts-node@10.9.2(@types/node@20.11.30)(typescript@4.9.5))
      npm-run-all:
        specifier: ^4.1.5
        version: 4.1.5
      rimraf:
        specifier: ^6.0.1
        version: 6.0.1
      ts-jest:
        specifier: ^29.1.2
        version: 29.2.5(@babel/core@7.25.7)(@jest/transform@29.7.0)(@jest/types@29.6.3)(babel-jest@29.7.0(@babel/core@7.25.7))(jest@29.7.0(@types/node@20.11.30)(ts-node@10.9.2(@types/node@20.11.30)(typescript@4.9.5)))(typescript@4.9.5)
      tsup:
        specifier: ^8.3.5
        version: 8.3.5(postcss@8.4.47)(tsx@4.19.2)(typescript@4.9.5)(yaml@2.7.0)
      tsx:
        specifier: ^4.19.2
        version: 4.19.2
      typescript:
        specifier: ^4.9.0
        version: 4.9.5

  plugins/googleai:
    dependencies:
      '@google/generative-ai':
        specifier: ^0.24.0
        version: 0.24.0
      genkit:
        specifier: workspace:^
        version: link:../../genkit
      google-auth-library:
        specifier: ^9.6.3
        version: 9.7.0(encoding@0.1.13)
      node-fetch:
        specifier: ^3.3.2
        version: 3.3.2
    devDependencies:
      '@types/node':
        specifier: ^20.11.16
        version: 20.11.30
      npm-run-all:
        specifier: ^4.1.5
        version: 4.1.5
      rimraf:
        specifier: ^6.0.1
        version: 6.0.1
      tsup:
        specifier: ^8.3.5
        version: 8.3.5(postcss@8.4.47)(tsx@4.19.2)(typescript@4.9.5)(yaml@2.7.0)
      tsx:
        specifier: ^4.19.2
        version: 4.19.2
      typescript:
        specifier: ^4.9.0
        version: 4.9.5

  plugins/langchain:
    dependencies:
      '@langchain/community':
        specifier: ^0.0.53
        version: 0.0.53(@pinecone-database/pinecone@2.2.0)(chromadb@1.9.2(encoding@0.1.13)(openai@4.97.0(encoding@0.1.13)(zod@3.24.1)))(encoding@0.1.13)(firebase-admin@12.3.1(encoding@0.1.13))(google-auth-library@8.9.0(encoding@0.1.13))(jsonwebtoken@9.0.2)
      '@langchain/core':
        specifier: ^0.1.61
        version: 0.1.61
      '@opentelemetry/api':
        specifier: ^1.9.0
        version: 1.9.0
      genkit:
        specifier: workspace:^
        version: link:../../genkit
      langchain:
        specifier: ^0.1.36
        version: 0.1.36(@google-cloud/storage@7.10.1(encoding@0.1.13))(@pinecone-database/pinecone@2.2.0)(chromadb@1.9.2(encoding@0.1.13)(openai@4.97.0(encoding@0.1.13)(zod@3.24.1)))(encoding@0.1.13)(fast-xml-parser@4.3.6)(firebase-admin@12.3.1(encoding@0.1.13))(google-auth-library@8.9.0(encoding@0.1.13))(handlebars@4.7.8)(ignore@5.3.1)(jsonwebtoken@9.0.2)(pdf-parse@1.1.1)
    devDependencies:
      '@types/node':
        specifier: ^20.11.16
        version: 20.11.30
      npm-run-all:
        specifier: ^4.1.5
        version: 4.1.5
      rimraf:
        specifier: ^6.0.1
        version: 6.0.1
      tsup:
        specifier: ^8.3.5
        version: 8.3.5(postcss@8.4.47)(tsx@4.19.2)(typescript@4.9.5)(yaml@2.7.0)
      tsx:
        specifier: ^4.19.2
        version: 4.19.2
      typescript:
        specifier: ^4.9.0
        version: 4.9.5

  plugins/mcp:
    dependencies:
      '@genkit-ai/core':
        specifier: workspace:^
        version: link:../../core
      '@modelcontextprotocol/sdk':
        specifier: ^1.11.0
        version: 1.11.0
      genkit:
        specifier: workspace:^
        version: link:../../genkit
    devDependencies:
      '@jest/globals':
        specifier: ^29.7.0
        version: 29.7.0
      '@types/jest':
        specifier: ^29.5.12
        version: 29.5.13
      '@types/node':
        specifier: ^20.11.16
        version: 20.16.9
      jest:
        specifier: ^29.7.0
        version: 29.7.0(@types/node@20.16.9)(ts-node@10.9.2(@types/node@20.16.9)(typescript@5.6.3))
      npm-run-all:
        specifier: ^4.1.5
        version: 4.1.5
      rimraf:
        specifier: ^6.0.1
        version: 6.0.1
      ts-jest:
        specifier: ^29.2.5
        version: 29.2.5(@babel/core@7.25.7)(@jest/transform@29.7.0)(@jest/types@29.6.3)(babel-jest@29.7.0(@babel/core@7.25.7))(esbuild@0.24.0)(jest@29.7.0(@types/node@20.16.9)(ts-node@10.9.2(@types/node@20.16.9)(typescript@5.6.3)))(typescript@5.6.3)
      tsup:
        specifier: ^8.3.5
        version: 8.3.5(postcss@8.4.47)(tsx@4.19.2)(typescript@5.6.3)(yaml@2.7.0)
      tsx:
        specifier: ^4.19.2
        version: 4.19.2
      typescript:
        specifier: ^5.6.3
        version: 5.6.3

  plugins/next:
    devDependencies:
      '@jest/globals':
        specifier: ^29.7.0
        version: 29.7.0
      '@types/jest':
        specifier: ^29.5.12
        version: 29.5.13
      '@types/node':
        specifier: ^20.11.16
        version: 20.16.9
      '@types/react':
        specifier: ^19
        version: 19.0.8
      '@types/react-dom':
        specifier: ^19
        version: 19.0.3(@types/react@19.0.8)
      genkit:
        specifier: workspace:*
        version: link:../../genkit
      jest:
        specifier: ^29.7.0
        version: 29.7.0(@types/node@20.16.9)(ts-node@10.9.2(@types/node@20.16.9)(typescript@4.9.5))
      next:
        specifier: ^15.2.4
        version: 15.2.4(@babel/core@7.25.7)(@opentelemetry/api@1.9.0)(react-dom@18.3.1(react@18.3.1))(react@18.3.1)
      npm-run-all:
        specifier: ^4.1.5
        version: 4.1.5
      rimraf:
        specifier: ^6.0.1
        version: 6.0.1
      ts-jest:
        specifier: ^29.1.2
        version: 29.2.5(@babel/core@7.25.7)(@jest/transform@29.7.0)(@jest/types@29.6.3)(babel-jest@29.7.0(@babel/core@7.25.7))(jest@29.7.0(@types/node@20.16.9)(ts-node@10.9.2(@types/node@20.16.9)(typescript@4.9.5)))(typescript@4.9.5)
      tsup:
        specifier: ^8.0.2
        version: 8.3.5(postcss@8.4.47)(tsx@4.19.2)(typescript@4.9.5)(yaml@2.7.0)
      tsx:
        specifier: ^4.7.0
        version: 4.19.2
      typescript:
        specifier: ^4.9.0
        version: 4.9.5
      zod:
        specifier: ^3.24.1
        version: 3.24.1

  plugins/ollama:
    dependencies:
      genkit:
        specifier: workspace:^
        version: link:../../genkit
      ollama:
        specifier: ^0.5.9
        version: 0.5.9
    devDependencies:
      '@types/node':
        specifier: ^20.11.16
        version: 20.11.30
      npm-run-all:
        specifier: ^4.1.5
        version: 4.1.5
      rimraf:
        specifier: ^6.0.1
        version: 6.0.1
      tsup:
        specifier: ^8.3.5
        version: 8.3.5(postcss@8.4.47)(tsx@4.19.2)(typescript@4.9.5)(yaml@2.7.0)
      tsx:
        specifier: ^4.19.2
        version: 4.19.2
      typescript:
        specifier: ^4.9.0
        version: 4.9.5

  plugins/pinecone:
    dependencies:
      '@pinecone-database/pinecone':
        specifier: ^2.0.1
        version: 2.2.0
      genkit:
        specifier: workspace:^
        version: link:../../genkit
      ts-md5:
        specifier: ^1.3.1
        version: 1.3.1
    devDependencies:
      '@types/node':
        specifier: ^20.11.16
        version: 20.11.30
      npm-run-all:
        specifier: ^4.1.5
        version: 4.1.5
      rimraf:
        specifier: ^6.0.1
        version: 6.0.1
      tsup:
        specifier: ^8.3.5
        version: 8.3.5(postcss@8.4.47)(tsx@4.19.2)(typescript@4.9.5)(yaml@2.7.0)
      tsx:
        specifier: ^4.19.2
        version: 4.19.2
      typescript:
        specifier: ^4.9.0
        version: 4.9.5

  plugins/vertexai:
    dependencies:
      '@anthropic-ai/sdk':
        specifier: ^0.24.3
        version: 0.24.3(encoding@0.1.13)
      '@anthropic-ai/vertex-sdk':
        specifier: ^0.4.0
        version: 0.4.0(encoding@0.1.13)
      '@google-cloud/aiplatform':
        specifier: ^3.23.0
        version: 3.25.0(encoding@0.1.13)
      '@google-cloud/vertexai':
        specifier: ^1.9.3
        version: 1.9.3(encoding@0.1.13)
      '@mistralai/mistralai-gcp':
        specifier: ^1.3.5
        version: 1.3.5(encoding@0.1.13)(react-dom@18.3.1(react@18.3.1))(react@18.3.1)(zod@3.24.1)
      genkit:
        specifier: workspace:^
        version: link:../../genkit
      google-auth-library:
        specifier: ^9.14.2
        version: 9.14.2(encoding@0.1.13)
      googleapis:
        specifier: ^140.0.1
        version: 140.0.1(encoding@0.1.13)
      node-fetch:
        specifier: ^3.3.2
        version: 3.3.2
      openai:
        specifier: ^4.52.7
        version: 4.53.0(encoding@0.1.13)
    devDependencies:
      '@types/node':
        specifier: ^20.11.16
        version: 20.11.30
      google-gax:
        specifier: ^4.4.1
        version: 4.4.1(encoding@0.1.13)
      npm-run-all:
        specifier: ^4.1.5
        version: 4.1.5
      rimraf:
        specifier: ^6.0.1
        version: 6.0.1
      tsup:
        specifier: ^8.3.5
        version: 8.3.5(postcss@8.4.47)(tsx@4.19.2)(typescript@4.9.5)(yaml@2.7.0)
      tsx:
        specifier: ^4.19.2
        version: 4.19.2
      typescript:
        specifier: ^4.9.0
        version: 4.9.5
    optionalDependencies:
      '@google-cloud/bigquery':
        specifier: ^7.8.0
        version: 7.8.0(encoding@0.1.13)
      firebase-admin:
        specifier: '>=12.2'
        version: 12.3.1(encoding@0.1.13)

  testapps/basic-gemini:
    dependencies:
      '@genkit-ai/firebase':
        specifier: workspace:*
        version: link:../../plugins/firebase
      '@genkit-ai/google-cloud':
        specifier: workspace:*
        version: link:../../plugins/google-cloud
      '@genkit-ai/googleai':
        specifier: workspace:*
        version: link:../../plugins/googleai
      '@genkit-ai/vertexai':
        specifier: workspace:*
        version: link:../../plugins/vertexai
      express:
        specifier: ^4.20.0
        version: 4.21.0
      genkit:
        specifier: workspace:*
        version: link:../../genkit
    devDependencies:
      typescript:
        specifier: ^5.6.2
        version: 5.6.2

  testapps/compat-oai:
    dependencies:
      '@genkit-ai/compat-oai':
        specifier: workspace:*
        version: link:../../plugins/compat-oai
      '@genkit-ai/express':
        specifier: ^1.1.0
        version: 1.8.0(@genkit-ai/core@1.11.1)(express@5.0.1)(genkit@genkit)
      genkit:
        specifier: workspace:*
        version: link:../../genkit
      tsx:
        specifier: ^4.19.3
        version: 4.19.4
    devDependencies:
      cross-env:
        specifier: ^7.0.3
        version: 7.0.3
      dotenv:
        specifier: ^16.4.5
        version: 16.4.5
      typescript:
        specifier: ^5.6.2
        version: 5.6.3

  testapps/context-caching:
    dependencies:
      '@genkit-ai/googleai':
        specifier: workspace:*
        version: link:../../plugins/googleai
      '@genkit-ai/vertexai':
        specifier: workspace:*
        version: link:../../plugins/vertexai
      '@google/generative-ai':
        specifier: ^0.21.0
        version: 0.21.0
      genkit:
        specifier: workspace:*
        version: link:../../genkit
    devDependencies:
      cross-env:
        specifier: ^7.0.3
        version: 7.0.3
      typescript:
        specifier: ^5.6.2
        version: 5.6.3

  testapps/context-caching2:
    dependencies:
      '@genkit-ai/googleai':
        specifier: workspace:*
        version: link:../../plugins/googleai
      '@google/generative-ai':
        specifier: ^0.21.0
        version: 0.21.0
      genkit:
        specifier: workspace:*
        version: link:../../genkit
    devDependencies:
      cross-env:
        specifier: ^7.0.3
        version: 7.0.3
      typescript:
        specifier: ^5.6.2
        version: 5.6.3

  testapps/custom-evaluators:
    dependencies:
      '@genkit-ai/googleai':
        specifier: workspace:*
        version: link:../../plugins/googleai
      genkit:
        specifier: workspace:*
        version: link:../../genkit
      path:
        specifier: ^0.12.7
        version: 0.12.7
    devDependencies:
      cross-env:
        specifier: ^7.0.3
        version: 7.0.3
      rimraf:
        specifier: ^6.0.1
        version: 6.0.1
      tsx:
        specifier: ^4.19.2
        version: 4.19.2
      typescript:
        specifier: ^5.3.3
        version: 5.6.3

  testapps/dev-ui-gallery:
    dependencies:
      '@genkit-ai/dev-local-vectorstore':
        specifier: workspace:*
        version: link:../../plugins/dev-local-vectorstore
      '@genkit-ai/evaluator':
        specifier: workspace:*
        version: link:../../plugins/evaluators
      '@genkit-ai/firebase':
        specifier: workspace:*
        version: link:../../plugins/firebase
      '@genkit-ai/google-cloud':
        specifier: workspace:*
        version: link:../../plugins/google-cloud
      '@genkit-ai/googleai':
        specifier: workspace:*
        version: link:../../plugins/googleai
      '@genkit-ai/vertexai':
        specifier: workspace:*
        version: link:../../plugins/vertexai
      firebase-admin:
        specifier: '>=12.2'
        version: 12.3.1(encoding@0.1.13)
      firebase-functions:
        specifier: ^6.3.1
        version: 6.3.1(firebase-admin@12.3.1(encoding@0.1.13))
      genkit:
        specifier: workspace:*
        version: link:../../genkit
      genkitx-chromadb:
        specifier: workspace:*
        version: link:../../plugins/chroma
      genkitx-ollama:
        specifier: workspace:*
        version: link:../../plugins/ollama
      genkitx-pinecone:
        specifier: workspace:*
        version: link:../../plugins/pinecone
    devDependencies:
      cross-env:
        specifier: ^7.0.3
        version: 7.0.3
      rimraf:
        specifier: ^6.0.1
        version: 6.0.1
      tsx:
        specifier: ^4.19.2
        version: 4.19.2
      typescript:
        specifier: ^5.3.3
        version: 5.4.5

  testapps/docs-menu-basic:
    dependencies:
      '@genkit-ai/express':
        specifier: workspace:*
        version: link:../../plugins/express
      '@genkit-ai/firebase':
        specifier: workspace:*
        version: link:../../plugins/firebase
      '@genkit-ai/googleai':
        specifier: workspace:*
        version: link:../../plugins/googleai
      express:
        specifier: ^4.21.0
        version: 4.21.0
      genkit:
        specifier: workspace:*
        version: link:../../genkit
    devDependencies:
      rimraf:
        specifier: ^6.0.1
        version: 6.0.1
      typescript:
        specifier: ^5.3.3
        version: 5.4.5

  testapps/docs-menu-rag:
    dependencies:
      '@genkit-ai/dev-local-vectorstore':
        specifier: workspace:*
        version: link:../../plugins/dev-local-vectorstore
      '@genkit-ai/firebase':
        specifier: workspace:*
        version: link:../../plugins/firebase
      '@genkit-ai/vertexai':
        specifier: workspace:*
        version: link:../../plugins/vertexai
      genkit:
        specifier: workspace:*
        version: link:../../genkit
      llm-chunk:
        specifier: ^0.0.1
        version: 0.0.1
      pdf-parse:
        specifier: ^1.1.1
        version: 1.1.1
    devDependencies:
      '@types/pdf-parse':
        specifier: ^1.1.4
        version: 1.1.4
      rimraf:
        specifier: ^6.0.1
        version: 6.0.1
      typescript:
        specifier: ^5.3.3
        version: 5.4.5

  testapps/esm:
    dependencies:
      '@genkit-ai/checks':
        specifier: workspace:*
        version: link:../../plugins/checks
      '@genkit-ai/dev-local-vectorstore':
        specifier: workspace:*
        version: link:../../plugins/dev-local-vectorstore
      '@genkit-ai/evaluator':
        specifier: workspace:*
        version: link:../../plugins/evaluators
      '@genkit-ai/express':
        specifier: workspace:*
        version: link:../../plugins/express
      '@genkit-ai/firebase':
        specifier: workspace:*
        version: link:../../plugins/firebase
      '@genkit-ai/google-cloud':
        specifier: workspace:*
        version: link:../../plugins/google-cloud
      '@genkit-ai/googleai':
        specifier: workspace:*
        version: link:../../plugins/googleai
      '@genkit-ai/next':
        specifier: workspace:^
        version: link:../../plugins/next
      '@genkit-ai/vertexai':
        specifier: workspace:*
        version: link:../../plugins/vertexai
      firebase-admin:
        specifier: '>=12.2'
        version: 12.3.1(encoding@0.1.13)
      genkit:
        specifier: workspace:*
        version: link:../../genkit
      genkitx-chromadb:
        specifier: workspace:*
        version: link:../../plugins/chroma
      genkitx-ollama:
        specifier: workspace:*
        version: link:../../plugins/ollama
      genkitx-pinecone:
        specifier: workspace:*
        version: link:../../plugins/pinecone
      google-auth-library:
        specifier: ^9.6.3
        version: 9.14.2(encoding@0.1.13)
    devDependencies:
      '@types/pdf-parse':
        specifier: ^1.1.4
        version: 1.1.4
      cross-env:
        specifier: ^7.0.3
        version: 7.0.3
      rimraf:
        specifier: ^6.0.1
        version: 6.0.1
      tsx:
        specifier: ^4.19.1
        version: 4.19.2
      typescript:
        specifier: ^5.3.3
        version: 5.6.3

  testapps/evals:
    dependencies:
      '@genkit-ai/dev-local-vectorstore':
        specifier: workspace:*
        version: link:../../plugins/dev-local-vectorstore
      '@genkit-ai/evaluator':
        specifier: workspace:*
        version: link:../../plugins/evaluators
      '@genkit-ai/googleai':
        specifier: workspace:*
        version: link:../../plugins/googleai
      '@genkit-ai/vertexai':
        specifier: workspace:*
        version: link:../../plugins/vertexai
      genkit:
        specifier: workspace:*
        version: link:../../genkit
      genkitx-langchain:
        specifier: workspace:*
        version: link:../../plugins/langchain
      llm-chunk:
        specifier: ^0.0.1
        version: 0.0.1
      pdf-parse:
        specifier: ^1.1.1
        version: 1.1.1
      pdfjs-dist:
        specifier: ^4.0.379
        version: 4.8.69
      pdfjs-dist-legacy:
        specifier: ^1.0.1
        version: 1.0.1
    devDependencies:
      cross-env:
        specifier: ^7.0.3
        version: 7.0.3
      rimraf:
        specifier: ^6.0.1
        version: 6.0.1
      tsx:
        specifier: ^4.19.2
        version: 4.19.2
      typescript:
        specifier: ^5.3.3
        version: 5.6.3

  testapps/express:
    dependencies:
      '@genkit-ai/express':
        specifier: workspace:*
        version: link:../../plugins/express
      '@genkit-ai/firebase':
        specifier: workspace:*
        version: link:../../plugins/firebase
      '@genkit-ai/googleai':
        specifier: workspace:*
        version: link:../../plugins/googleai
      '@genkit-ai/vertexai':
        specifier: workspace:*
        version: link:../../plugins/vertexai
      express:
        specifier: ^4.21.0
        version: 4.21.0
      genkit:
        specifier: workspace:*
        version: link:../../genkit
      genkitx-ollama:
        specifier: workspace:*
        version: link:../../plugins/ollama
    devDependencies:
      '@types/express':
        specifier: ^4.17.21
        version: 4.17.21
      rimraf:
        specifier: ^6.0.1
        version: 6.0.1
      typescript:
        specifier: ^5.3.3
        version: 5.4.5

  testapps/flow-sample1:
    dependencies:
      '@genkit-ai/firebase':
        specifier: workspace:^
        version: link:../../plugins/firebase
      genkit:
        specifier: workspace:^
        version: link:../../genkit
    devDependencies:
      rimraf:
        specifier: ^6.0.1
        version: 6.0.1
      typescript:
        specifier: ^5.3.3
        version: 5.4.5

  testapps/flow-simple-ai:
    dependencies:
      '@genkit-ai/evaluator':
        specifier: workspace:*
        version: link:../../plugins/evaluators
      '@genkit-ai/firebase':
        specifier: workspace:*
        version: link:../../plugins/firebase
      '@genkit-ai/google-cloud':
        specifier: workspace:*
        version: link:../../plugins/google-cloud
      '@genkit-ai/googleai':
        specifier: workspace:*
        version: link:../../plugins/googleai
      '@genkit-ai/vertexai':
        specifier: workspace:*
        version: link:../../plugins/vertexai
      '@google/generative-ai':
        specifier: ^0.15.0
        version: 0.15.0
      '@opentelemetry/sdk-trace-base':
        specifier: ^1.25.0
        version: 1.25.1(@opentelemetry/api@1.9.0)
      body-parser:
        specifier: ^1.20.3
        version: 1.20.3
      data-urls:
        specifier: ^5.0.0
        version: 5.0.0
      express:
        specifier: ^4.21.0
        version: 4.21.0
      firebase-admin:
        specifier: '>=12.2'
        version: 12.3.1(encoding@0.1.13)
      genkit:
        specifier: workspace:*
        version: link:../../genkit
      node-fetch:
        specifier: ^3.3.2
        version: 3.3.2
      partial-json:
        specifier: ^0.1.7
        version: 0.1.7
      wav:
        specifier: ^1.0.2
        version: 1.0.2
    devDependencies:
      '@types/data-urls':
        specifier: ^3.0.4
        version: 3.0.4
      '@types/node-fetch':
        specifier: ~2.6.11
        version: 2.6.11
      '@types/wav':
        specifier: ^1.0.4
        version: 1.0.4
      rimraf:
        specifier: ^6.0.1
        version: 6.0.1
      tsx:
        specifier: ^4.19.2
        version: 4.19.2
      typescript:
        specifier: ^5.3.3
        version: 5.4.5

  testapps/format-tester:
    dependencies:
      '@genkit-ai/googleai':
        specifier: workspace:*
        version: link:../../plugins/googleai
      '@genkit-ai/vertexai':
        specifier: workspace:*
        version: link:../../plugins/vertexai
      '@opentelemetry/sdk-trace-base':
        specifier: ^1.25.0
        version: 1.26.0(@opentelemetry/api@1.9.0)
      genkit:
        specifier: workspace:*
        version: link:../../genkit
    devDependencies:
      rimraf:
        specifier: ^6.0.1
        version: 6.0.1
      tsx:
        specifier: ^4.19.2
        version: 4.19.2
      typescript:
        specifier: ^5.3.3
        version: 5.6.2

  testapps/google-ai-code-execution:
    dependencies:
      '@genkit-ai/google-cloud':
        specifier: workspace:*
        version: link:../../plugins/google-cloud
      '@genkit-ai/googleai':
        specifier: workspace:*
        version: link:../../plugins/googleai
      dotenv:
        specifier: ^16.4.5
        version: 16.4.5
      express:
        specifier: ^4.21.0
        version: 4.21.0
      genkit:
        specifier: workspace:*
        version: link:../../genkit
    devDependencies:
      typescript:
        specifier: ^5.5.3
        version: 5.5.3

  testapps/langchain:
    dependencies:
      '@genkit-ai/firebase':
        specifier: workspace:*
        version: link:../../plugins/firebase
      '@genkit-ai/googleai':
        specifier: workspace:*
        version: link:../../plugins/googleai
      '@genkit-ai/vertexai':
        specifier: workspace:*
        version: link:../../plugins/vertexai
      '@langchain/community':
        specifier: ^0.0.53
        version: 0.0.53(@pinecone-database/pinecone@2.2.0)(chromadb@1.9.2(encoding@0.1.13)(openai@4.97.0(encoding@0.1.13)(zod@3.24.1)))(encoding@0.1.13)(firebase-admin@12.3.1(encoding@0.1.13))(google-auth-library@8.9.0(encoding@0.1.13))(jsonwebtoken@9.0.2)
      '@langchain/core':
        specifier: ^0.1.61
        version: 0.1.61
      '@opentelemetry/api':
        specifier: ^1.9.0
        version: 1.9.0
      express:
        specifier: ^4.21.0
        version: 4.21.0
      genkit:
        specifier: workspace:*
        version: link:../../genkit
      genkitx-langchain:
        specifier: workspace:*
        version: link:../../plugins/langchain
      genkitx-ollama:
        specifier: workspace:*
        version: link:../../plugins/ollama
      langchain:
        specifier: ^0.1.36
        version: 0.1.36(@google-cloud/storage@7.10.1(encoding@0.1.13))(@pinecone-database/pinecone@2.2.0)(chromadb@1.9.2(encoding@0.1.13)(openai@4.97.0(encoding@0.1.13)(zod@3.24.1)))(encoding@0.1.13)(fast-xml-parser@4.3.6)(firebase-admin@12.3.1(encoding@0.1.13))(google-auth-library@8.9.0(encoding@0.1.13))(handlebars@4.7.8)(ignore@5.3.1)(jsonwebtoken@9.0.2)(pdf-parse@1.1.1)
      pdf-parse:
        specifier: ^1.1.1
        version: 1.1.1
    devDependencies:
      '@types/express':
        specifier: ^4.17.21
        version: 4.17.21
      rimraf:
        specifier: ^6.0.1
        version: 6.0.1
      typescript:
        specifier: ^5.3.3
        version: 5.4.5

  testapps/menu:
    dependencies:
      '@genkit-ai/dev-local-vectorstore':
        specifier: workspace:*
        version: link:../../plugins/dev-local-vectorstore
      '@genkit-ai/evaluator':
        specifier: workspace:*
        version: link:../../plugins/evaluators
      '@genkit-ai/firebase':
        specifier: workspace:*
        version: link:../../plugins/firebase
      '@genkit-ai/vertexai':
        specifier: workspace:*
        version: link:../../plugins/vertexai
      genkit:
        specifier: workspace:*
        version: link:../../genkit
    devDependencies:
      rimraf:
        specifier: ^6.0.1
        version: 6.0.1
      typescript:
        specifier: ^5.3.3
        version: 5.4.5

  testapps/model-tester:
    dependencies:
      '@genkit-ai/googleai':
        specifier: workspace:*
        version: link:../../plugins/googleai
      '@genkit-ai/vertexai':
        specifier: workspace:*
        version: link:../../plugins/vertexai
      '@google/generative-ai':
        specifier: ^0.15.0
        version: 0.15.0
      colorette:
        specifier: ^2.0.20
        version: 2.0.20
      genkit:
        specifier: workspace:*
        version: link:../../genkit
      genkitx-ollama:
        specifier: workspace:*
        version: link:../../plugins/ollama
      genkitx-openai:
        specifier: ^0.10.1
<<<<<<< HEAD
        version: 0.10.1(@genkit-ai/ai@1.8.0)(@genkit-ai/core@1.8.0)
=======
        version: 0.10.1(@genkit-ai/ai@1.11.1)(@genkit-ai/core@1.11.1)
>>>>>>> 6bb6deba
    devDependencies:
      rimraf:
        specifier: ^6.0.1
        version: 6.0.1
      typescript:
        specifier: ^5.3.3
        version: 5.5.3

  testapps/multimodal:
    dependencies:
      '@genkit-ai/ai':
        specifier: workspace:*
        version: link:../../ai
      '@genkit-ai/dev-local-vectorstore':
        specifier: workspace:*
        version: link:../../plugins/dev-local-vectorstore
      '@genkit-ai/evaluator':
        specifier: workspace:*
        version: link:../../plugins/evaluators
      '@genkit-ai/express':
        specifier: workspace:*
        version: link:../../plugins/express
      '@genkit-ai/firebase':
        specifier: workspace:*
        version: link:../../plugins/firebase
      '@genkit-ai/googleai':
        specifier: workspace:*
        version: link:../../plugins/googleai
      '@genkit-ai/vertexai':
        specifier: workspace:*
        version: link:../../plugins/vertexai
      file-type-checker:
        specifier: ^1.1.2
        version: 1.1.3
      genkit:
        specifier: workspace:*
        version: link:../../genkit
      genkitx-chromadb:
        specifier: workspace:*
        version: link:../../plugins/chroma
      genkitx-langchain:
        specifier: workspace:*
        version: link:../../plugins/langchain
      genkitx-pinecone:
        specifier: workspace:*
        version: link:../../plugins/pinecone
      google-auth-library:
        specifier: ^9.6.3
        version: 9.14.2(encoding@0.1.13)
      llm-chunk:
        specifier: ^0.0.1
        version: 0.0.1
      pdf-lib:
        specifier: ^1.17.1
        version: 1.17.1
      pdf-parse:
        specifier: ^1.1.1
        version: 1.1.1
    devDependencies:
      '@types/pdf-parse':
        specifier: ^1.1.4
        version: 1.1.4
      cross-env:
        specifier: ^7.0.3
        version: 7.0.3
      rimraf:
        specifier: ^6.0.1
        version: 6.0.1
      tsx:
        specifier: ^4.19.1
        version: 4.19.2
      typescript:
        specifier: ^5.3.3
        version: 5.6.3
      vertexai:
        specifier: link:@types/@genkit-ai/vertexai
        version: link:@types/@genkit-ai/vertexai

  testapps/next:
    dependencies:
      '@genkit-ai/googleai':
        specifier: workspace:*
        version: link:../../plugins/googleai
      '@genkit-ai/next':
        specifier: workspace:*
        version: link:../../plugins/next
      genkit:
        specifier: workspace:*
        version: link:../../genkit
      next:
        specifier: ^15.2.4
        version: 15.2.4(@babel/core@7.25.7)(@opentelemetry/api@1.9.0)(react-dom@18.3.1(react@18.3.1))(react@18.3.1)
      zod:
        specifier: ^3.24.1
        version: 3.24.1
    devDependencies:
      '@types/react':
        specifier: 19.0.8
        version: 19.0.8
      rimraf:
        specifier: ^6.0.1
        version: 6.0.1
      typescript:
        specifier: ^5.3.3
        version: 5.6.3

  testapps/ollama:
    dependencies:
      genkit:
        specifier: workspace:*
        version: link:../../genkit
      genkitx-ollama:
        specifier: workspace:*
        version: link:../../plugins/ollama
    devDependencies:
      cross-env:
        specifier: ^7.0.3
        version: 7.0.3
      typescript:
        specifier: ^5.6.2
        version: 5.6.3

  testapps/prompt-file:
    dependencies:
      '@genkit-ai/googleai':
        specifier: workspace:*
        version: link:../../plugins/googleai
      genkit:
        specifier: workspace:*
        version: link:../../genkit
    devDependencies:
      typescript:
        specifier: ^5.3.3
        version: 5.4.5

  testapps/rag:
    dependencies:
      '@genkit-ai/dev-local-vectorstore':
        specifier: workspace:*
        version: link:../../plugins/dev-local-vectorstore
      '@genkit-ai/evaluator':
        specifier: workspace:*
        version: link:../../plugins/evaluators
      '@genkit-ai/firebase':
        specifier: workspace:*
        version: link:../../plugins/firebase
      '@genkit-ai/googleai':
        specifier: workspace:*
        version: link:../../plugins/googleai
      '@genkit-ai/vertexai':
        specifier: workspace:*
        version: link:../../plugins/vertexai
      '@google-cloud/firestore':
        specifier: ^7.11.0
        version: 7.11.0(encoding@0.1.13)
      firebase-admin:
        specifier: '>=12.2'
        version: 12.3.1(encoding@0.1.13)
      genkit:
        specifier: workspace:*
        version: link:../../genkit
      genkitx-chromadb:
        specifier: workspace:*
        version: link:../../plugins/chroma
      genkitx-pinecone:
        specifier: workspace:*
        version: link:../../plugins/pinecone
      google-auth-library:
        specifier: ^9.6.3
        version: 9.7.0(encoding@0.1.13)
      llm-chunk:
        specifier: ^0.0.1
        version: 0.0.1
      pdf-parse:
        specifier: ^1.1.1
        version: 1.1.1
    devDependencies:
      '@types/pdf-parse':
        specifier: ^1.1.4
        version: 1.1.4
      cross-env:
        specifier: ^7.0.3
        version: 7.0.3
      rimraf:
        specifier: ^6.0.1
        version: 6.0.1
      tsx:
        specifier: ^4.19.1
        version: 4.19.1
      typescript:
        specifier: ^5.3.3
        version: 5.4.5

  testapps/tools-config-test1:
    devDependencies:
      typescript:
        specifier: ^5.3.3
        version: 5.4.5

  testapps/vertexai-modelgarden:
    dependencies:
      '@genkit-ai/firebase':
        specifier: workspace:*
        version: link:../../plugins/firebase
      '@genkit-ai/vertexai':
        specifier: workspace:*
        version: link:../../plugins/vertexai
      '@mistralai/mistralai-gcp':
        specifier: ^1.3.4
        version: 1.3.5(react-dom@18.3.1(react@18.3.1))(react@18.3.1)(zod@3.22.4)
      express:
        specifier: ^4.21.0
        version: 4.21.0
      genkit:
        specifier: workspace:*
        version: link:../../genkit
      zod:
        specifier: 3.22.4
        version: 3.22.4
    devDependencies:
      typescript:
        specifier: ^5.5.3
        version: 5.6.3

  testapps/vertexai-reranker:
    dependencies:
      '@genkit-ai/dev-local-vectorstore':
        specifier: workspace:*
        version: link:../../plugins/dev-local-vectorstore
      '@genkit-ai/evaluator':
        specifier: workspace:*
        version: link:../../plugins/evaluators
      '@genkit-ai/firebase':
        specifier: workspace:*
        version: link:../../plugins/firebase
      '@genkit-ai/vertexai':
        specifier: workspace:*
        version: link:../../plugins/vertexai
      dotenv:
        specifier: ^16.4.5
        version: 16.4.5
      express:
        specifier: ^4.21.0
        version: 4.21.0
      genkit:
        specifier: workspace:*
        version: link:../../genkit
      google-auth-library:
        specifier: ^9.11.0
        version: 9.11.0(encoding@0.1.13)
    devDependencies:
      rimraf:
        specifier: ^6.0.1
        version: 6.0.1
      typescript:
        specifier: ^5.5.2
        version: 5.5.3

  testapps/vertexai-vector-search-bigquery:
    dependencies:
      '@genkit-ai/dev-local-vectorstore':
        specifier: workspace:*
        version: link:../../plugins/dev-local-vectorstore
      '@genkit-ai/evaluator':
        specifier: workspace:*
        version: link:../../plugins/evaluators
      '@genkit-ai/firebase':
        specifier: workspace:*
        version: link:../../plugins/firebase
      '@genkit-ai/googleai':
        specifier: workspace:*
        version: link:../../plugins/googleai
      '@genkit-ai/vertexai':
        specifier: workspace:*
        version: link:../../plugins/vertexai
      '@google-cloud/bigquery':
        specifier: ^7.8.0
        version: 7.8.0(encoding@0.1.13)
      dotenv:
        specifier: ^16.4.5
        version: 16.4.5
      express:
        specifier: ^4.21.0
        version: 4.21.0
      genkit:
        specifier: workspace:*
        version: link:../../genkit
      genkitx-chromadb:
        specifier: workspace:*
        version: link:../../plugins/chroma
      genkitx-langchain:
        specifier: workspace:*
        version: link:../../plugins/langchain
      genkitx-pinecone:
        specifier: workspace:*
        version: link:../../plugins/pinecone
      google-auth-library:
        specifier: ^9.11.0
        version: 9.11.0(encoding@0.1.13)
    devDependencies:
      rimraf:
        specifier: ^6.0.1
        version: 6.0.1
      typescript:
        specifier: ^5.5.2
        version: 5.5.3

  testapps/vertexai-vector-search-custom:
    dependencies:
      '@genkit-ai/dev-local-vectorstore':
        specifier: workspace:*
        version: link:../../plugins/dev-local-vectorstore
      '@genkit-ai/evaluator':
        specifier: workspace:*
        version: link:../../plugins/evaluators
      '@genkit-ai/firebase':
        specifier: workspace:*
        version: link:../../plugins/firebase
      '@genkit-ai/googleai':
        specifier: workspace:*
        version: link:../../plugins/googleai
      '@genkit-ai/vertexai':
        specifier: workspace:*
        version: link:../../plugins/vertexai
      '@google-cloud/bigquery':
        specifier: ^7.8.0
        version: 7.8.0(encoding@0.1.13)
      dotenv:
        specifier: ^16.4.5
        version: 16.4.5
      express:
        specifier: ^4.21.0
        version: 4.21.0
      genkit:
        specifier: workspace:*
        version: link:../../genkit
      genkitx-chromadb:
        specifier: workspace:*
        version: link:../../plugins/chroma
      genkitx-langchain:
        specifier: workspace:*
        version: link:../../plugins/langchain
      genkitx-pinecone:
        specifier: workspace:*
        version: link:../../plugins/pinecone
      google-auth-library:
        specifier: ^9.11.0
        version: 9.11.0(encoding@0.1.13)
    devDependencies:
      rimraf:
        specifier: ^6.0.1
        version: 6.0.1
      typescript:
        specifier: ^5.5.2
        version: 5.5.3

  testapps/vertexai-vector-search-firestore:
    dependencies:
      '@genkit-ai/dev-local-vectorstore':
        specifier: workspace:*
        version: link:../../plugins/dev-local-vectorstore
      '@genkit-ai/evaluator':
        specifier: workspace:*
        version: link:../../plugins/evaluators
      '@genkit-ai/firebase':
        specifier: workspace:*
        version: link:../../plugins/firebase
      '@genkit-ai/googleai':
        specifier: workspace:*
        version: link:../../plugins/googleai
      '@genkit-ai/vertexai':
        specifier: workspace:*
        version: link:../../plugins/vertexai
      dotenv:
        specifier: ^16.4.5
        version: 16.4.5
      express:
        specifier: ^4.21.0
        version: 4.21.0
      firebase-admin:
        specifier: '>=12.2'
        version: 12.3.1(encoding@0.1.13)
      genkit:
        specifier: workspace:*
        version: link:../../genkit
      genkitx-chromadb:
        specifier: workspace:*
        version: link:../../plugins/chroma
      genkitx-langchain:
        specifier: workspace:*
        version: link:../../plugins/langchain
      genkitx-pinecone:
        specifier: workspace:*
        version: link:../../plugins/pinecone
      google-auth-library:
        specifier: ^9.11.0
        version: 9.11.0(encoding@0.1.13)
    devDependencies:
      rimraf:
        specifier: ^6.0.1
        version: 6.0.1
      typescript:
        specifier: ^5.5.2
        version: 5.5.3

packages:

  '@ampproject/remapping@2.3.0':
    resolution: {integrity: sha512-30iZtAPgz+LTIYoeivqYo853f02jBYSd5uGnGpkFV0M3xOt9aN73erkgYAmZU43x4VfqcnLxW9Kpg3R5LC4YYw==}
    engines: {node: '>=6.0.0'}

  '@anthropic-ai/sdk@0.24.3':
    resolution: {integrity: sha512-916wJXO6T6k8R6BAAcLhLPv/pnLGy7YSEBZXZ1XTFbLcTZE8oTy3oDW9WJf9KKZwMvVcePIfoTSvzXHRcGxkQQ==}

  '@anthropic-ai/sdk@0.9.1':
    resolution: {integrity: sha512-wa1meQ2WSfoY8Uor3EdrJq0jTiZJoKoSii2ZVWRY1oN4Tlr5s59pADg9T79FTbPe1/se5c3pBeZgJL63wmuoBA==}

  '@anthropic-ai/vertex-sdk@0.4.0':
    resolution: {integrity: sha512-E/FL/P1+wDNrhuVg7DYmbiLdW6+xU9d2Vn/dmpJbKF7Vt81SnGxUFYn9zjDk2QOptvQFSOcUb5OCtpEvej+daQ==}

  '@babel/code-frame@7.25.7':
    resolution: {integrity: sha512-0xZJFNE5XMpENsgfHYTw8FbX4kv53mFLn2i3XPoq69LyhYSCBJtitaHx9QnsVTrsogI4Z3+HtEfZ2/GFPOtf5g==}
    engines: {node: '>=6.9.0'}

  '@babel/compat-data@7.25.7':
    resolution: {integrity: sha512-9ickoLz+hcXCeh7jrcin+/SLWm+GkxE2kTvoYyp38p4WkdFXfQJxDFGWp/YHjiKLPx06z2A7W8XKuqbReXDzsw==}
    engines: {node: '>=6.9.0'}

  '@babel/core@7.25.7':
    resolution: {integrity: sha512-yJ474Zv3cwiSOO9nXJuqzvwEeM+chDuQ8GJirw+pZ91sCGCyOZ3dJkVE09fTV0VEVzXyLWhh3G/AolYTPX7Mow==}
    engines: {node: '>=6.9.0'}

  '@babel/generator@7.25.7':
    resolution: {integrity: sha512-5Dqpl5fyV9pIAD62yK9P7fcA768uVPUyrQmqpqstHWgMma4feF1x/oFysBCVZLY5wJ2GkMUCdsNDnGZrPoR6rA==}
    engines: {node: '>=6.9.0'}

  '@babel/helper-compilation-targets@7.25.7':
    resolution: {integrity: sha512-DniTEax0sv6isaw6qSQSfV4gVRNtw2rte8HHM45t9ZR0xILaufBRNkpMifCRiAPyvL4ACD6v0gfCwCmtOQaV4A==}
    engines: {node: '>=6.9.0'}

  '@babel/helper-module-imports@7.25.7':
    resolution: {integrity: sha512-o0xCgpNmRohmnoWKQ0Ij8IdddjyBFE4T2kagL/x6M3+4zUgc+4qTOUBoNe4XxDskt1HPKO007ZPiMgLDq2s7Kw==}
    engines: {node: '>=6.9.0'}

  '@babel/helper-module-transforms@7.25.7':
    resolution: {integrity: sha512-k/6f8dKG3yDz/qCwSM+RKovjMix563SLxQFo0UhRNo239SP6n9u5/eLtKD6EAjwta2JHJ49CsD8pms2HdNiMMQ==}
    engines: {node: '>=6.9.0'}
    peerDependencies:
      '@babel/core': ^7.0.0

  '@babel/helper-plugin-utils@7.25.7':
    resolution: {integrity: sha512-eaPZai0PiqCi09pPs3pAFfl/zYgGaE6IdXtYvmf0qlcDTd3WCtO7JWCcRd64e0EQrcYgiHibEZnOGsSY4QSgaw==}
    engines: {node: '>=6.9.0'}

  '@babel/helper-simple-access@7.25.7':
    resolution: {integrity: sha512-FPGAkJmyoChQeM+ruBGIDyrT2tKfZJO8NcxdC+CWNJi7N8/rZpSxK7yvBJ5O/nF1gfu5KzN7VKG3YVSLFfRSxQ==}
    engines: {node: '>=6.9.0'}

  '@babel/helper-string-parser@7.25.7':
    resolution: {integrity: sha512-CbkjYdsJNHFk8uqpEkpCvRs3YRp9tY6FmFY7wLMSYuGYkrdUi7r2lc4/wqsvlHoMznX3WJ9IP8giGPq68T/Y6g==}
    engines: {node: '>=6.9.0'}

  '@babel/helper-validator-identifier@7.25.7':
    resolution: {integrity: sha512-AM6TzwYqGChO45oiuPqwL2t20/HdMC1rTPAesnBCgPCSF1x3oN9MVUwQV2iyz4xqWrctwK5RNC8LV22kaQCNYg==}
    engines: {node: '>=6.9.0'}

  '@babel/helper-validator-option@7.25.7':
    resolution: {integrity: sha512-ytbPLsm+GjArDYXJ8Ydr1c/KJuutjF2besPNbIZnZ6MKUxi/uTA22t2ymmA4WFjZFpjiAMO0xuuJPqK2nvDVfQ==}
    engines: {node: '>=6.9.0'}

  '@babel/helpers@7.25.7':
    resolution: {integrity: sha512-Sv6pASx7Esm38KQpF/U/OXLwPPrdGHNKoeblRxgZRLXnAtnkEe4ptJPDtAZM7fBLadbc1Q07kQpSiGQ0Jg6tRA==}
    engines: {node: '>=6.9.0'}

  '@babel/highlight@7.25.7':
    resolution: {integrity: sha512-iYyACpW3iW8Fw+ZybQK+drQre+ns/tKpXbNESfrhNnPLIklLbXr7MYJ6gPEd0iETGLOK+SxMjVvKb/ffmk+FEw==}
    engines: {node: '>=6.9.0'}

  '@babel/parser@7.25.7':
    resolution: {integrity: sha512-aZn7ETtQsjjGG5HruveUK06cU3Hljuhd9Iojm4M8WWv3wLE6OkE5PWbDUkItmMgegmccaITudyuW5RPYrYlgWw==}
    engines: {node: '>=6.0.0'}
    hasBin: true

  '@babel/plugin-syntax-async-generators@7.8.4':
    resolution: {integrity: sha512-tycmZxkGfZaxhMRbXlPXuVFpdWlXpir2W4AMhSJgRKzk/eDlIXOhb2LHWoLpDF7TEHylV5zNhykX6KAgHJmTNw==}
    peerDependencies:
      '@babel/core': ^7.0.0-0

  '@babel/plugin-syntax-bigint@7.8.3':
    resolution: {integrity: sha512-wnTnFlG+YxQm3vDxpGE57Pj0srRU4sHE/mDkt1qv2YJJSeUAec2ma4WLUnUPeKjyrfntVwe/N6dCXpU+zL3Npg==}
    peerDependencies:
      '@babel/core': ^7.0.0-0

  '@babel/plugin-syntax-class-properties@7.12.13':
    resolution: {integrity: sha512-fm4idjKla0YahUNgFNLCB0qySdsoPiZP3iQE3rky0mBUtMZ23yDJ9SJdg6dXTSDnulOVqiF3Hgr9nbXvXTQZYA==}
    peerDependencies:
      '@babel/core': ^7.0.0-0

  '@babel/plugin-syntax-class-static-block@7.14.5':
    resolution: {integrity: sha512-b+YyPmr6ldyNnM6sqYeMWE+bgJcJpO6yS4QD7ymxgH34GBPNDM/THBh8iunyvKIZztiwLH4CJZ0RxTk9emgpjw==}
    engines: {node: '>=6.9.0'}
    peerDependencies:
      '@babel/core': ^7.0.0-0

  '@babel/plugin-syntax-import-attributes@7.25.7':
    resolution: {integrity: sha512-AqVo+dguCgmpi/3mYBdu9lkngOBlQ2w2vnNpa6gfiCxQZLzV4ZbhsXitJ2Yblkoe1VQwtHSaNmIaGll/26YWRw==}
    engines: {node: '>=6.9.0'}
    peerDependencies:
      '@babel/core': ^7.0.0-0

  '@babel/plugin-syntax-import-meta@7.10.4':
    resolution: {integrity: sha512-Yqfm+XDx0+Prh3VSeEQCPU81yC+JWZ2pDPFSS4ZdpfZhp4MkFMaDC1UqseovEKwSUpnIL7+vK+Clp7bfh0iD7g==}
    peerDependencies:
      '@babel/core': ^7.0.0-0

  '@babel/plugin-syntax-json-strings@7.8.3':
    resolution: {integrity: sha512-lY6kdGpWHvjoe2vk4WrAapEuBR69EMxZl+RoGRhrFGNYVK8mOPAW8VfbT/ZgrFbXlDNiiaxQnAtgVCZ6jv30EA==}
    peerDependencies:
      '@babel/core': ^7.0.0-0

  '@babel/plugin-syntax-jsx@7.25.7':
    resolution: {integrity: sha512-ruZOnKO+ajVL/MVx+PwNBPOkrnXTXoWMtte1MBpegfCArhqOe3Bj52avVj1huLLxNKYKXYaSxZ2F+woK1ekXfw==}
    engines: {node: '>=6.9.0'}
    peerDependencies:
      '@babel/core': ^7.0.0-0

  '@babel/plugin-syntax-logical-assignment-operators@7.10.4':
    resolution: {integrity: sha512-d8waShlpFDinQ5MtvGU9xDAOzKH47+FFoney2baFIoMr952hKOLp1HR7VszoZvOsV/4+RRszNY7D17ba0te0ig==}
    peerDependencies:
      '@babel/core': ^7.0.0-0

  '@babel/plugin-syntax-nullish-coalescing-operator@7.8.3':
    resolution: {integrity: sha512-aSff4zPII1u2QD7y+F8oDsz19ew4IGEJg9SVW+bqwpwtfFleiQDMdzA/R+UlWDzfnHFCxxleFT0PMIrR36XLNQ==}
    peerDependencies:
      '@babel/core': ^7.0.0-0

  '@babel/plugin-syntax-numeric-separator@7.10.4':
    resolution: {integrity: sha512-9H6YdfkcK/uOnY/K7/aA2xpzaAgkQn37yzWUMRK7OaPOqOpGS1+n0H5hxT9AUw9EsSjPW8SVyMJwYRtWs3X3ug==}
    peerDependencies:
      '@babel/core': ^7.0.0-0

  '@babel/plugin-syntax-object-rest-spread@7.8.3':
    resolution: {integrity: sha512-XoqMijGZb9y3y2XskN+P1wUGiVwWZ5JmoDRwx5+3GmEplNyVM2s2Dg8ILFQm8rWM48orGy5YpI5Bl8U1y7ydlA==}
    peerDependencies:
      '@babel/core': ^7.0.0-0

  '@babel/plugin-syntax-optional-catch-binding@7.8.3':
    resolution: {integrity: sha512-6VPD0Pc1lpTqw0aKoeRTMiB+kWhAoT24PA+ksWSBrFtl5SIRVpZlwN3NNPQjehA2E/91FV3RjLWoVTglWcSV3Q==}
    peerDependencies:
      '@babel/core': ^7.0.0-0

  '@babel/plugin-syntax-optional-chaining@7.8.3':
    resolution: {integrity: sha512-KoK9ErH1MBlCPxV0VANkXW2/dw4vlbGDrFgz8bmUsBGYkFRcbRwMh6cIJubdPrkxRwuGdtCk0v/wPTKbQgBjkg==}
    peerDependencies:
      '@babel/core': ^7.0.0-0

  '@babel/plugin-syntax-private-property-in-object@7.14.5':
    resolution: {integrity: sha512-0wVnp9dxJ72ZUJDV27ZfbSj6iHLoytYZmh3rFcxNnvsJF3ktkzLDZPy/mA17HGsaQT3/DQsWYX1f1QGWkCoVUg==}
    engines: {node: '>=6.9.0'}
    peerDependencies:
      '@babel/core': ^7.0.0-0

  '@babel/plugin-syntax-top-level-await@7.14.5':
    resolution: {integrity: sha512-hx++upLv5U1rgYfwe1xBQUhRmU41NEvpUvrp8jkrSCdvGSnM5/qdRMtylJ6PG5OFkBaHkbTAKTnd3/YyESRHFw==}
    engines: {node: '>=6.9.0'}
    peerDependencies:
      '@babel/core': ^7.0.0-0

  '@babel/plugin-syntax-typescript@7.25.7':
    resolution: {integrity: sha512-rR+5FDjpCHqqZN2bzZm18bVYGaejGq5ZkpVCJLXor/+zlSrSoc4KWcHI0URVWjl/68Dyr1uwZUz/1njycEAv9g==}
    engines: {node: '>=6.9.0'}
    peerDependencies:
      '@babel/core': ^7.0.0-0

  '@babel/template@7.25.7':
    resolution: {integrity: sha512-wRwtAgI3bAS+JGU2upWNL9lSlDcRCqD05BZ1n3X2ONLH1WilFP6O1otQjeMK/1g0pvYcXC7b/qVUB1keofjtZA==}
    engines: {node: '>=6.9.0'}

  '@babel/traverse@7.25.7':
    resolution: {integrity: sha512-jatJPT1Zjqvh/1FyJs6qAHL+Dzb7sTb+xr7Q+gM1b+1oBsMsQQ4FkVKb6dFlJvLlVssqkRzV05Jzervt9yhnzg==}
    engines: {node: '>=6.9.0'}

  '@babel/types@7.25.7':
    resolution: {integrity: sha512-vwIVdXG+j+FOpkwqHRcBgHLYNL7XMkufrlaFvL9o6Ai9sJn9+PdyIL5qa0XzTZw084c+u9LOls53eoZWP/W5WQ==}
    engines: {node: '>=6.9.0'}

  '@bcoe/v8-coverage@0.2.3':
    resolution: {integrity: sha512-0hYQ8SB4Db5zvZB4axdMHGwEaQjkZzFjQiN9LVYvIFB2nSUHW9tYpxWriPrWDASIxiaXax83REcLxuSdnGPZtw==}

  '@colors/colors@1.6.0':
    resolution: {integrity: sha512-Ir+AOibqzrIsL6ajt3Rz3LskB7OiMVHqltZmspbW/TJuTVuyOMirVqAkjfY6JISiLHgyNqicAC8AyHHGzNd/dA==}
    engines: {node: '>=0.1.90'}

  '@cspotcode/source-map-support@0.8.1':
    resolution: {integrity: sha512-IchNf6dN4tHoMFIn/7OE8LWZ19Y6q/67Bmf6vnGREv8RSbBVb9LPJxEcnwrcwX6ixSvaiGoomAUvu4YSxXrVgw==}
    engines: {node: '>=12'}

  '@dabh/diagnostics@2.0.3':
    resolution: {integrity: sha512-hrlQOIi7hAfzsMqlGSFyVucrx38O+j6wiGOf//H2ecvIEqYN4ADBSS2iLMh5UFyDunCNniUIPk/q3riFv45xRA==}

  '@emnapi/runtime@1.3.1':
    resolution: {integrity: sha512-kEBmG8KyqtxJZv+ygbEim+KCGtIq1fC22Ms3S4ziXmYKm8uyoLX0MHONVKwp+9opg390VaKRNt4a7A9NwmpNhw==}

  '@esbuild/aix-ppc64@0.23.1':
    resolution: {integrity: sha512-6VhYk1diRqrhBAqpJEdjASR/+WVRtfjpqKuNw11cLiaWpAT/Uu+nokB+UJnevzy/P9C/ty6AOe0dwueMrGh/iQ==}
    engines: {node: '>=18'}
    cpu: [ppc64]
    os: [aix]

  '@esbuild/aix-ppc64@0.24.0':
    resolution: {integrity: sha512-WtKdFM7ls47zkKHFVzMz8opM7LkcsIp9amDUBIAWirg70RM71WRSjdILPsY5Uv1D42ZpUfaPILDlfactHgsRkw==}
    engines: {node: '>=18'}
    cpu: [ppc64]
    os: [aix]

  '@esbuild/aix-ppc64@0.25.4':
    resolution: {integrity: sha512-1VCICWypeQKhVbE9oW/sJaAmjLxhVqacdkvPLEjwlttjfwENRSClS8EjBz0KzRyFSCPDIkuXW34Je/vk7zdB7Q==}
    engines: {node: '>=18'}
    cpu: [ppc64]
    os: [aix]

  '@esbuild/android-arm64@0.23.1':
    resolution: {integrity: sha512-xw50ipykXcLstLeWH7WRdQuysJqejuAGPd30vd1i5zSyKK3WE+ijzHmLKxdiCMtH1pHz78rOg0BKSYOSB/2Khw==}
    engines: {node: '>=18'}
    cpu: [arm64]
    os: [android]

  '@esbuild/android-arm64@0.24.0':
    resolution: {integrity: sha512-Vsm497xFM7tTIPYK9bNTYJyF/lsP590Qc1WxJdlB6ljCbdZKU9SY8i7+Iin4kyhV/KV5J2rOKsBQbB77Ab7L/w==}
    engines: {node: '>=18'}
    cpu: [arm64]
    os: [android]

  '@esbuild/android-arm64@0.25.4':
    resolution: {integrity: sha512-bBy69pgfhMGtCnwpC/x5QhfxAz/cBgQ9enbtwjf6V9lnPI/hMyT9iWpR1arm0l3kttTr4L0KSLpKmLp/ilKS9A==}
    engines: {node: '>=18'}
    cpu: [arm64]
    os: [android]

  '@esbuild/android-arm@0.23.1':
    resolution: {integrity: sha512-uz6/tEy2IFm9RYOyvKl88zdzZfwEfKZmnX9Cj1BHjeSGNuGLuMD1kR8y5bteYmwqKm1tj8m4cb/aKEorr6fHWQ==}
    engines: {node: '>=18'}
    cpu: [arm]
    os: [android]

  '@esbuild/android-arm@0.24.0':
    resolution: {integrity: sha512-arAtTPo76fJ/ICkXWetLCc9EwEHKaeya4vMrReVlEIUCAUncH7M4bhMQ+M9Vf+FFOZJdTNMXNBrWwW+OXWpSew==}
    engines: {node: '>=18'}
    cpu: [arm]
    os: [android]

  '@esbuild/android-arm@0.25.4':
    resolution: {integrity: sha512-QNdQEps7DfFwE3hXiU4BZeOV68HHzYwGd0Nthhd3uCkkEKK7/R6MTgM0P7H7FAs5pU/DIWsviMmEGxEoxIZ+ZQ==}
    engines: {node: '>=18'}
    cpu: [arm]
    os: [android]

  '@esbuild/android-x64@0.23.1':
    resolution: {integrity: sha512-nlN9B69St9BwUoB+jkyU090bru8L0NA3yFvAd7k8dNsVH8bi9a8cUAUSEcEEgTp2z3dbEDGJGfP6VUnkQnlReg==}
    engines: {node: '>=18'}
    cpu: [x64]
    os: [android]

  '@esbuild/android-x64@0.24.0':
    resolution: {integrity: sha512-t8GrvnFkiIY7pa7mMgJd7p8p8qqYIz1NYiAoKc75Zyv73L3DZW++oYMSHPRarcotTKuSs6m3hTOa5CKHaS02TQ==}
    engines: {node: '>=18'}
    cpu: [x64]
    os: [android]

  '@esbuild/android-x64@0.25.4':
    resolution: {integrity: sha512-TVhdVtQIFuVpIIR282btcGC2oGQoSfZfmBdTip2anCaVYcqWlZXGcdcKIUklfX2wj0JklNYgz39OBqh2cqXvcQ==}
    engines: {node: '>=18'}
    cpu: [x64]
    os: [android]

  '@esbuild/darwin-arm64@0.23.1':
    resolution: {integrity: sha512-YsS2e3Wtgnw7Wq53XXBLcV6JhRsEq8hkfg91ESVadIrzr9wO6jJDMZnCQbHm1Guc5t/CdDiFSSfWP58FNuvT3Q==}
    engines: {node: '>=18'}
    cpu: [arm64]
    os: [darwin]

  '@esbuild/darwin-arm64@0.24.0':
    resolution: {integrity: sha512-CKyDpRbK1hXwv79soeTJNHb5EiG6ct3efd/FTPdzOWdbZZfGhpbcqIpiD0+vwmpu0wTIL97ZRPZu8vUt46nBSw==}
    engines: {node: '>=18'}
    cpu: [arm64]
    os: [darwin]

  '@esbuild/darwin-arm64@0.25.4':
    resolution: {integrity: sha512-Y1giCfM4nlHDWEfSckMzeWNdQS31BQGs9/rouw6Ub91tkK79aIMTH3q9xHvzH8d0wDru5Ci0kWB8b3up/nl16g==}
    engines: {node: '>=18'}
    cpu: [arm64]
    os: [darwin]

  '@esbuild/darwin-x64@0.23.1':
    resolution: {integrity: sha512-aClqdgTDVPSEGgoCS8QDG37Gu8yc9lTHNAQlsztQ6ENetKEO//b8y31MMu2ZaPbn4kVsIABzVLXYLhCGekGDqw==}
    engines: {node: '>=18'}
    cpu: [x64]
    os: [darwin]

  '@esbuild/darwin-x64@0.24.0':
    resolution: {integrity: sha512-rgtz6flkVkh58od4PwTRqxbKH9cOjaXCMZgWD905JOzjFKW+7EiUObfd/Kav+A6Gyud6WZk9w+xu6QLytdi2OA==}
    engines: {node: '>=18'}
    cpu: [x64]
    os: [darwin]

  '@esbuild/darwin-x64@0.25.4':
    resolution: {integrity: sha512-CJsry8ZGM5VFVeyUYB3cdKpd/H69PYez4eJh1W/t38vzutdjEjtP7hB6eLKBoOdxcAlCtEYHzQ/PJ/oU9I4u0A==}
    engines: {node: '>=18'}
    cpu: [x64]
    os: [darwin]

  '@esbuild/freebsd-arm64@0.23.1':
    resolution: {integrity: sha512-h1k6yS8/pN/NHlMl5+v4XPfikhJulk4G+tKGFIOwURBSFzE8bixw1ebjluLOjfwtLqY0kewfjLSrO6tN2MgIhA==}
    engines: {node: '>=18'}
    cpu: [arm64]
    os: [freebsd]

  '@esbuild/freebsd-arm64@0.24.0':
    resolution: {integrity: sha512-6Mtdq5nHggwfDNLAHkPlyLBpE5L6hwsuXZX8XNmHno9JuL2+bg2BX5tRkwjyfn6sKbxZTq68suOjgWqCicvPXA==}
    engines: {node: '>=18'}
    cpu: [arm64]
    os: [freebsd]

  '@esbuild/freebsd-arm64@0.25.4':
    resolution: {integrity: sha512-yYq+39NlTRzU2XmoPW4l5Ifpl9fqSk0nAJYM/V/WUGPEFfek1epLHJIkTQM6bBs1swApjO5nWgvr843g6TjxuQ==}
    engines: {node: '>=18'}
    cpu: [arm64]
    os: [freebsd]

  '@esbuild/freebsd-x64@0.23.1':
    resolution: {integrity: sha512-lK1eJeyk1ZX8UklqFd/3A60UuZ/6UVfGT2LuGo3Wp4/z7eRTRYY+0xOu2kpClP+vMTi9wKOfXi2vjUpO1Ro76g==}
    engines: {node: '>=18'}
    cpu: [x64]
    os: [freebsd]

  '@esbuild/freebsd-x64@0.24.0':
    resolution: {integrity: sha512-D3H+xh3/zphoX8ck4S2RxKR6gHlHDXXzOf6f/9dbFt/NRBDIE33+cVa49Kil4WUjxMGW0ZIYBYtaGCa2+OsQwQ==}
    engines: {node: '>=18'}
    cpu: [x64]
    os: [freebsd]

  '@esbuild/freebsd-x64@0.25.4':
    resolution: {integrity: sha512-0FgvOJ6UUMflsHSPLzdfDnnBBVoCDtBTVyn/MrWloUNvq/5SFmh13l3dvgRPkDihRxb77Y17MbqbCAa2strMQQ==}
    engines: {node: '>=18'}
    cpu: [x64]
    os: [freebsd]

  '@esbuild/linux-arm64@0.23.1':
    resolution: {integrity: sha512-/93bf2yxencYDnItMYV/v116zff6UyTjo4EtEQjUBeGiVpMmffDNUyD9UN2zV+V3LRV3/on4xdZ26NKzn6754g==}
    engines: {node: '>=18'}
    cpu: [arm64]
    os: [linux]

  '@esbuild/linux-arm64@0.24.0':
    resolution: {integrity: sha512-TDijPXTOeE3eaMkRYpcy3LarIg13dS9wWHRdwYRnzlwlA370rNdZqbcp0WTyyV/k2zSxfko52+C7jU5F9Tfj1g==}
    engines: {node: '>=18'}
    cpu: [arm64]
    os: [linux]

  '@esbuild/linux-arm64@0.25.4':
    resolution: {integrity: sha512-+89UsQTfXdmjIvZS6nUnOOLoXnkUTB9hR5QAeLrQdzOSWZvNSAXAtcRDHWtqAUtAmv7ZM1WPOOeSxDzzzMogiQ==}
    engines: {node: '>=18'}
    cpu: [arm64]
    os: [linux]

  '@esbuild/linux-arm@0.23.1':
    resolution: {integrity: sha512-CXXkzgn+dXAPs3WBwE+Kvnrf4WECwBdfjfeYHpMeVxWE0EceB6vhWGShs6wi0IYEqMSIzdOF1XjQ/Mkm5d7ZdQ==}
    engines: {node: '>=18'}
    cpu: [arm]
    os: [linux]

  '@esbuild/linux-arm@0.24.0':
    resolution: {integrity: sha512-gJKIi2IjRo5G6Glxb8d3DzYXlxdEj2NlkixPsqePSZMhLudqPhtZ4BUrpIuTjJYXxvF9njql+vRjB2oaC9XpBw==}
    engines: {node: '>=18'}
    cpu: [arm]
    os: [linux]

  '@esbuild/linux-arm@0.25.4':
    resolution: {integrity: sha512-kro4c0P85GMfFYqW4TWOpvmF8rFShbWGnrLqlzp4X1TNWjRY3JMYUfDCtOxPKOIY8B0WC8HN51hGP4I4hz4AaQ==}
    engines: {node: '>=18'}
    cpu: [arm]
    os: [linux]

  '@esbuild/linux-ia32@0.23.1':
    resolution: {integrity: sha512-VTN4EuOHwXEkXzX5nTvVY4s7E/Krz7COC8xkftbbKRYAl96vPiUssGkeMELQMOnLOJ8k3BY1+ZY52tttZnHcXQ==}
    engines: {node: '>=18'}
    cpu: [ia32]
    os: [linux]

  '@esbuild/linux-ia32@0.24.0':
    resolution: {integrity: sha512-K40ip1LAcA0byL05TbCQ4yJ4swvnbzHscRmUilrmP9Am7//0UjPreh4lpYzvThT2Quw66MhjG//20mrufm40mA==}
    engines: {node: '>=18'}
    cpu: [ia32]
    os: [linux]

  '@esbuild/linux-ia32@0.25.4':
    resolution: {integrity: sha512-yTEjoapy8UP3rv8dB0ip3AfMpRbyhSN3+hY8mo/i4QXFeDxmiYbEKp3ZRjBKcOP862Ua4b1PDfwlvbuwY7hIGQ==}
    engines: {node: '>=18'}
    cpu: [ia32]
    os: [linux]

  '@esbuild/linux-loong64@0.23.1':
    resolution: {integrity: sha512-Vx09LzEoBa5zDnieH8LSMRToj7ir/Jeq0Gu6qJ/1GcBq9GkfoEAoXvLiW1U9J1qE/Y/Oyaq33w5p2ZWrNNHNEw==}
    engines: {node: '>=18'}
    cpu: [loong64]
    os: [linux]

  '@esbuild/linux-loong64@0.24.0':
    resolution: {integrity: sha512-0mswrYP/9ai+CU0BzBfPMZ8RVm3RGAN/lmOMgW4aFUSOQBjA31UP8Mr6DDhWSuMwj7jaWOT0p0WoZ6jeHhrD7g==}
    engines: {node: '>=18'}
    cpu: [loong64]
    os: [linux]

  '@esbuild/linux-loong64@0.25.4':
    resolution: {integrity: sha512-NeqqYkrcGzFwi6CGRGNMOjWGGSYOpqwCjS9fvaUlX5s3zwOtn1qwg1s2iE2svBe4Q/YOG1q6875lcAoQK/F4VA==}
    engines: {node: '>=18'}
    cpu: [loong64]
    os: [linux]

  '@esbuild/linux-mips64el@0.23.1':
    resolution: {integrity: sha512-nrFzzMQ7W4WRLNUOU5dlWAqa6yVeI0P78WKGUo7lg2HShq/yx+UYkeNSE0SSfSure0SqgnsxPvmAUu/vu0E+3Q==}
    engines: {node: '>=18'}
    cpu: [mips64el]
    os: [linux]

  '@esbuild/linux-mips64el@0.24.0':
    resolution: {integrity: sha512-hIKvXm0/3w/5+RDtCJeXqMZGkI2s4oMUGj3/jM0QzhgIASWrGO5/RlzAzm5nNh/awHE0A19h/CvHQe6FaBNrRA==}
    engines: {node: '>=18'}
    cpu: [mips64el]
    os: [linux]

  '@esbuild/linux-mips64el@0.25.4':
    resolution: {integrity: sha512-IcvTlF9dtLrfL/M8WgNI/qJYBENP3ekgsHbYUIzEzq5XJzzVEV/fXY9WFPfEEXmu3ck2qJP8LG/p3Q8f7Zc2Xg==}
    engines: {node: '>=18'}
    cpu: [mips64el]
    os: [linux]

  '@esbuild/linux-ppc64@0.23.1':
    resolution: {integrity: sha512-dKN8fgVqd0vUIjxuJI6P/9SSSe/mB9rvA98CSH2sJnlZ/OCZWO1DJvxj8jvKTfYUdGfcq2dDxoKaC6bHuTlgcw==}
    engines: {node: '>=18'}
    cpu: [ppc64]
    os: [linux]

  '@esbuild/linux-ppc64@0.24.0':
    resolution: {integrity: sha512-HcZh5BNq0aC52UoocJxaKORfFODWXZxtBaaZNuN3PUX3MoDsChsZqopzi5UupRhPHSEHotoiptqikjN/B77mYQ==}
    engines: {node: '>=18'}
    cpu: [ppc64]
    os: [linux]

  '@esbuild/linux-ppc64@0.25.4':
    resolution: {integrity: sha512-HOy0aLTJTVtoTeGZh4HSXaO6M95qu4k5lJcH4gxv56iaycfz1S8GO/5Jh6X4Y1YiI0h7cRyLi+HixMR+88swag==}
    engines: {node: '>=18'}
    cpu: [ppc64]
    os: [linux]

  '@esbuild/linux-riscv64@0.23.1':
    resolution: {integrity: sha512-5AV4Pzp80fhHL83JM6LoA6pTQVWgB1HovMBsLQ9OZWLDqVY8MVobBXNSmAJi//Csh6tcY7e7Lny2Hg1tElMjIA==}
    engines: {node: '>=18'}
    cpu: [riscv64]
    os: [linux]

  '@esbuild/linux-riscv64@0.24.0':
    resolution: {integrity: sha512-bEh7dMn/h3QxeR2KTy1DUszQjUrIHPZKyO6aN1X4BCnhfYhuQqedHaa5MxSQA/06j3GpiIlFGSsy1c7Gf9padw==}
    engines: {node: '>=18'}
    cpu: [riscv64]
    os: [linux]

  '@esbuild/linux-riscv64@0.25.4':
    resolution: {integrity: sha512-i8JUDAufpz9jOzo4yIShCTcXzS07vEgWzyX3NH2G7LEFVgrLEhjwL3ajFE4fZI3I4ZgiM7JH3GQ7ReObROvSUA==}
    engines: {node: '>=18'}
    cpu: [riscv64]
    os: [linux]

  '@esbuild/linux-s390x@0.23.1':
    resolution: {integrity: sha512-9ygs73tuFCe6f6m/Tb+9LtYxWR4c9yg7zjt2cYkjDbDpV/xVn+68cQxMXCjUpYwEkze2RcU/rMnfIXNRFmSoDw==}
    engines: {node: '>=18'}
    cpu: [s390x]
    os: [linux]

  '@esbuild/linux-s390x@0.24.0':
    resolution: {integrity: sha512-ZcQ6+qRkw1UcZGPyrCiHHkmBaj9SiCD8Oqd556HldP+QlpUIe2Wgn3ehQGVoPOvZvtHm8HPx+bH20c9pvbkX3g==}
    engines: {node: '>=18'}
    cpu: [s390x]
    os: [linux]

  '@esbuild/linux-s390x@0.25.4':
    resolution: {integrity: sha512-jFnu+6UbLlzIjPQpWCNh5QtrcNfMLjgIavnwPQAfoGx4q17ocOU9MsQ2QVvFxwQoWpZT8DvTLooTvmOQXkO51g==}
    engines: {node: '>=18'}
    cpu: [s390x]
    os: [linux]

  '@esbuild/linux-x64@0.23.1':
    resolution: {integrity: sha512-EV6+ovTsEXCPAp58g2dD68LxoP/wK5pRvgy0J/HxPGB009omFPv3Yet0HiaqvrIrgPTBuC6wCH1LTOY91EO5hQ==}
    engines: {node: '>=18'}
    cpu: [x64]
    os: [linux]

  '@esbuild/linux-x64@0.24.0':
    resolution: {integrity: sha512-vbutsFqQ+foy3wSSbmjBXXIJ6PL3scghJoM8zCL142cGaZKAdCZHyf+Bpu/MmX9zT9Q0zFBVKb36Ma5Fzfa8xA==}
    engines: {node: '>=18'}
    cpu: [x64]
    os: [linux]

  '@esbuild/linux-x64@0.25.4':
    resolution: {integrity: sha512-6e0cvXwzOnVWJHq+mskP8DNSrKBr1bULBvnFLpc1KY+d+irZSgZ02TGse5FsafKS5jg2e4pbvK6TPXaF/A6+CA==}
    engines: {node: '>=18'}
    cpu: [x64]
    os: [linux]

  '@esbuild/netbsd-arm64@0.25.4':
    resolution: {integrity: sha512-vUnkBYxZW4hL/ie91hSqaSNjulOnYXE1VSLusnvHg2u3jewJBz3YzB9+oCw8DABeVqZGg94t9tyZFoHma8gWZQ==}
    engines: {node: '>=18'}
    cpu: [arm64]
    os: [netbsd]

  '@esbuild/netbsd-x64@0.23.1':
    resolution: {integrity: sha512-aevEkCNu7KlPRpYLjwmdcuNz6bDFiE7Z8XC4CPqExjTvrHugh28QzUXVOZtiYghciKUacNktqxdpymplil1beA==}
    engines: {node: '>=18'}
    cpu: [x64]
    os: [netbsd]

  '@esbuild/netbsd-x64@0.24.0':
    resolution: {integrity: sha512-hjQ0R/ulkO8fCYFsG0FZoH+pWgTTDreqpqY7UnQntnaKv95uP5iW3+dChxnx7C3trQQU40S+OgWhUVwCjVFLvg==}
    engines: {node: '>=18'}
    cpu: [x64]
    os: [netbsd]

  '@esbuild/netbsd-x64@0.25.4':
    resolution: {integrity: sha512-XAg8pIQn5CzhOB8odIcAm42QsOfa98SBeKUdo4xa8OvX8LbMZqEtgeWE9P/Wxt7MlG2QqvjGths+nq48TrUiKw==}
    engines: {node: '>=18'}
    cpu: [x64]
    os: [netbsd]

  '@esbuild/openbsd-arm64@0.23.1':
    resolution: {integrity: sha512-3x37szhLexNA4bXhLrCC/LImN/YtWis6WXr1VESlfVtVeoFJBRINPJ3f0a/6LV8zpikqoUg4hyXw0sFBt5Cr+Q==}
    engines: {node: '>=18'}
    cpu: [arm64]
    os: [openbsd]

  '@esbuild/openbsd-arm64@0.24.0':
    resolution: {integrity: sha512-MD9uzzkPQbYehwcN583yx3Tu5M8EIoTD+tUgKF982WYL9Pf5rKy9ltgD0eUgs8pvKnmizxjXZyLt0z6DC3rRXg==}
    engines: {node: '>=18'}
    cpu: [arm64]
    os: [openbsd]

  '@esbuild/openbsd-arm64@0.25.4':
    resolution: {integrity: sha512-Ct2WcFEANlFDtp1nVAXSNBPDxyU+j7+tId//iHXU2f/lN5AmO4zLyhDcpR5Cz1r08mVxzt3Jpyt4PmXQ1O6+7A==}
    engines: {node: '>=18'}
    cpu: [arm64]
    os: [openbsd]

  '@esbuild/openbsd-x64@0.23.1':
    resolution: {integrity: sha512-aY2gMmKmPhxfU+0EdnN+XNtGbjfQgwZj43k8G3fyrDM/UdZww6xrWxmDkuz2eCZchqVeABjV5BpildOrUbBTqA==}
    engines: {node: '>=18'}
    cpu: [x64]
    os: [openbsd]

  '@esbuild/openbsd-x64@0.24.0':
    resolution: {integrity: sha512-4ir0aY1NGUhIC1hdoCzr1+5b43mw99uNwVzhIq1OY3QcEwPDO3B7WNXBzaKY5Nsf1+N11i1eOfFcq+D/gOS15Q==}
    engines: {node: '>=18'}
    cpu: [x64]
    os: [openbsd]

  '@esbuild/openbsd-x64@0.25.4':
    resolution: {integrity: sha512-xAGGhyOQ9Otm1Xu8NT1ifGLnA6M3sJxZ6ixylb+vIUVzvvd6GOALpwQrYrtlPouMqd/vSbgehz6HaVk4+7Afhw==}
    engines: {node: '>=18'}
    cpu: [x64]
    os: [openbsd]

  '@esbuild/sunos-x64@0.23.1':
    resolution: {integrity: sha512-RBRT2gqEl0IKQABT4XTj78tpk9v7ehp+mazn2HbUeZl1YMdaGAQqhapjGTCe7uw7y0frDi4gS0uHzhvpFuI1sA==}
    engines: {node: '>=18'}
    cpu: [x64]
    os: [sunos]

  '@esbuild/sunos-x64@0.24.0':
    resolution: {integrity: sha512-jVzdzsbM5xrotH+W5f1s+JtUy1UWgjU0Cf4wMvffTB8m6wP5/kx0KiaLHlbJO+dMgtxKV8RQ/JvtlFcdZ1zCPA==}
    engines: {node: '>=18'}
    cpu: [x64]
    os: [sunos]

  '@esbuild/sunos-x64@0.25.4':
    resolution: {integrity: sha512-Mw+tzy4pp6wZEK0+Lwr76pWLjrtjmJyUB23tHKqEDP74R3q95luY/bXqXZeYl4NYlvwOqoRKlInQialgCKy67Q==}
    engines: {node: '>=18'}
    cpu: [x64]
    os: [sunos]

  '@esbuild/win32-arm64@0.23.1':
    resolution: {integrity: sha512-4O+gPR5rEBe2FpKOVyiJ7wNDPA8nGzDuJ6gN4okSA1gEOYZ67N8JPk58tkWtdtPeLz7lBnY6I5L3jdsr3S+A6A==}
    engines: {node: '>=18'}
    cpu: [arm64]
    os: [win32]

  '@esbuild/win32-arm64@0.24.0':
    resolution: {integrity: sha512-iKc8GAslzRpBytO2/aN3d2yb2z8XTVfNV0PjGlCxKo5SgWmNXx82I/Q3aG1tFfS+A2igVCY97TJ8tnYwpUWLCA==}
    engines: {node: '>=18'}
    cpu: [arm64]
    os: [win32]

  '@esbuild/win32-arm64@0.25.4':
    resolution: {integrity: sha512-AVUP428VQTSddguz9dO9ngb+E5aScyg7nOeJDrF1HPYu555gmza3bDGMPhmVXL8svDSoqPCsCPjb265yG/kLKQ==}
    engines: {node: '>=18'}
    cpu: [arm64]
    os: [win32]

  '@esbuild/win32-ia32@0.23.1':
    resolution: {integrity: sha512-BcaL0Vn6QwCwre3Y717nVHZbAa4UBEigzFm6VdsVdT/MbZ38xoj1X9HPkZhbmaBGUD1W8vxAfffbDe8bA6AKnQ==}
    engines: {node: '>=18'}
    cpu: [ia32]
    os: [win32]

  '@esbuild/win32-ia32@0.24.0':
    resolution: {integrity: sha512-vQW36KZolfIudCcTnaTpmLQ24Ha1RjygBo39/aLkM2kmjkWmZGEJ5Gn9l5/7tzXA42QGIoWbICfg6KLLkIw6yw==}
    engines: {node: '>=18'}
    cpu: [ia32]
    os: [win32]

  '@esbuild/win32-ia32@0.25.4':
    resolution: {integrity: sha512-i1sW+1i+oWvQzSgfRcxxG2k4I9n3O9NRqy8U+uugaT2Dy7kLO9Y7wI72haOahxceMX8hZAzgGou1FhndRldxRg==}
    engines: {node: '>=18'}
    cpu: [ia32]
    os: [win32]

  '@esbuild/win32-x64@0.23.1':
    resolution: {integrity: sha512-BHpFFeslkWrXWyUPnbKm+xYYVYruCinGcftSBaa8zoF9hZO4BcSCFUvHVTtzpIY6YzUnYtuEhZ+C9iEXjxnasg==}
    engines: {node: '>=18'}
    cpu: [x64]
    os: [win32]

  '@esbuild/win32-x64@0.24.0':
    resolution: {integrity: sha512-7IAFPrjSQIJrGsK6flwg7NFmwBoSTyF3rl7If0hNUFQU4ilTsEPL6GuMuU9BfIWVVGuRnuIidkSMC+c0Otu8IA==}
    engines: {node: '>=18'}
    cpu: [x64]
    os: [win32]

  '@esbuild/win32-x64@0.25.4':
    resolution: {integrity: sha512-nOT2vZNw6hJ+z43oP1SPea/G/6AbN6X+bGNhNuq8NtRHy4wsMhw765IKLNmnjek7GvjWBYQ8Q5VBoYTFg9y1UQ==}
    engines: {node: '>=18'}
    cpu: [x64]
    os: [win32]

  '@fastify/busboy@3.0.0':
    resolution: {integrity: sha512-83rnH2nCvclWaPQQKvkJ2pdOjG4TZyEVuFDnlOF6KP08lDaaceVyw/W63mDuafQT+MKHCvXIPpE5uYWeM0rT4w==}

  '@firebase/analytics-compat@0.2.18':
    resolution: {integrity: sha512-Hw9mzsSMZaQu6wrTbi3kYYwGw9nBqOHr47pVLxfr5v8CalsdrG5gfs9XUlPOZjHRVISp3oQrh1j7d3E+ulHPjQ==}
    peerDependencies:
      '@firebase/app-compat': 0.x

  '@firebase/analytics-types@0.8.3':
    resolution: {integrity: sha512-VrIp/d8iq2g501qO46uGz3hjbDb8xzYMrbu8Tp0ovzIzrvJZ2fvmj649gTjge/b7cCCcjT0H37g1gVtlNhnkbg==}

  '@firebase/analytics@0.10.12':
    resolution: {integrity: sha512-iDCGnw6qdFqwI5ywkgece99WADJNoymu+nLIQI4fZM/vCZ3bEo4wlpEetW71s1HqGpI0hQStiPhqVjFxDb2yyw==}
    peerDependencies:
      '@firebase/app': 0.x

  '@firebase/app-check-compat@0.3.20':
    resolution: {integrity: sha512-/twgmlnNAaZ/wbz3kcQrL/26b+X+zUX+lBmu5LwwEcWcpnb+mrVEAKhD7/ttm52dxYiSWtLDeuXy3FXBhqBC5A==}
    engines: {node: '>=18.0.0'}
    peerDependencies:
      '@firebase/app-compat': 0.x

  '@firebase/app-check-interop-types@0.3.1':
    resolution: {integrity: sha512-NILZbe6RH3X1pZmJnfOfY2gLIrlKmrkUMMrrK6VSXHcSE0eQv28xFEcw16D198i9JYZpy5Kwq394My62qCMaIw==}

  '@firebase/app-check-interop-types@0.3.3':
    resolution: {integrity: sha512-gAlxfPLT2j8bTI/qfe3ahl2I2YcBQ8cFIBdhAQA4I2f3TndcO+22YizyGYuttLHPQEpWkhmpFW60VCFEPg4g5A==}

  '@firebase/app-check-types@0.5.3':
    resolution: {integrity: sha512-hyl5rKSj0QmwPdsAxrI5x1otDlByQ7bvNvVt8G/XPO2CSwE++rmSVf3VEhaeOR4J8ZFaF0Z0NDSmLejPweZ3ng==}

  '@firebase/app-check@0.8.13':
    resolution: {integrity: sha512-ONsgml8/dplUOAP42JQO6hhiWDEwR9+RUTLenxAN9S8N6gel/sDQ9Ci721Py1oASMGdDU8v9R7xAZxzvOX5lPg==}
    engines: {node: '>=18.0.0'}
    peerDependencies:
      '@firebase/app': 0.x

  '@firebase/app-compat@0.2.53':
    resolution: {integrity: sha512-vDeZSit0q4NyaDIVcaiJF3zhLgguP6yc0JwQAfpTyllgt8XMtkMFyY/MxJtFrK2ocpQX/yCbV2DXwvpY2NVuJw==}
    engines: {node: '>=18.0.0'}

  '@firebase/app-types@0.9.1':
    resolution: {integrity: sha512-nFGqTYsnDFn1oXf1tCwPAc+hQPxyvBT/QB7qDjwK+IDYThOn63nGhzdUTXxVD9Ca8gUY/e5PQMngeo0ZW/E3uQ==}

  '@firebase/app-types@0.9.3':
    resolution: {integrity: sha512-kRVpIl4vVGJ4baogMDINbyrIOtOxqhkZQg4jTq3l8Lw6WSk0xfpEYzezFu+Kl4ve4fbPl79dvwRtaFqAC/ucCw==}

  '@firebase/app@0.11.4':
    resolution: {integrity: sha512-GPREsZjfSaHzwyC6cI/Cqvzf6zxqMzya+25tSpUstdqC2w0IdfxEfOMjfdW7bDfVEf4Rb4Nb6gfoOAgVSp4c4g==}
    engines: {node: '>=18.0.0'}

  '@firebase/auth-compat@0.5.20':
    resolution: {integrity: sha512-8FwODTSBnaqGQbKfML7LcpzGGPyouB7YHg3dZq+CZMziVc7oBY1jJeNvpnM1hAQoVuTjWPXoRrCltdGeOlkKfQ==}
    engines: {node: '>=18.0.0'}
    peerDependencies:
      '@firebase/app-compat': 0.x

  '@firebase/auth-interop-types@0.2.2':
    resolution: {integrity: sha512-k3NA28Jfoo0+o391bFjoV9X5QLnUL1WbLhZZRbTQhZdmdGYJfX8ixtNNlHsYQ94bwG0QRbsmvkzDnzuhHrV11w==}

  '@firebase/auth-interop-types@0.2.4':
    resolution: {integrity: sha512-JPgcXKCuO+CWqGDnigBtvo09HeBs5u/Ktc2GaFj2m01hLarbxthLNm7Fk8iOP1aqAtXV+fnnGj7U28xmk7IwVA==}

  '@firebase/auth-types@0.13.0':
    resolution: {integrity: sha512-S/PuIjni0AQRLF+l9ck0YpsMOdE8GO2KU6ubmBB7P+7TJUCQDa3R1dlgYm9UzGbbePMZsp0xzB93f2b/CgxMOg==}
    peerDependencies:
      '@firebase/app-types': 0.x
      '@firebase/util': 1.x

  '@firebase/auth@1.10.0':
    resolution: {integrity: sha512-S7SqBsN7sIQsftNE3bitLlK+4bWrTHY+Rx2JFlNitgVYu2nK8W8ZQrkG8GCEwiFPq0B2vZ9pO5kVTFfq2sP96A==}
    engines: {node: '>=18.0.0'}
    peerDependencies:
      '@firebase/app': 0.x
      '@react-native-async-storage/async-storage': ^1.18.1
    peerDependenciesMeta:
      '@react-native-async-storage/async-storage':
        optional: true

  '@firebase/component@0.6.13':
    resolution: {integrity: sha512-I/Eg1NpAtZ8AAfq8mpdfXnuUpcLxIDdCDtTzWSh+FXnp/9eCKJ3SNbOCKrUCyhLzNa2SiPJYruei0sxVjaOTeg==}
    engines: {node: '>=18.0.0'}

  '@firebase/component@0.6.6':
    resolution: {integrity: sha512-pp7sWqHmAAlA3os6ERgoM3k5Cxff510M9RLXZ9Mc8KFKMBc2ct3RkZTWUF7ixJNvMiK/iNgRLPDrLR2gtRJ9iQ==}

  '@firebase/data-connect@0.3.3':
    resolution: {integrity: sha512-JsgppNX1wcQYP5bg4Sg6WTS7S0XazklSjr1fG3ox9DHtt4LOQwJ3X1/c81mKMIZxocV22ujiwLYQWG6Y9D1FiQ==}
    peerDependencies:
      '@firebase/app': 0.x

  '@firebase/database-compat@1.0.4':
    resolution: {integrity: sha512-GEEDAvsSMAkqy0BIFSVtFzoOIIcKHFfDM4aXHtWL/JCaNn4OOjH7td73jDfN3ALvpIN4hQki0FcxQ89XjqaTjQ==}

  '@firebase/database-compat@2.0.5':
    resolution: {integrity: sha512-CNf1UbvWh6qIaSf4sn6sx2DTDz/em/D7QxULH1LTxxDQHr9+CeYGvlAqrKnk4ZH0P0eIHyQFQU7RwkUJI0B9gQ==}
    engines: {node: '>=18.0.0'}

  '@firebase/database-types@1.0.10':
    resolution: {integrity: sha512-mH6RC1E9/Pv8jf1/p+M8YFTX+iu+iHDN89hecvyO7wHrI4R1V0TXjxOHvX3nLJN1sfh0CWG6CHZ0VlrSmK/cwg==}

  '@firebase/database-types@1.0.2':
    resolution: {integrity: sha512-JRigr5JNLEHqOkI99tAGHDZF47469/cJz1tRAgGs8Feh+3ZmQy/vVChSqwMp2DuVUGp9PlmGsNSlpINJ/hDuIA==}

  '@firebase/database@1.0.14':
    resolution: {integrity: sha512-9nxYtkHAG02/Nh2Ssms1T4BbWPPjiwohCvkHDUl4hNxnki1kPgsLo5xe9kXNzbacOStmVys+RUXvwzynQSKmUQ==}
    engines: {node: '>=18.0.0'}

  '@firebase/database@1.0.4':
    resolution: {integrity: sha512-k84cXh+dtpzvY6yOhfyr1B+I1vjvSMtmlqotE0lTNVylc8m5nmOohjzpTLEQDrBWvwACX/VP5fEyajAdmnOKqA==}

  '@firebase/firestore-compat@0.3.45':
    resolution: {integrity: sha512-uRvi7AYPmsDl7UZwPyV7jgDGYusEZ2+U2g7MndbQHKIA8fNHpYC6QrzMs58+/IjX+kF/lkUn67Vrr0AkVjlY+Q==}
    engines: {node: '>=18.0.0'}
    peerDependencies:
      '@firebase/app-compat': 0.x

  '@firebase/firestore-types@3.0.3':
    resolution: {integrity: sha512-hD2jGdiWRxB/eZWF89xcK9gF8wvENDJkzpVFb4aGkzfEaKxVRD1kjz1t1Wj8VZEp2LCB53Yx1zD8mrhQu87R6Q==}
    peerDependencies:
      '@firebase/app-types': 0.x
      '@firebase/util': 1.x

  '@firebase/firestore@4.7.10':
    resolution: {integrity: sha512-6nKsyo2U+jYSCcSE5sjMdDNA23DMUvYPUvsYGg09CNvcTO8GGKsPs7SpOhspsB91mbacq+u627CDAx3FUhPSSQ==}
    engines: {node: '>=18.0.0'}
    peerDependencies:
      '@firebase/app': 0.x

  '@firebase/functions-compat@0.3.20':
    resolution: {integrity: sha512-iIudmYDAML6n3c7uXO2YTlzra2/J6lnMzmJTXNthvrKVMgNMaseNoQP1wKfchK84hMuSF8EkM4AvufwbJ+Juew==}
    engines: {node: '>=18.0.0'}
    peerDependencies:
      '@firebase/app-compat': 0.x

  '@firebase/functions-types@0.6.3':
    resolution: {integrity: sha512-EZoDKQLUHFKNx6VLipQwrSMh01A1SaL3Wg6Hpi//x6/fJ6Ee4hrAeswK99I5Ht8roiniKHw4iO0B1Oxj5I4plg==}

  '@firebase/functions@0.12.3':
    resolution: {integrity: sha512-Wv7JZMUkKLb1goOWRtsu3t7m97uK6XQvjQLPvn8rncY91+VgdU72crqnaYCDI/ophNuBEmuK8mn0/pAnjUeA6A==}
    engines: {node: '>=18.0.0'}
    peerDependencies:
      '@firebase/app': 0.x

  '@firebase/installations-compat@0.2.13':
    resolution: {integrity: sha512-f/o6MqCI7LD/ulY9gvgkv6w5k6diaReD8BFHd/y/fEdpsXmFWYS/g28GXCB72bRVBOgPpkOUNl+VsMvDwlRKmw==}
    peerDependencies:
      '@firebase/app-compat': 0.x

  '@firebase/installations-types@0.5.3':
    resolution: {integrity: sha512-2FJI7gkLqIE0iYsNQ1P751lO3hER+Umykel+TkLwHj6plzWVxqvfclPUZhcKFVQObqloEBTmpi2Ozn7EkCABAA==}
    peerDependencies:
      '@firebase/app-types': 0.x

  '@firebase/installations@0.6.13':
    resolution: {integrity: sha512-6ZpkUiaygPFwgVneYxuuOuHnSPnTA4KefLEaw/sKk/rNYgC7X6twaGfYb0sYLpbi9xV4i5jXsqZ3WO+yaguNgg==}
    peerDependencies:
      '@firebase/app': 0.x

  '@firebase/logger@0.4.1':
    resolution: {integrity: sha512-tTIixB5UJbG9ZHSGZSZdX7THr3KWOLrejZ9B7jYsm6fpwgRNngKznQKA2wgYVyvBc1ta7dGFh9NtJ8n7qfiYIw==}

  '@firebase/logger@0.4.4':
    resolution: {integrity: sha512-mH0PEh1zoXGnaR8gD1DeGeNZtWFKbnz9hDO91dIml3iou1gpOnLqXQ2dJfB71dj6dpmUjcQ6phY3ZZJbjErr9g==}
    engines: {node: '>=18.0.0'}

  '@firebase/messaging-compat@0.2.17':
    resolution: {integrity: sha512-5Q+9IG7FuedusdWHVQRjpA3OVD9KUWp/IPegcv0s5qSqRLBjib7FlAeWxN+VL0Ew43tuPJBY2HKhEecuizmO1Q==}
    peerDependencies:
      '@firebase/app-compat': 0.x

  '@firebase/messaging-interop-types@0.2.3':
    resolution: {integrity: sha512-xfzFaJpzcmtDjycpDeCUj0Ge10ATFi/VHVIvEEjDNc3hodVBQADZ7BWQU7CuFpjSHE+eLuBI13z5F/9xOoGX8Q==}

  '@firebase/messaging@0.12.17':
    resolution: {integrity: sha512-W3CnGhTm6Nx8XGb6E5/+jZTuxX/EK8Vur4QXvO1DwZta/t0xqWMRgO9vNsZFMYBqFV4o3j4F9qK/iddGYwWS6g==}
    peerDependencies:
      '@firebase/app': 0.x

  '@firebase/performance-compat@0.2.15':
    resolution: {integrity: sha512-wUxsw7hGBEMN6XfvYQqwPIQp5LcJXawWM5tmYp6L7ClCoTQuEiCKHWWVurJgN8Q1YHzoHVgjNfPQAOVu29iMVg==}
    peerDependencies:
      '@firebase/app-compat': 0.x

  '@firebase/performance-types@0.2.3':
    resolution: {integrity: sha512-IgkyTz6QZVPAq8GSkLYJvwSLr3LS9+V6vNPQr0x4YozZJiLF5jYixj0amDtATf1X0EtYHqoPO48a9ija8GocxQ==}

  '@firebase/performance@0.7.2':
    resolution: {integrity: sha512-DXLLp0R0jdxH/yTmv+WTkOzsLl8YYecXh4lGZE0dzqC0IV8k+AxpLSSWvOTCkAETze8yEU/iF+PtgYVlGjfMMQ==}
    peerDependencies:
      '@firebase/app': 0.x

  '@firebase/remote-config-compat@0.2.13':
    resolution: {integrity: sha512-UmHoO7TxAEJPIZf8e1Hy6CeFGMeyjqSCpgoBkQZYXFI2JHhzxIyDpr8jVKJJN1dmAePKZ5EX7dC13CmcdTOl7Q==}
    peerDependencies:
      '@firebase/app-compat': 0.x

  '@firebase/remote-config-types@0.4.0':
    resolution: {integrity: sha512-7p3mRE/ldCNYt8fmWMQ/MSGRmXYlJ15Rvs9Rk17t8p0WwZDbeK7eRmoI1tvCPaDzn9Oqh+yD6Lw+sGLsLg4kKg==}

  '@firebase/remote-config@0.6.0':
    resolution: {integrity: sha512-Yrk4l5+6FJLPHC6irNHMzgTtJ3NfHXlAXVChCBdNFtgmzyGmufNs/sr8oA0auEfIJ5VpXCaThRh3P4OdQxiAlQ==}
    peerDependencies:
      '@firebase/app': 0.x

  '@firebase/storage-compat@0.3.17':
    resolution: {integrity: sha512-CBlODWEZ5b6MJWVh21VZioxwxNwVfPA9CAdsk+ZgVocJQQbE2oDW1XJoRcgthRY1HOitgbn4cVrM+NlQtuUYhw==}
    engines: {node: '>=18.0.0'}
    peerDependencies:
      '@firebase/app-compat': 0.x

  '@firebase/storage-types@0.8.3':
    resolution: {integrity: sha512-+Muk7g9uwngTpd8xn9OdF/D48uiQ7I1Fae7ULsWPuKoCH3HU7bfFPhxtJYzyhjdniowhuDpQcfPmuNRAqZEfvg==}
    peerDependencies:
      '@firebase/app-types': 0.x
      '@firebase/util': 1.x

  '@firebase/storage@0.13.7':
    resolution: {integrity: sha512-FkRyc24rK+Y6EaQ1tYFm3TevBnnfSNA0VyTfew2hrYyL/aYfatBg7HOgktUdB4kWMHNA9VoTotzZTGoLuK92wg==}
    engines: {node: '>=18.0.0'}
    peerDependencies:
      '@firebase/app': 0.x

  '@firebase/util@1.11.0':
    resolution: {integrity: sha512-PzSrhIr++KI6y4P6C/IdgBNMkEx0Ex6554/cYd0Hm+ovyFSJtJXqb/3OSIdnBoa2cpwZT1/GW56EmRc5qEc5fQ==}
    engines: {node: '>=18.0.0'}

  '@firebase/util@1.9.5':
    resolution: {integrity: sha512-PP4pAFISDxsf70l3pEy34Mf3GkkUcVQ3MdKp6aSVb7tcpfUQxnsdV7twDd8EkfB6zZylH6wpUAoangQDmCUMqw==}

  '@firebase/vertexai@1.2.1':
    resolution: {integrity: sha512-cukZ5ne2RsOWB4PB1EO6nTXgOLxPMKDJfEn+XnSV5ZKWM0ID5o0DvbyS59XihFaBzmy2SwJldP5ap7/xUnW4jA==}
    engines: {node: '>=18.0.0'}
    peerDependencies:
      '@firebase/app': 0.x
      '@firebase/app-types': 0.x

  '@firebase/webchannel-wrapper@1.0.3':
    resolution: {integrity: sha512-2xCRM9q9FlzGZCdgDMJwc0gyUkWFtkosy7Xxr6sFgQwn+wMNIWd7xIvYNauU1r64B5L5rsGKy/n9TKJ0aAFeqQ==}

<<<<<<< HEAD
  '@genkit-ai/ai@1.8.0':
    resolution: {integrity: sha512-TIhFgQCThdVOyrk6qiVF8dPfz4XmL3RxE9OCidhqcpGrGE5YeRvle+nWIbkNIojdLURQf3/dBxNdaqZZ7B3msQ==}

  '@genkit-ai/core@1.8.0':
    resolution: {integrity: sha512-XvK/Gq7fi8pFCJftzby/6EWoVBj5EUSai/9/104Y699wbub3qreoIGH2DN/CKOUzt0gD2i7fHeYlyTAnJ+TPbw==}
=======
  '@genkit-ai/ai@1.11.1':
    resolution: {integrity: sha512-E1rlzaShKmvTHxyYGqVaXCsekK9r516wh4XoKv+pcWVG71aWxV05qoI8zMIKFEg8SDj5oLOBYMsyoDDgyfpFqQ==}

  '@genkit-ai/core@1.11.1':
    resolution: {integrity: sha512-Dfp22tsx3HDA0ZAA5gRoLdWhZzwcoVC42WMPBYCV/0WAToTuXjuwI2cv1D3bMMNZcNuuTTk4uKLuUhILaT/7QQ==}

  '@genkit-ai/express@1.8.0':
    resolution: {integrity: sha512-Cq5BdxslixkrEJujtMQh8WoSy/gHCBE/hCjqfa6MCqy6CwYGf9p/Y5P8C00gsaf4ymnfTK4HTfLfm60GunA+Mg==}
    peerDependencies:
      '@genkit-ai/core': 1.8.0
      express: ^4.21.1
      genkit: ^1.8.0
>>>>>>> 6bb6deba

  '@gerrit0/mini-shiki@1.24.4':
    resolution: {integrity: sha512-YEHW1QeAg6UmxEmswiQbOVEg1CW22b1XUD/lNTliOsu0LD0wqoyleFMnmbTp697QE0pcadQiR5cVtbbAPncvpw==}

  '@google-cloud/aiplatform@3.25.0':
    resolution: {integrity: sha512-qKnJgbyCENjed8e1G5zZGFTxxNKhhaKQN414W2KIVHrLxMFmlMuG+3QkXPOWwXBnT5zZ7aMxypt5og0jCirpHg==}
    engines: {node: '>=14.0.0'}

  '@google-cloud/bigquery@7.8.0':
    resolution: {integrity: sha512-SVWjoNkLixBGi6ZZSuQYDviSJJwUHd3LDCWoy3IDDXP10MxZWjfClc2FLILgsYz2BL4y4L/tdy3DEqSSt+92EA==}
    engines: {node: '>=14.0.0'}

  '@google-cloud/common@5.0.1':
    resolution: {integrity: sha512-7NBC5vD0au75nkctVs2vEGpdUPFs1BaHTMpeI+RVEgQSMe5/wEU6dx9p0fmZA0bj4HgdpobMKeegOcLUiEoxng==}
    engines: {node: '>=14.0.0'}

  '@google-cloud/firestore@7.11.0':
    resolution: {integrity: sha512-88uZ+jLsp1aVMj7gh3EKYH1aulTAMFAp8sH/v5a9w8q8iqSG27RiWLoxSAFr/XocZ9hGiWH1kEnBw+zl3xAgNA==}
    engines: {node: '>=14.0.0'}

  '@google-cloud/logging-winston@6.0.0':
    resolution: {integrity: sha512-/lVp7CyT3nFOr+AjQlZnJhTIOf+kcNGB4JTziL0fkX6Ov/2qNKtRGS/NqE6cD+VSPiv5jLOty3LgkRsXMpYxQQ==}
    engines: {node: '>=14.0.0'}
    peerDependencies:
      winston: '>=3.2.1'

  '@google-cloud/logging@11.0.0':
    resolution: {integrity: sha512-uQeReiVICoV5yt9J/cczNxHxqzTkLLG7yGHXCMAk/wQNVZGevT4Bi7CBWpt0aXxm044a76Aj6V08cCAlBj7UZw==}
    engines: {node: '>=14.0.0'}

  '@google-cloud/opentelemetry-cloud-monitoring-exporter@0.19.0':
    resolution: {integrity: sha512-5SOPXwC6RET4ZvXxw5D97dp8fWpqWEunHrzrUUGXhG4UAeedQe1KvYV8CK+fnaAbN2l2ha6QDYspT6z40TVY0g==}
    engines: {node: '>=14'}
    peerDependencies:
      '@opentelemetry/api': ^1.0.0
      '@opentelemetry/core': ^1.0.0
      '@opentelemetry/resources': ^1.0.0
      '@opentelemetry/sdk-metrics': ^1.0.0

  '@google-cloud/opentelemetry-cloud-trace-exporter@2.4.1':
    resolution: {integrity: sha512-Dq2IyAyA9PCjbjLOn86i2byjkYPC59b5ic8k/L4q5bBWH0Jro8lzMs8C0G5pJfqh2druj8HF+oAIAlSdWQ+Z9Q==}
    engines: {node: '>=14'}
    peerDependencies:
      '@opentelemetry/api': ^1.0.0
      '@opentelemetry/core': ^1.0.0
      '@opentelemetry/resources': ^1.0.0
      '@opentelemetry/sdk-trace-base': ^1.0.0

  '@google-cloud/opentelemetry-resource-util@2.4.0':
    resolution: {integrity: sha512-/7ujlMoKtDtrbQlJihCjQnm31n2s2RTlvJqcSbt2jV3OkCzPAdo3u31Q13HNugqtIRUSk7bUoLx6AzhURkhW4w==}
    engines: {node: '>=14'}
    peerDependencies:
      '@opentelemetry/resources': ^1.0.0

  '@google-cloud/paginator@5.0.0':
    resolution: {integrity: sha512-87aeg6QQcEPxGCOthnpUjvw4xAZ57G7pL8FS0C4e/81fr3FjkpUpibf1s2v5XGyGhUVGF4Jfg7yEcxqn2iUw1w==}
    engines: {node: '>=14.0.0'}

  '@google-cloud/paginator@5.0.2':
    resolution: {integrity: sha512-DJS3s0OVH4zFDB1PzjxAsHqJT6sKVbRwwML0ZBP9PbU7Yebtu/7SWMRzvO2J3nUi9pRNITCfu4LJeooM2w4pjg==}
    engines: {node: '>=14.0.0'}

  '@google-cloud/precise-date@4.0.0':
    resolution: {integrity: sha512-1TUx3KdaU3cN7nfCdNf+UVqA/PSX29Cjcox3fZZBtINlRrXVTmUkQnCKv2MbBUbCopbK4olAT1IHl76uZyCiVA==}
    engines: {node: '>=14.0.0'}

  '@google-cloud/projectify@4.0.0':
    resolution: {integrity: sha512-MmaX6HeSvyPbWGwFq7mXdo0uQZLGBYCwziiLIGq5JVX+/bdI3SAq6bP98trV5eTWfLuvsMcIC1YJOF2vfteLFA==}
    engines: {node: '>=14.0.0'}

  '@google-cloud/promisify@4.0.0':
    resolution: {integrity: sha512-Orxzlfb9c67A15cq2JQEyVc7wEsmFBmHjZWZYQMUyJ1qivXyMwdyNOs9odi79hze+2zqdTtu1E19IM/FtqZ10g==}
    engines: {node: '>=14'}

  '@google-cloud/storage@7.10.1':
    resolution: {integrity: sha512-sZW14pfxEQZSIbBPs6doFYtcbK31Bs3E4jH5Ly3jJnBkYfkMPX8sXG3ZQXCJa88MKtUNPlgBdMN2OJUzmFe5/g==}
    engines: {node: '>=14'}

  '@google-cloud/vertexai@1.9.3':
    resolution: {integrity: sha512-35o5tIEMLW3JeFJOaaMNR2e5sq+6rpnhrF97PuAxeOm0GlqVTESKhkGj7a5B5mmJSSSU3hUfIhcQCRRsw4Ipzg==}
    engines: {node: '>=18.0.0'}

  '@google/generative-ai@0.15.0':
    resolution: {integrity: sha512-zs37judcTYFJf1U7tnuqnh7gdzF6dcWj9pNRxjA5JTONRoiQ0htrRdbefRFiewOIfXwhun5t9hbd2ray7812eQ==}
    engines: {node: '>=18.0.0'}

  '@google/generative-ai@0.21.0':
    resolution: {integrity: sha512-7XhUbtnlkSEZK15kN3t+tzIMxsbKm/dSkKBFalj+20NvPKe1kBY7mR2P7vuijEn+f06z5+A8bVGKO0v39cr6Wg==}
    engines: {node: '>=18.0.0'}

  '@google/generative-ai@0.24.0':
    resolution: {integrity: sha512-fnEITCGEB7NdX0BhoYZ/cq/7WPZ1QS5IzJJfC3Tg/OwkvBetMiVJciyaan297OvE4B9Jg1xvo0zIazX/9sGu1Q==}
    engines: {node: '>=18.0.0'}

  '@googleapis/checks@4.0.2':
    resolution: {integrity: sha512-YV6sX7o2pS7ZFYp5N2EyGgnvC8F+0Wxoo3Mx+DFF3PFOsCfOUFZE35/ZQBdUFY6l1L0hcyz1lJQIzwmM7TeiCg==}
    engines: {node: '>=12.0.0'}

  '@grpc/grpc-js@1.10.10':
    resolution: {integrity: sha512-HPa/K5NX6ahMoeBv15njAc/sfF4/jmiXLar9UlC2UfHFKZzsCVLc3wbe7+7qua7w9VPh2/L6EBxyAV7/E8Wftg==}
    engines: {node: '>=12.10.0'}

  '@grpc/grpc-js@1.10.4':
    resolution: {integrity: sha512-MqBisuxTkYvPFnEiu+dag3xG/NBUDzSbAFAWlzfkGnQkjVZ6by3h4atbBc+Ikqup1z5BfB4BN18gKWR1YyppNw==}
    engines: {node: '>=12.10.0'}

  '@grpc/grpc-js@1.9.15':
    resolution: {integrity: sha512-nqE7Hc0AzI+euzUwDAy0aY5hCp10r734gMGRdU+qOPX0XSceI2ULrcXB5U2xSc5VkWwalCj4M7GzCAygZl2KoQ==}
    engines: {node: ^8.13.0 || >=10.10.0}

  '@grpc/proto-loader@0.7.12':
    resolution: {integrity: sha512-DCVwMxqYzpUCiDMl7hQ384FqP4T3DbNpXU8pt681l3UWCip1WUiD5JrkImUwCB9a7f2cq4CUTmi5r/xIMRPY1Q==}
    engines: {node: '>=6'}
    hasBin: true

  '@grpc/proto-loader@0.7.13':
    resolution: {integrity: sha512-AiXO/bfe9bmxBjxxtYxFAXGZvMaN5s8kO+jBHAJCON8rJoB5YS/D6X7ZNc6XQkuHNmyl4CYaMI1fJ/Gn27RGGw==}
    engines: {node: '>=6'}
    hasBin: true

  '@img/sharp-darwin-arm64@0.33.5':
    resolution: {integrity: sha512-UT4p+iz/2H4twwAoLCqfA9UH5pI6DggwKEGuaPy7nCVQ8ZsiY5PIcrRvD1DzuY3qYL07NtIQcWnBSY/heikIFQ==}
    engines: {node: ^18.17.0 || ^20.3.0 || >=21.0.0}
    cpu: [arm64]
    os: [darwin]

  '@img/sharp-darwin-x64@0.33.5':
    resolution: {integrity: sha512-fyHac4jIc1ANYGRDxtiqelIbdWkIuQaI84Mv45KvGRRxSAa7o7d1ZKAOBaYbnepLC1WqxfpimdeWfvqqSGwR2Q==}
    engines: {node: ^18.17.0 || ^20.3.0 || >=21.0.0}
    cpu: [x64]
    os: [darwin]

  '@img/sharp-libvips-darwin-arm64@1.0.4':
    resolution: {integrity: sha512-XblONe153h0O2zuFfTAbQYAX2JhYmDHeWikp1LM9Hul9gVPjFY427k6dFEcOL72O01QxQsWi761svJ/ev9xEDg==}
    cpu: [arm64]
    os: [darwin]

  '@img/sharp-libvips-darwin-x64@1.0.4':
    resolution: {integrity: sha512-xnGR8YuZYfJGmWPvmlunFaWJsb9T/AO2ykoP3Fz/0X5XV2aoYBPkX6xqCQvUTKKiLddarLaxpzNe+b1hjeWHAQ==}
    cpu: [x64]
    os: [darwin]

  '@img/sharp-libvips-linux-arm64@1.0.4':
    resolution: {integrity: sha512-9B+taZ8DlyyqzZQnoeIvDVR/2F4EbMepXMc/NdVbkzsJbzkUjhXv/70GQJ7tdLA4YJgNP25zukcxpX2/SueNrA==}
    cpu: [arm64]
    os: [linux]

  '@img/sharp-libvips-linux-arm@1.0.5':
    resolution: {integrity: sha512-gvcC4ACAOPRNATg/ov8/MnbxFDJqf/pDePbBnuBDcjsI8PssmjoKMAz4LtLaVi+OnSb5FK/yIOamqDwGmXW32g==}
    cpu: [arm]
    os: [linux]

  '@img/sharp-libvips-linux-s390x@1.0.4':
    resolution: {integrity: sha512-u7Wz6ntiSSgGSGcjZ55im6uvTrOxSIS8/dgoVMoiGE9I6JAfU50yH5BoDlYA1tcuGS7g/QNtetJnxA6QEsCVTA==}
    cpu: [s390x]
    os: [linux]

  '@img/sharp-libvips-linux-x64@1.0.4':
    resolution: {integrity: sha512-MmWmQ3iPFZr0Iev+BAgVMb3ZyC4KeFc3jFxnNbEPas60e1cIfevbtuyf9nDGIzOaW9PdnDciJm+wFFaTlj5xYw==}
    cpu: [x64]
    os: [linux]

  '@img/sharp-libvips-linuxmusl-arm64@1.0.4':
    resolution: {integrity: sha512-9Ti+BbTYDcsbp4wfYib8Ctm1ilkugkA/uscUn6UXK1ldpC1JjiXbLfFZtRlBhjPZ5o1NCLiDbg8fhUPKStHoTA==}
    cpu: [arm64]
    os: [linux]

  '@img/sharp-libvips-linuxmusl-x64@1.0.4':
    resolution: {integrity: sha512-viYN1KX9m+/hGkJtvYYp+CCLgnJXwiQB39damAO7WMdKWlIhmYTfHjwSbQeUK/20vY154mwezd9HflVFM1wVSw==}
    cpu: [x64]
    os: [linux]

  '@img/sharp-linux-arm64@0.33.5':
    resolution: {integrity: sha512-JMVv+AMRyGOHtO1RFBiJy/MBsgz0x4AWrT6QoEVVTyh1E39TrCUpTRI7mx9VksGX4awWASxqCYLCV4wBZHAYxA==}
    engines: {node: ^18.17.0 || ^20.3.0 || >=21.0.0}
    cpu: [arm64]
    os: [linux]

  '@img/sharp-linux-arm@0.33.5':
    resolution: {integrity: sha512-JTS1eldqZbJxjvKaAkxhZmBqPRGmxgu+qFKSInv8moZ2AmT5Yib3EQ1c6gp493HvrvV8QgdOXdyaIBrhvFhBMQ==}
    engines: {node: ^18.17.0 || ^20.3.0 || >=21.0.0}
    cpu: [arm]
    os: [linux]

  '@img/sharp-linux-s390x@0.33.5':
    resolution: {integrity: sha512-y/5PCd+mP4CA/sPDKl2961b+C9d+vPAveS33s6Z3zfASk2j5upL6fXVPZi7ztePZ5CuH+1kW8JtvxgbuXHRa4Q==}
    engines: {node: ^18.17.0 || ^20.3.0 || >=21.0.0}
    cpu: [s390x]
    os: [linux]

  '@img/sharp-linux-x64@0.33.5':
    resolution: {integrity: sha512-opC+Ok5pRNAzuvq1AG0ar+1owsu842/Ab+4qvU879ippJBHvyY5n2mxF1izXqkPYlGuP/M556uh53jRLJmzTWA==}
    engines: {node: ^18.17.0 || ^20.3.0 || >=21.0.0}
    cpu: [x64]
    os: [linux]

  '@img/sharp-linuxmusl-arm64@0.33.5':
    resolution: {integrity: sha512-XrHMZwGQGvJg2V/oRSUfSAfjfPxO+4DkiRh6p2AFjLQztWUuY/o8Mq0eMQVIY7HJ1CDQUJlxGGZRw1a5bqmd1g==}
    engines: {node: ^18.17.0 || ^20.3.0 || >=21.0.0}
    cpu: [arm64]
    os: [linux]

  '@img/sharp-linuxmusl-x64@0.33.5':
    resolution: {integrity: sha512-WT+d/cgqKkkKySYmqoZ8y3pxx7lx9vVejxW/W4DOFMYVSkErR+w7mf2u8m/y4+xHe7yY9DAXQMWQhpnMuFfScw==}
    engines: {node: ^18.17.0 || ^20.3.0 || >=21.0.0}
    cpu: [x64]
    os: [linux]

  '@img/sharp-wasm32@0.33.5':
    resolution: {integrity: sha512-ykUW4LVGaMcU9lu9thv85CbRMAwfeadCJHRsg2GmeRa/cJxsVY9Rbd57JcMxBkKHag5U/x7TSBpScF4U8ElVzg==}
    engines: {node: ^18.17.0 || ^20.3.0 || >=21.0.0}
    cpu: [wasm32]

  '@img/sharp-win32-ia32@0.33.5':
    resolution: {integrity: sha512-T36PblLaTwuVJ/zw/LaH0PdZkRz5rd3SmMHX8GSmR7vtNSP5Z6bQkExdSK7xGWyxLw4sUknBuugTelgw2faBbQ==}
    engines: {node: ^18.17.0 || ^20.3.0 || >=21.0.0}
    cpu: [ia32]
    os: [win32]

  '@img/sharp-win32-x64@0.33.5':
    resolution: {integrity: sha512-MpY/o8/8kj+EcnxwvrP4aTJSWw/aZ7JIGR4aBeZkZw5B7/Jn+tY9/VNwtcoGmdT7GfggGIU4kygOMSbYnOrAbg==}
    engines: {node: ^18.17.0 || ^20.3.0 || >=21.0.0}
    cpu: [x64]
    os: [win32]

  '@isaacs/cliui@8.0.2':
    resolution: {integrity: sha512-O8jcjabXaleOG9DQ0+ARXWZBTfnP4WNAqzuiJK7ll44AmxGKv/J2M4TPjxjY3znBCfvBXFzucm1twdyFybFqEA==}
    engines: {node: '>=12'}

  '@istanbuljs/load-nyc-config@1.1.0':
    resolution: {integrity: sha512-VjeHSlIzpv/NyD3N0YuHfXOPDIixcA1q2ZV98wsMqcYlPmv2n3Yb2lYP9XMElnaFVXg5A7YLTeLu6V84uQDjmQ==}
    engines: {node: '>=8'}

  '@istanbuljs/schema@0.1.3':
    resolution: {integrity: sha512-ZXRY4jNvVgSVQ8DL3LTcakaAtXwTVUxE81hslsyD2AtoXW/wVob10HkOJ1X/pAlcI7D+2YoZKg5do8G/w6RYgA==}
    engines: {node: '>=8'}

  '@jest/console@29.7.0':
    resolution: {integrity: sha512-5Ni4CU7XHQi32IJ398EEP4RrB8eV09sXP2ROqD4bksHrnTree52PsxvX8tpL8LvTZ3pFzXyPbNQReSN41CAhOg==}
    engines: {node: ^14.15.0 || ^16.10.0 || >=18.0.0}

  '@jest/core@29.7.0':
    resolution: {integrity: sha512-n7aeXWKMnGtDA48y8TLWJPJmLmmZ642Ceo78cYWEpiD7FzDgmNDV/GCVRorPABdXLJZ/9wzzgZAlHjXjxDHGsg==}
    engines: {node: ^14.15.0 || ^16.10.0 || >=18.0.0}
    peerDependencies:
      node-notifier: ^8.0.1 || ^9.0.0 || ^10.0.0
    peerDependenciesMeta:
      node-notifier:
        optional: true

  '@jest/environment@29.7.0':
    resolution: {integrity: sha512-aQIfHDq33ExsN4jP1NWGXhxgQ/wixs60gDiKO+XVMd8Mn0NWPWgc34ZQDTb2jKaUWQ7MuwoitXAsN2XVXNMpAw==}
    engines: {node: ^14.15.0 || ^16.10.0 || >=18.0.0}

  '@jest/expect-utils@29.7.0':
    resolution: {integrity: sha512-GlsNBWiFQFCVi9QVSx7f5AgMeLxe9YCCs5PuP2O2LdjDAA8Jh9eX7lA1Jq/xdXw3Wb3hyvlFNfZIfcRetSzYcA==}
    engines: {node: ^14.15.0 || ^16.10.0 || >=18.0.0}

  '@jest/expect@29.7.0':
    resolution: {integrity: sha512-8uMeAMycttpva3P1lBHB8VciS9V0XAr3GymPpipdyQXbBcuhkLQOSe8E/p92RyAdToS6ZD1tFkX+CkhoECE0dQ==}
    engines: {node: ^14.15.0 || ^16.10.0 || >=18.0.0}

  '@jest/fake-timers@29.7.0':
    resolution: {integrity: sha512-q4DH1Ha4TTFPdxLsqDXK1d3+ioSL7yL5oCMJZgDYm6i+6CygW5E5xVr/D1HdsGxjt1ZWSfUAs9OxSB/BNelWrQ==}
    engines: {node: ^14.15.0 || ^16.10.0 || >=18.0.0}

  '@jest/globals@29.7.0':
    resolution: {integrity: sha512-mpiz3dutLbkW2MNFubUGUEVLkTGiqW6yLVTA+JbP6fI6J5iL9Y0Nlg8k95pcF8ctKwCS7WVxteBs29hhfAotzQ==}
    engines: {node: ^14.15.0 || ^16.10.0 || >=18.0.0}

  '@jest/reporters@29.7.0':
    resolution: {integrity: sha512-DApq0KJbJOEzAFYjHADNNxAE3KbhxQB1y5Kplb5Waqw6zVbuWatSnMjE5gs8FUgEPmNsnZA3NCWl9NG0ia04Pg==}
    engines: {node: ^14.15.0 || ^16.10.0 || >=18.0.0}
    peerDependencies:
      node-notifier: ^8.0.1 || ^9.0.0 || ^10.0.0
    peerDependenciesMeta:
      node-notifier:
        optional: true

  '@jest/schemas@29.6.3':
    resolution: {integrity: sha512-mo5j5X+jIZmJQveBKeS/clAueipV7KgiX1vMgCxam1RNYiqE1w62n0/tJJnHtjW8ZHcQco5gY85jA3mi0L+nSA==}
    engines: {node: ^14.15.0 || ^16.10.0 || >=18.0.0}

  '@jest/source-map@29.6.3':
    resolution: {integrity: sha512-MHjT95QuipcPrpLM+8JMSzFx6eHp5Bm+4XeFDJlwsvVBjmKNiIAvasGK2fxz2WbGRlnvqehFbh07MMa7n3YJnw==}
    engines: {node: ^14.15.0 || ^16.10.0 || >=18.0.0}

  '@jest/test-result@29.7.0':
    resolution: {integrity: sha512-Fdx+tv6x1zlkJPcWXmMDAG2HBnaR9XPSd5aDWQVsfrZmLVT3lU1cwyxLgRmXR9yrq4NBoEm9BMsfgFzTQAbJYA==}
    engines: {node: ^14.15.0 || ^16.10.0 || >=18.0.0}

  '@jest/test-sequencer@29.7.0':
    resolution: {integrity: sha512-GQwJ5WZVrKnOJuiYiAF52UNUJXgTZx1NHjFSEB0qEMmSZKAkdMoIzw/Cj6x6NF4AvV23AUqDpFzQkN/eYCYTxw==}
    engines: {node: ^14.15.0 || ^16.10.0 || >=18.0.0}

  '@jest/transform@29.7.0':
    resolution: {integrity: sha512-ok/BTPFzFKVMwO5eOHRrvnBVHdRy9IrsrW1GpMaQ9MCnilNLXQKmAX8s1YXDFaai9xJpac2ySzV0YeRRECr2Vw==}
    engines: {node: ^14.15.0 || ^16.10.0 || >=18.0.0}

  '@jest/types@29.6.3':
    resolution: {integrity: sha512-u3UPsIilWKOM3F9CXtrG8LEJmNxwoCQC/XVj4IKYXvvpx7QIi/Kg1LI5uDmDpKlac62NUtX7eLjRh+jVZcLOzw==}
    engines: {node: ^14.15.0 || ^16.10.0 || >=18.0.0}

  '@jridgewell/gen-mapping@0.3.5':
    resolution: {integrity: sha512-IzL8ZoEDIBRWEzlCcRhOaCupYyN5gdIK+Q6fbFdPDg6HqX6jpkItn7DFIpW9LQzXG6Df9sA7+OKnq0qlz/GaQg==}
    engines: {node: '>=6.0.0'}

  '@jridgewell/resolve-uri@3.1.2':
    resolution: {integrity: sha512-bRISgCIjP20/tbWSPWMEi54QVPRZExkuD9lJL+UIxUKtwVJA8wW1Trb1jMs1RFXo1CBTNZ/5hpC9QvmKWdopKw==}
    engines: {node: '>=6.0.0'}

  '@jridgewell/set-array@1.2.1':
    resolution: {integrity: sha512-R8gLRTZeyp03ymzP/6Lil/28tGeGEzhx1q2k703KGWRAI1VdvPIXdG70VJc2pAMw3NA6JKL5hhFu1sJX0Mnn/A==}
    engines: {node: '>=6.0.0'}

  '@jridgewell/sourcemap-codec@1.4.15':
    resolution: {integrity: sha512-eF2rxCRulEKXHTRiDrDy6erMYWqNw4LPdQ8UQA4huuxaQsVeRPFl2oM8oDGxMFhJUWZf9McpLtJasDDZb/Bpeg==}

  '@jridgewell/sourcemap-codec@1.5.0':
    resolution: {integrity: sha512-gv3ZRaISU3fjPAgNsriBRqGWQL6quFx04YMPW/zD8XMLsU32mhCCbfbO6KZFLjvYpCZ8zyDEgqsgf+PwPaM7GQ==}

  '@jridgewell/trace-mapping@0.3.25':
    resolution: {integrity: sha512-vNk6aEwybGtawWmy/PzwnGDOjCkLWSD2wqvjGGAgOAwCGWySYXfYoxt00IJkTF+8Lb57DwOb3Aa0o9CApepiYQ==}

  '@jridgewell/trace-mapping@0.3.9':
    resolution: {integrity: sha512-3Belt6tdc8bPgAtbcmdtNJlirVoTmEb5e2gC94PnkwEW9jI6CAHUeoG85tjWP5WquqfavoMtMwiG4P926ZKKuQ==}

  '@js-sdsl/ordered-map@4.4.2':
    resolution: {integrity: sha512-iUKgm52T8HOE/makSxjqoWhe95ZJA1/G1sYsGev2JDKUSS14KAgg1LHb+Ba+IPow0xflbnSkOsZcO08C7w1gYw==}

  '@langchain/community@0.0.53':
    resolution: {integrity: sha512-iFqZPt4MRssGYsQoKSXWJQaYTZCC7WNuilp2JCCs3wKmJK3l6mR0eV+PDrnT+TaDHUVxt/b0rwgM0sOiy0j2jA==}
    engines: {node: '>=18'}
    peerDependencies:
      '@aws-crypto/sha256-js': ^5.0.0
      '@aws-sdk/client-bedrock-agent-runtime': ^3.485.0
      '@aws-sdk/client-bedrock-runtime': ^3.422.0
      '@aws-sdk/client-dynamodb': ^3.310.0
      '@aws-sdk/client-kendra': ^3.352.0
      '@aws-sdk/client-lambda': ^3.310.0
      '@aws-sdk/client-sagemaker-runtime': ^3.310.0
      '@aws-sdk/client-sfn': ^3.310.0
      '@aws-sdk/credential-provider-node': ^3.388.0
      '@azure/search-documents': ^12.0.0
      '@clickhouse/client': ^0.2.5
      '@cloudflare/ai': '*'
      '@datastax/astra-db-ts': ^1.0.0
      '@elastic/elasticsearch': ^8.4.0
      '@getmetal/metal-sdk': '*'
      '@getzep/zep-js': ^0.9.0
      '@gomomento/sdk': ^1.51.1
      '@gomomento/sdk-core': ^1.51.1
      '@google-ai/generativelanguage': ^0.2.1
      '@gradientai/nodejs-sdk': ^1.2.0
      '@huggingface/inference': ^2.6.4
      '@mozilla/readability': '*'
      '@neondatabase/serverless': '*'
      '@opensearch-project/opensearch': '*'
      '@pinecone-database/pinecone': '*'
      '@planetscale/database': ^1.8.0
      '@premai/prem-sdk': ^0.3.25
      '@qdrant/js-client-rest': ^1.8.2
      '@raycast/api': ^1.55.2
      '@rockset/client': ^0.9.1
      '@smithy/eventstream-codec': ^2.0.5
      '@smithy/protocol-http': ^3.0.6
      '@smithy/signature-v4': ^2.0.10
      '@smithy/util-utf8': ^2.0.0
      '@supabase/postgrest-js': ^1.1.1
      '@supabase/supabase-js': ^2.10.0
      '@tensorflow-models/universal-sentence-encoder': '*'
      '@tensorflow/tfjs-converter': '*'
      '@tensorflow/tfjs-core': '*'
      '@upstash/redis': ^1.20.6
      '@upstash/vector': ^1.0.7
      '@vercel/kv': ^0.2.3
      '@vercel/postgres': ^0.5.0
      '@writerai/writer-sdk': ^0.40.2
      '@xata.io/client': ^0.28.0
      '@xenova/transformers': ^2.5.4
      '@zilliz/milvus2-sdk-node': '>=2.2.7'
      better-sqlite3: ^9.4.0
      cassandra-driver: ^4.7.2
      cborg: ^4.1.1
      chromadb: '*'
      closevector-common: 0.1.3
      closevector-node: 0.1.6
      closevector-web: 0.1.6
      cohere-ai: '*'
      convex: ^1.3.1
      couchbase: ^4.3.0
      discord.js: ^14.14.1
      dria: ^0.0.3
      duck-duck-scrape: ^2.2.5
      faiss-node: ^0.5.1
      firebase-admin: ^11.9.0 || ^12.0.0
      google-auth-library: ^8.9.0
      googleapis: ^126.0.1
      hnswlib-node: ^3.0.0
      html-to-text: ^9.0.5
      interface-datastore: ^8.2.11
      ioredis: ^5.3.2
      it-all: ^3.0.4
      jsdom: '*'
      jsonwebtoken: ^9.0.2
      llmonitor: ^0.5.9
      lodash: ^4.17.21
      lunary: ^0.6.11
      mongodb: '>=5.2.0'
      mysql2: ^3.3.3
      neo4j-driver: '*'
      node-llama-cpp: '*'
      pg: ^8.11.0
      pg-copy-streams: ^6.0.5
      pickleparser: ^0.2.1
      portkey-ai: ^0.1.11
      redis: '*'
      replicate: ^0.18.0
      typeorm: ^0.3.12
      typesense: ^1.5.3
      usearch: ^1.1.1
      vectordb: ^0.1.4
      voy-search: 0.6.2
      weaviate-ts-client: '*'
      web-auth-library: ^1.0.3
      ws: ^8.14.2
    peerDependenciesMeta:
      '@aws-crypto/sha256-js':
        optional: true
      '@aws-sdk/client-bedrock-agent-runtime':
        optional: true
      '@aws-sdk/client-bedrock-runtime':
        optional: true
      '@aws-sdk/client-dynamodb':
        optional: true
      '@aws-sdk/client-kendra':
        optional: true
      '@aws-sdk/client-lambda':
        optional: true
      '@aws-sdk/client-sagemaker-runtime':
        optional: true
      '@aws-sdk/client-sfn':
        optional: true
      '@aws-sdk/credential-provider-node':
        optional: true
      '@azure/search-documents':
        optional: true
      '@clickhouse/client':
        optional: true
      '@cloudflare/ai':
        optional: true
      '@datastax/astra-db-ts':
        optional: true
      '@elastic/elasticsearch':
        optional: true
      '@getmetal/metal-sdk':
        optional: true
      '@getzep/zep-js':
        optional: true
      '@gomomento/sdk':
        optional: true
      '@gomomento/sdk-core':
        optional: true
      '@google-ai/generativelanguage':
        optional: true
      '@gradientai/nodejs-sdk':
        optional: true
      '@huggingface/inference':
        optional: true
      '@mozilla/readability':
        optional: true
      '@neondatabase/serverless':
        optional: true
      '@opensearch-project/opensearch':
        optional: true
      '@pinecone-database/pinecone':
        optional: true
      '@planetscale/database':
        optional: true
      '@premai/prem-sdk':
        optional: true
      '@qdrant/js-client-rest':
        optional: true
      '@raycast/api':
        optional: true
      '@rockset/client':
        optional: true
      '@smithy/eventstream-codec':
        optional: true
      '@smithy/protocol-http':
        optional: true
      '@smithy/signature-v4':
        optional: true
      '@smithy/util-utf8':
        optional: true
      '@supabase/postgrest-js':
        optional: true
      '@supabase/supabase-js':
        optional: true
      '@tensorflow-models/universal-sentence-encoder':
        optional: true
      '@tensorflow/tfjs-converter':
        optional: true
      '@tensorflow/tfjs-core':
        optional: true
      '@upstash/redis':
        optional: true
      '@upstash/vector':
        optional: true
      '@vercel/kv':
        optional: true
      '@vercel/postgres':
        optional: true
      '@writerai/writer-sdk':
        optional: true
      '@xata.io/client':
        optional: true
      '@xenova/transformers':
        optional: true
      '@zilliz/milvus2-sdk-node':
        optional: true
      better-sqlite3:
        optional: true
      cassandra-driver:
        optional: true
      cborg:
        optional: true
      chromadb:
        optional: true
      closevector-common:
        optional: true
      closevector-node:
        optional: true
      closevector-web:
        optional: true
      cohere-ai:
        optional: true
      convex:
        optional: true
      couchbase:
        optional: true
      discord.js:
        optional: true
      dria:
        optional: true
      duck-duck-scrape:
        optional: true
      faiss-node:
        optional: true
      firebase-admin:
        optional: true
      google-auth-library:
        optional: true
      googleapis:
        optional: true
      hnswlib-node:
        optional: true
      html-to-text:
        optional: true
      interface-datastore:
        optional: true
      ioredis:
        optional: true
      it-all:
        optional: true
      jsdom:
        optional: true
      jsonwebtoken:
        optional: true
      llmonitor:
        optional: true
      lodash:
        optional: true
      lunary:
        optional: true
      mongodb:
        optional: true
      mysql2:
        optional: true
      neo4j-driver:
        optional: true
      node-llama-cpp:
        optional: true
      pg:
        optional: true
      pg-copy-streams:
        optional: true
      pickleparser:
        optional: true
      portkey-ai:
        optional: true
      redis:
        optional: true
      replicate:
        optional: true
      typeorm:
        optional: true
      typesense:
        optional: true
      usearch:
        optional: true
      vectordb:
        optional: true
      voy-search:
        optional: true
      weaviate-ts-client:
        optional: true
      web-auth-library:
        optional: true
      ws:
        optional: true

  '@langchain/core@0.1.61':
    resolution: {integrity: sha512-C8OkAly+ugvXsL8TACCmFv9WTTcT4gvQaG6NbrXCOzibBCywfxxcTqEMOyg3zIKpxHEmR0DHqh0OiJRHocnsCg==}
    engines: {node: '>=18'}

  '@langchain/openai@0.0.28':
    resolution: {integrity: sha512-2s1RA3/eAnz4ahdzsMPBna9hfAqpFNlWdHiPxVGZ5yrhXsbLWWoPcF+22LCk9t0HJKtazi2GCIWc0HVXH9Abig==}
    engines: {node: '>=18'}

  '@langchain/textsplitters@0.0.0':
    resolution: {integrity: sha512-3hPesWomnmVeYMppEGYbyv0v/sRUugUdlFBNn9m1ueJYHAIKbvCErkWxNUH3guyKKYgJVrkvZoQxcd9faucSaw==}
    engines: {node: '>=18'}

  '@mistralai/mistralai-gcp@1.3.5':
    resolution: {integrity: sha512-eykxLojLv0AcgGui2D+D/S98Toc18j9g0GCvjyah3E8YtQW0dMb6UyQjmB+2+qDXN3OZjp8+dOkoJ+r7DmwbOQ==}
    peerDependencies:
      react: ^18 || ^19
      react-dom: ^18 || ^19
      zod: '>= 3'

  '@modelcontextprotocol/sdk@1.11.0':
    resolution: {integrity: sha512-k/1pb70eD638anoi0e8wUGAlbMJXyvdV4p62Ko+EZ7eBe1xMx8Uhak1R5DgfoofsK5IBBnRwsYGTaLZl+6/+RQ==}
    engines: {node: '>=18'}

  '@next/env@15.2.4':
    resolution: {integrity: sha512-+SFtMgoiYP3WoSswuNmxJOCwi06TdWE733D+WPjpXIe4LXGULwEaofiiAy6kbS0+XjM5xF5n3lKuBwN2SnqD9g==}

  '@next/swc-darwin-arm64@15.2.4':
    resolution: {integrity: sha512-1AnMfs655ipJEDC/FHkSr0r3lXBgpqKo4K1kiwfUf3iE68rDFXZ1TtHdMvf7D0hMItgDZ7Vuq3JgNMbt/+3bYw==}
    engines: {node: '>= 10'}
    cpu: [arm64]
    os: [darwin]

  '@next/swc-darwin-x64@15.2.4':
    resolution: {integrity: sha512-3qK2zb5EwCwxnO2HeO+TRqCubeI/NgCe+kL5dTJlPldV/uwCnUgC7VbEzgmxbfrkbjehL4H9BPztWOEtsoMwew==}
    engines: {node: '>= 10'}
    cpu: [x64]
    os: [darwin]

  '@next/swc-linux-arm64-gnu@15.2.4':
    resolution: {integrity: sha512-HFN6GKUcrTWvem8AZN7tT95zPb0GUGv9v0d0iyuTb303vbXkkbHDp/DxufB04jNVD+IN9yHy7y/6Mqq0h0YVaQ==}
    engines: {node: '>= 10'}
    cpu: [arm64]
    os: [linux]

  '@next/swc-linux-arm64-musl@15.2.4':
    resolution: {integrity: sha512-Oioa0SORWLwi35/kVB8aCk5Uq+5/ZIumMK1kJV+jSdazFm2NzPDztsefzdmzzpx5oGCJ6FkUC7vkaUseNTStNA==}
    engines: {node: '>= 10'}
    cpu: [arm64]
    os: [linux]

  '@next/swc-linux-x64-gnu@15.2.4':
    resolution: {integrity: sha512-yb5WTRaHdkgOqFOZiu6rHV1fAEK0flVpaIN2HB6kxHVSy/dIajWbThS7qON3W9/SNOH2JWkVCyulgGYekMePuw==}
    engines: {node: '>= 10'}
    cpu: [x64]
    os: [linux]

  '@next/swc-linux-x64-musl@15.2.4':
    resolution: {integrity: sha512-Dcdv/ix6srhkM25fgXiyOieFUkz+fOYkHlydWCtB0xMST6X9XYI3yPDKBZt1xuhOytONsIFJFB08xXYsxUwJLw==}
    engines: {node: '>= 10'}
    cpu: [x64]
    os: [linux]

  '@next/swc-win32-arm64-msvc@15.2.4':
    resolution: {integrity: sha512-dW0i7eukvDxtIhCYkMrZNQfNicPDExt2jPb9AZPpL7cfyUo7QSNl1DjsHjmmKp6qNAqUESyT8YFl/Aw91cNJJg==}
    engines: {node: '>= 10'}
    cpu: [arm64]
    os: [win32]

  '@next/swc-win32-x64-msvc@15.2.4':
    resolution: {integrity: sha512-SbnWkJmkS7Xl3kre8SdMF6F/XDh1DTFEhp0jRTj/uB8iPKoU2bb2NDfcu+iifv1+mxQEd1g2vvSxcZbXSKyWiQ==}
    engines: {node: '>= 10'}
    cpu: [x64]
    os: [win32]

  '@opentelemetry/api-logs@0.52.1':
    resolution: {integrity: sha512-qnSqB2DQ9TPP96dl8cDubDvrUyWc0/sK81xHTK8eSUspzDM3bsewX903qclQFvVhgStjRWdC5bLb3kQqMkfV5A==}
    engines: {node: '>=14'}

  '@opentelemetry/api@1.9.0':
    resolution: {integrity: sha512-3giAOQvZiH5F9bMlMiv8+GSPMeqg0dbaeo58/0SlA9sxSqZhnUtxzX9/2FzyhS9sWQf5S0GJE0AKBrFqjpeYcg==}
    engines: {node: '>=8.0.0'}

  '@opentelemetry/auto-instrumentations-node@0.49.1':
    resolution: {integrity: sha512-oF8g0cOEL4u1xkoAgSFAhOwMVVwDyZod6g1hVL1TtmpHTGMeEP2FfM6pPHE1soAFyddxd4B3NahZX3xczEbLdA==}
    engines: {node: '>=14'}
    peerDependencies:
      '@opentelemetry/api': ^1.4.1

  '@opentelemetry/context-async-hooks@1.25.1':
    resolution: {integrity: sha512-UW/ge9zjvAEmRWVapOP0qyCvPulWU6cQxGxDbWEFfGOj1VBBZAuOqTo3X6yWmDTD3Xe15ysCZChHncr2xFMIfQ==}
    engines: {node: '>=14'}
    peerDependencies:
      '@opentelemetry/api': '>=1.0.0 <1.10.0'

  '@opentelemetry/context-async-hooks@1.30.1':
    resolution: {integrity: sha512-s5vvxXPVdjqS3kTLKMeBMvop9hbWkwzBpu+mUO2M7sZtlkyDJGwFe33wRKnbaYDo8ExRVBIIdwIGrqpxHuKttA==}
    engines: {node: '>=14'}
    peerDependencies:
      '@opentelemetry/api': '>=1.0.0 <1.10.0'

  '@opentelemetry/core@1.25.1':
    resolution: {integrity: sha512-GeT/l6rBYWVQ4XArluLVB6WWQ8flHbdb6r2FCHC3smtdOAbrJBIv35tpV/yp9bmYUJf+xmZpu9DRTIeJVhFbEQ==}
    engines: {node: '>=14'}
    peerDependencies:
      '@opentelemetry/api': '>=1.0.0 <1.10.0'

  '@opentelemetry/core@1.26.0':
    resolution: {integrity: sha512-1iKxXXE8415Cdv0yjG3G6hQnB5eVEsJce3QaawX8SjDn0mAS0ZM8fAbZZJD4ajvhC15cePvosSCut404KrIIvQ==}
    engines: {node: '>=14'}
    peerDependencies:
      '@opentelemetry/api': '>=1.0.0 <1.10.0'

  '@opentelemetry/core@1.30.1':
    resolution: {integrity: sha512-OOCM2C/QIURhJMuKaekP3TRBxBKxG/TWWA0TL2J6nXUtDnuCtccy49LUJF8xPFXMX+0LMcxFpCo8M9cGY1W6rQ==}
    engines: {node: '>=14'}
    peerDependencies:
      '@opentelemetry/api': '>=1.0.0 <1.10.0'

  '@opentelemetry/exporter-trace-otlp-grpc@0.52.1':
    resolution: {integrity: sha512-pVkSH20crBwMTqB3nIN4jpQKUEoB0Z94drIHpYyEqs7UBr+I0cpYyOR3bqjA/UasQUMROb3GX8ZX4/9cVRqGBQ==}
    engines: {node: '>=14'}
    peerDependencies:
      '@opentelemetry/api': ^1.0.0

  '@opentelemetry/exporter-trace-otlp-http@0.52.1':
    resolution: {integrity: sha512-05HcNizx0BxcFKKnS5rwOV+2GevLTVIRA0tRgWYyw4yCgR53Ic/xk83toYKts7kbzcI+dswInUg/4s8oyA+tqg==}
    engines: {node: '>=14'}
    peerDependencies:
      '@opentelemetry/api': ^1.0.0

  '@opentelemetry/exporter-trace-otlp-proto@0.52.1':
    resolution: {integrity: sha512-pt6uX0noTQReHXNeEslQv7x311/F1gJzMnp1HD2qgypLRPbXDeMzzeTngRTUaUbP6hqWNtPxuLr4DEoZG+TcEQ==}
    engines: {node: '>=14'}
    peerDependencies:
      '@opentelemetry/api': ^1.0.0

  '@opentelemetry/exporter-zipkin@1.25.1':
    resolution: {integrity: sha512-RmOwSvkimg7ETwJbUOPTMhJm9A9bG1U8s7Zo3ajDh4zM7eYcycQ0dM7FbLD6NXWbI2yj7UY4q8BKinKYBQksyw==}
    engines: {node: '>=14'}
    peerDependencies:
      '@opentelemetry/api': ^1.0.0

  '@opentelemetry/instrumentation-amqplib@0.41.0':
    resolution: {integrity: sha512-00Oi6N20BxJVcqETjgNzCmVKN+I5bJH/61IlHiIWd00snj1FdgiIKlpE4hYVacTB2sjIBB3nTbHskttdZEE2eg==}
    engines: {node: '>=14'}
    peerDependencies:
      '@opentelemetry/api': ^1.3.0

  '@opentelemetry/instrumentation-aws-lambda@0.43.0':
    resolution: {integrity: sha512-pSxcWlsE/pCWQRIw92sV2C+LmKXelYkjkA7C5s39iPUi4pZ2lA1nIiw+1R/y2pDEhUHcaKkNyljQr3cx9ZpVlQ==}
    engines: {node: '>=14'}
    peerDependencies:
      '@opentelemetry/api': ^1.3.0

  '@opentelemetry/instrumentation-aws-sdk@0.43.1':
    resolution: {integrity: sha512-qLT2cCniJ5W+6PFzKbksnoIQuq9pS83nmgaExfUwXVvlwi0ILc50dea0tWBHZMkdIDa/zZdcuFrJ7+fUcSnRow==}
    engines: {node: '>=14'}
    peerDependencies:
      '@opentelemetry/api': ^1.3.0

  '@opentelemetry/instrumentation-bunyan@0.40.0':
    resolution: {integrity: sha512-aZ4cXaGWwj79ZXSYrgFVsrDlE4mmf2wfvP9bViwRc0j75A6eN6GaHYHqufFGMTCqASQn5pIjjP+Bx+PWTGiofw==}
    engines: {node: '>=14'}
    peerDependencies:
      '@opentelemetry/api': ^1.3.0

  '@opentelemetry/instrumentation-cassandra-driver@0.40.0':
    resolution: {integrity: sha512-JxbM39JU7HxE9MTKKwi6y5Z3mokjZB2BjwfqYi4B3Y29YO3I42Z7eopG6qq06yWZc+nQli386UDQe0d9xKmw0A==}
    engines: {node: '>=14'}
    peerDependencies:
      '@opentelemetry/api': ^1.3.0

  '@opentelemetry/instrumentation-connect@0.38.0':
    resolution: {integrity: sha512-2/nRnx3pjYEmdPIaBwtgtSviTKHWnDZN3R+TkRUnhIVrvBKVcq+I5B2rtd6mr6Fe9cHlZ9Ojcuh7pkNh/xdWWg==}
    engines: {node: '>=14'}
    peerDependencies:
      '@opentelemetry/api': ^1.3.0

  '@opentelemetry/instrumentation-cucumber@0.8.0':
    resolution: {integrity: sha512-ieTm4RBIlZt2brPwtX5aEZYtYnkyqhAVXJI9RIohiBVMe5DxiwCwt+2Exep/nDVqGPX8zRBZUl4AEw423OxJig==}
    engines: {node: '>=14'}
    peerDependencies:
      '@opentelemetry/api': ^1.0.0

  '@opentelemetry/instrumentation-dataloader@0.11.0':
    resolution: {integrity: sha512-27urJmwkH4KDaMJtEv1uy2S7Apk4XbN4AgWMdfMJbi7DnOduJmeuA+DpJCwXB72tEWXo89z5T3hUVJIDiSNmNw==}
    engines: {node: '>=14'}
    peerDependencies:
      '@opentelemetry/api': ^1.3.0

  '@opentelemetry/instrumentation-dns@0.38.0':
    resolution: {integrity: sha512-Um07I0TQXDWa+ZbEAKDFUxFH40dLtejtExDOMLNJ1CL8VmOmA71qx93Qi/QG4tGkiI1XWqr7gF/oiMCJ4m8buQ==}
    engines: {node: '>=14'}
    peerDependencies:
      '@opentelemetry/api': ^1.3.0

  '@opentelemetry/instrumentation-express@0.41.1':
    resolution: {integrity: sha512-uRx0V3LPGzjn2bxAnV8eUsDT82vT7NTwI0ezEuPMBOTOsnPpGhWdhcdNdhH80sM4TrWrOfXm9HGEdfWE3TRIww==}
    engines: {node: '>=14'}
    peerDependencies:
      '@opentelemetry/api': ^1.3.0

  '@opentelemetry/instrumentation-fastify@0.38.0':
    resolution: {integrity: sha512-HBVLpTSYpkQZ87/Df3N0gAw7VzYZV3n28THIBrJWfuqw3Or7UqdhnjeuMIPQ04BKk3aZc0cWn2naSQObbh5vXw==}
    engines: {node: '>=14'}
    peerDependencies:
      '@opentelemetry/api': ^1.3.0

  '@opentelemetry/instrumentation-fs@0.14.0':
    resolution: {integrity: sha512-pVc8P5AgliC1DphyyBUgsxXlm2XaPH4BpYvt7rAZDMIqUpRk8gs19SioABtKqqxvFzg5jPtgJfJsdxq0Y+maLw==}
    engines: {node: '>=14'}
    peerDependencies:
      '@opentelemetry/api': ^1.3.0

  '@opentelemetry/instrumentation-generic-pool@0.38.0':
    resolution: {integrity: sha512-0/ULi6pIco1fEnDPmmAul8ZoudFL7St0hjgBbWZlZPBCSyslDll1J7DFeEbjiRSSyUd+0tu73ae0DOKVKNd7VA==}
    engines: {node: '>=14'}
    peerDependencies:
      '@opentelemetry/api': ^1.3.0

  '@opentelemetry/instrumentation-graphql@0.42.0':
    resolution: {integrity: sha512-N8SOwoKL9KQSX7z3gOaw5UaTeVQcfDO1c21csVHnmnmGUoqsXbArK2B8VuwPWcv6/BC/i3io+xTo7QGRZ/z28Q==}
    engines: {node: '>=14'}
    peerDependencies:
      '@opentelemetry/api': ^1.3.0

  '@opentelemetry/instrumentation-grpc@0.52.1':
    resolution: {integrity: sha512-EdSDiDSAO+XRXk/ZN128qQpBo1I51+Uay/LUPcPQhSRGf7fBPIEUBeOLQiItguGsug5MGOYjql2w/1wCQF3fdQ==}
    engines: {node: '>=14'}
    peerDependencies:
      '@opentelemetry/api': ^1.3.0

  '@opentelemetry/instrumentation-hapi@0.40.0':
    resolution: {integrity: sha512-8U/w7Ifumtd2bSN1OLaSwAAFhb9FyqWUki3lMMB0ds+1+HdSxYBe9aspEJEgvxAqOkrQnVniAPTEGf1pGM7SOw==}
    engines: {node: '>=14'}
    peerDependencies:
      '@opentelemetry/api': ^1.3.0

  '@opentelemetry/instrumentation-http@0.52.1':
    resolution: {integrity: sha512-dG/aevWhaP+7OLv4BQQSEKMJv8GyeOp3Wxl31NHqE8xo9/fYMfEljiZphUHIfyg4gnZ9swMyWjfOQs5GUQe54Q==}
    engines: {node: '>=14'}
    peerDependencies:
      '@opentelemetry/api': ^1.3.0

  '@opentelemetry/instrumentation-ioredis@0.42.0':
    resolution: {integrity: sha512-P11H168EKvBB9TUSasNDOGJCSkpT44XgoM6d3gRIWAa9ghLpYhl0uRkS8//MqPzcJVHr3h3RmfXIpiYLjyIZTw==}
    engines: {node: '>=14'}
    peerDependencies:
      '@opentelemetry/api': ^1.3.0

  '@opentelemetry/instrumentation-kafkajs@0.2.0':
    resolution: {integrity: sha512-uKKmhEFd0zR280tJovuiBG7cfnNZT4kvVTvqtHPxQP7nOmRbJstCYHFH13YzjVcKjkmoArmxiSulmZmF7SLIlg==}
    engines: {node: '>=14'}
    peerDependencies:
      '@opentelemetry/api': ^1.3.0

  '@opentelemetry/instrumentation-knex@0.39.0':
    resolution: {integrity: sha512-lRwTqIKQecPWDkH1KEcAUcFhCaNssbKSpxf4sxRTAROCwrCEnYkjOuqJHV+q1/CApjMTaKu0Er4LBv/6bDpoxA==}
    engines: {node: '>=14'}
    peerDependencies:
      '@opentelemetry/api': ^1.3.0

  '@opentelemetry/instrumentation-koa@0.42.0':
    resolution: {integrity: sha512-H1BEmnMhho8o8HuNRq5zEI4+SIHDIglNB7BPKohZyWG4fWNuR7yM4GTlR01Syq21vODAS7z5omblScJD/eZdKw==}
    engines: {node: '>=14'}
    peerDependencies:
      '@opentelemetry/api': ^1.3.0

  '@opentelemetry/instrumentation-lru-memoizer@0.39.0':
    resolution: {integrity: sha512-eU1Wx1RRTR/2wYXFzH9gcpB8EPmhYlNDIUHzUXjyUE0CAXEJhBLkYNlzdaVCoQDw2neDqS+Woshiia6+emWK9A==}
    engines: {node: '>=14'}
    peerDependencies:
      '@opentelemetry/api': ^1.3.0

  '@opentelemetry/instrumentation-memcached@0.38.0':
    resolution: {integrity: sha512-tPmyqQEZNyrvg6G+iItdlguQEcGzfE+bJkpQifmBXmWBnoS5oU3UxqtyYuXGL2zI9qQM5yMBHH4nRXWALzy7WA==}
    engines: {node: '>=14'}
    peerDependencies:
      '@opentelemetry/api': ^1.3.0

  '@opentelemetry/instrumentation-mongodb@0.46.0':
    resolution: {integrity: sha512-VF/MicZ5UOBiXrqBslzwxhN7TVqzu1/LN/QDpkskqM0Zm0aZ4CVRbUygL8d7lrjLn15x5kGIe8VsSphMfPJzlA==}
    engines: {node: '>=14'}
    peerDependencies:
      '@opentelemetry/api': ^1.3.0

  '@opentelemetry/instrumentation-mongoose@0.40.0':
    resolution: {integrity: sha512-niRi5ZUnkgzRhIGMOozTyoZIvJKNJyhijQI4nF4iFSb+FUx2v5fngfR+8XLmdQAO7xmsD8E5vEGdDVYVtKbZew==}
    engines: {node: '>=14'}
    peerDependencies:
      '@opentelemetry/api': ^1.3.0

  '@opentelemetry/instrumentation-mysql2@0.40.0':
    resolution: {integrity: sha512-0xfS1xcqUmY7WE1uWjlmI67Xg3QsSUlNT+AcXHeA4BDUPwZtWqF4ezIwLgpVZfHOnkAEheqGfNSWd1PIu3Wnfg==}
    engines: {node: '>=14'}
    peerDependencies:
      '@opentelemetry/api': ^1.3.0

  '@opentelemetry/instrumentation-mysql@0.40.0':
    resolution: {integrity: sha512-d7ja8yizsOCNMYIJt5PH/fKZXjb/mS48zLROO4BzZTtDfhNCl2UM/9VIomP2qkGIFVouSJrGr/T00EzY7bPtKA==}
    engines: {node: '>=14'}
    peerDependencies:
      '@opentelemetry/api': ^1.3.0

  '@opentelemetry/instrumentation-nestjs-core@0.39.0':
    resolution: {integrity: sha512-mewVhEXdikyvIZoMIUry8eb8l3HUjuQjSjVbmLVTt4NQi35tkpnHQrG9bTRBrl3403LoWZ2njMPJyg4l6HfKvA==}
    engines: {node: '>=14'}
    peerDependencies:
      '@opentelemetry/api': ^1.3.0

  '@opentelemetry/instrumentation-net@0.38.0':
    resolution: {integrity: sha512-stjow1PijcmUquSmRD/fSihm/H61DbjPlJuJhWUe7P22LFPjFhsrSeiB5vGj3vn+QGceNAs+kioUTzMGPbNxtg==}
    engines: {node: '>=14'}
    peerDependencies:
      '@opentelemetry/api': ^1.3.0

  '@opentelemetry/instrumentation-pg@0.43.0':
    resolution: {integrity: sha512-og23KLyoxdnAeFs1UWqzSonuCkePUzCX30keSYigIzJe/6WSYA8rnEI5lobcxPEzg+GcU06J7jzokuEHbjVJNw==}
    engines: {node: '>=14'}
    peerDependencies:
      '@opentelemetry/api': ^1.3.0

  '@opentelemetry/instrumentation-pino@0.41.0':
    resolution: {integrity: sha512-Kpv0fJRk/8iMzMk5Ue5BsUJfHkBJ2wQoIi/qduU1a1Wjx9GLj6J2G17PHjPK5mnZjPNzkFOXFADZMfgDioliQw==}
    engines: {node: '>=14'}
    peerDependencies:
      '@opentelemetry/api': ^1.3.0

  '@opentelemetry/instrumentation-redis-4@0.41.0':
    resolution: {integrity: sha512-H7IfGTqW2reLXqput4yzAe8YpDC0fmVNal95GHMLOrS89W+qWUKIqxolSh63hJyfmwPSFwXASzj7wpSk8Az+Dg==}
    engines: {node: '>=14'}
    peerDependencies:
      '@opentelemetry/api': ^1.3.0

  '@opentelemetry/instrumentation-redis@0.41.0':
    resolution: {integrity: sha512-RJ1pwI3btykp67ts+5qZbaFSAAzacucwBet5/5EsKYtWBpHbWwV/qbGN/kIBzXg5WEZBhXLrR/RUq0EpEUpL3A==}
    engines: {node: '>=14'}
    peerDependencies:
      '@opentelemetry/api': ^1.3.0

  '@opentelemetry/instrumentation-restify@0.40.0':
    resolution: {integrity: sha512-sm/rH/GysY/KOEvZqYBZSLYFeXlBkHCgqPDgWc07tz+bHCN6mPs9P3otGOSTe7o3KAIM8Nc6ncCO59vL+jb2cA==}
    engines: {node: '>=14'}
    peerDependencies:
      '@opentelemetry/api': ^1.3.0

  '@opentelemetry/instrumentation-router@0.39.0':
    resolution: {integrity: sha512-LaXnVmD69WPC4hNeLzKexCCS19hRLrUw3xicneAMkzJSzNJvPyk7G6I7lz7VjQh1cooObPBt9gNyd3hhTCUrag==}
    engines: {node: '>=14'}
    peerDependencies:
      '@opentelemetry/api': ^1.3.0

  '@opentelemetry/instrumentation-socket.io@0.41.0':
    resolution: {integrity: sha512-7fzDe9/FpO6NFizC/wnzXXX7bF9oRchsD//wFqy5g5hVEgXZCQ70IhxjrKdBvgjyIejR9T9zTvfQ6PfVKfkCAw==}
    engines: {node: '>=14'}
    peerDependencies:
      '@opentelemetry/api': ^1.3.0

  '@opentelemetry/instrumentation-tedious@0.12.0':
    resolution: {integrity: sha512-53xx7WQmpBPfxtVxOKRzzZxOjv9JzSdoy1aIvCtPM5/O407aYcdvj8wXxCQEiEfctFEovEHG4QgmdHz9BKidSQ==}
    engines: {node: '>=14'}
    peerDependencies:
      '@opentelemetry/api': ^1.3.0

  '@opentelemetry/instrumentation-undici@0.4.0':
    resolution: {integrity: sha512-UdMQBpz11SqtWlmDnk5SoqF5QDom4VmW8SVDt9Q2xuMWVh8lc0kVROfoo2pl7zU6H6gFR8eudb3eFXIdrFn0ew==}
    engines: {node: '>=14'}
    peerDependencies:
      '@opentelemetry/api': ^1.7.0

  '@opentelemetry/instrumentation-winston@0.39.0':
    resolution: {integrity: sha512-v/1xziLJ9CyB3YDjBSBzbB70Qd0JwWTo36EqWK5m3AR0CzsyMQQmf3ZIZM6sgx7hXMcRQ0pnEYhg6nhrUQPm9A==}
    engines: {node: '>=14'}
    peerDependencies:
      '@opentelemetry/api': ^1.3.0

  '@opentelemetry/instrumentation@0.52.1':
    resolution: {integrity: sha512-uXJbYU/5/MBHjMp1FqrILLRuiJCs3Ofk0MeRDk8g1S1gD47U8X3JnSwcMO1rtRo1x1a7zKaQHaoYu49p/4eSKw==}
    engines: {node: '>=14'}
    peerDependencies:
      '@opentelemetry/api': ^1.3.0

  '@opentelemetry/otlp-exporter-base@0.52.1':
    resolution: {integrity: sha512-z175NXOtX5ihdlshtYBe5RpGeBoTXVCKPPLiQlD6FHvpM4Ch+p2B0yWKYSrBfLH24H9zjJiBdTrtD+hLlfnXEQ==}
    engines: {node: '>=14'}
    peerDependencies:
      '@opentelemetry/api': ^1.0.0

  '@opentelemetry/otlp-grpc-exporter-base@0.52.1':
    resolution: {integrity: sha512-zo/YrSDmKMjG+vPeA9aBBrsQM9Q/f2zo6N04WMB3yNldJRsgpRBeLLwvAt/Ba7dpehDLOEFBd1i2JCoaFtpCoQ==}
    engines: {node: '>=14'}
    peerDependencies:
      '@opentelemetry/api': ^1.0.0

  '@opentelemetry/otlp-transformer@0.52.1':
    resolution: {integrity: sha512-I88uCZSZZtVa0XniRqQWKbjAUm73I8tpEy/uJYPPYw5d7BRdVk0RfTBQw8kSUl01oVWEuqxLDa802222MYyWHg==}
    engines: {node: '>=14'}
    peerDependencies:
      '@opentelemetry/api': '>=1.3.0 <1.10.0'

  '@opentelemetry/propagation-utils@0.30.10':
    resolution: {integrity: sha512-hhTW8pFp9PSyosYzzuUL9rdm7HF97w3OCyElufFHyUnYnKkCBbu8ne2LyF/KSdI/xZ81ubxWZs78hX4S7pLq5g==}
    engines: {node: '>=14'}
    peerDependencies:
      '@opentelemetry/api': ^1.0.0

  '@opentelemetry/propagator-aws-xray@1.3.1':
    resolution: {integrity: sha512-6fDMzFlt5r6VWv7MUd0eOpglXPFqykW8CnOuUxJ1VZyLy6mV1bzBlzpsqEmhx1bjvZYvH93vhGkQZqrm95mlrQ==}
    engines: {node: '>=14'}
    peerDependencies:
      '@opentelemetry/api': ^1.0.0

  '@opentelemetry/propagator-b3@1.25.1':
    resolution: {integrity: sha512-p6HFscpjrv7//kE+7L+3Vn00VEDUJB0n6ZrjkTYHrJ58QZ8B3ajSJhRbCcY6guQ3PDjTbxWklyvIN2ojVbIb1A==}
    engines: {node: '>=14'}
    peerDependencies:
      '@opentelemetry/api': '>=1.0.0 <1.10.0'

  '@opentelemetry/propagator-jaeger@1.25.1':
    resolution: {integrity: sha512-nBprRf0+jlgxks78G/xq72PipVK+4or9Ypntw0gVZYNTCSK8rg5SeaGV19tV920CMqBD/9UIOiFr23Li/Q8tiA==}
    engines: {node: '>=14'}
    peerDependencies:
      '@opentelemetry/api': '>=1.0.0 <1.10.0'

  '@opentelemetry/redis-common@0.36.2':
    resolution: {integrity: sha512-faYX1N0gpLhej/6nyp6bgRjzAKXn5GOEMYY7YhciSfCoITAktLUtQ36d24QEWNA1/WA1y6qQunCe0OhHRkVl9g==}
    engines: {node: '>=14'}

  '@opentelemetry/resource-detector-alibaba-cloud@0.29.0':
    resolution: {integrity: sha512-cYL1DfBwszTQcpzjiezzFkZp1bzevXjaVJ+VClrufHzH17S0RADcaLRQcLq4GqbWCGfvkJKUqBNz6f1SgfePgw==}
    engines: {node: '>=14'}
    peerDependencies:
      '@opentelemetry/api': ^1.0.0

  '@opentelemetry/resource-detector-aws@1.5.2':
    resolution: {integrity: sha512-LNwKy5vJM5fvCDcbXVKwg6Y1pKT4WgZUsddGMnWMEhxJcQVZm2Z9vUkyHdQU7xvJtGwCO2/TkMWHPjU1KQNDJQ==}
    engines: {node: '>=14'}
    peerDependencies:
      '@opentelemetry/api': ^1.0.0

  '@opentelemetry/resource-detector-azure@0.2.9':
    resolution: {integrity: sha512-16Z6kyrmszoa7J1uj1kbSAgZuk11K07yEDj6fa3I9XBf8Debi8y4K8ex94kpxbCfEraWagXji3bCWvaq3k4dRg==}
    engines: {node: '>=14'}
    peerDependencies:
      '@opentelemetry/api': ^1.0.0

  '@opentelemetry/resource-detector-container@0.3.11':
    resolution: {integrity: sha512-22ndMDakxX+nuhAYwqsciexV8/w26JozRUV0FN9kJiqSWtA1b5dCVtlp3J6JivG5t8kDN9UF5efatNnVbqRT9Q==}
    engines: {node: '>=14'}
    peerDependencies:
      '@opentelemetry/api': ^1.0.0

  '@opentelemetry/resource-detector-gcp@0.29.10':
    resolution: {integrity: sha512-rm2HKJ9lsdoVvrbmkr9dkOzg3Uk0FksXNxvNBgrCprM1XhMoJwThI5i0h/5sJypISUAJlEeJS6gn6nROj/NpkQ==}
    engines: {node: '>=14'}
    peerDependencies:
      '@opentelemetry/api': ^1.0.0

  '@opentelemetry/resources@1.25.1':
    resolution: {integrity: sha512-pkZT+iFYIZsVn6+GzM0kSX+u3MSLCY9md+lIJOoKl/P+gJFfxJte/60Usdp8Ce4rOs8GduUpSPNe1ddGyDT1sQ==}
    engines: {node: '>=14'}
    peerDependencies:
      '@opentelemetry/api': '>=1.0.0 <1.10.0'

  '@opentelemetry/resources@1.26.0':
    resolution: {integrity: sha512-CPNYchBE7MBecCSVy0HKpUISEeJOniWqcHaAHpmasZ3j9o6V3AyBzhRc90jdmemq0HOxDr6ylhUbDhBqqPpeNw==}
    engines: {node: '>=14'}
    peerDependencies:
      '@opentelemetry/api': '>=1.0.0 <1.10.0'

  '@opentelemetry/resources@1.30.1':
    resolution: {integrity: sha512-5UxZqiAgLYGFjS4s9qm5mBVo433u+dSPUFWVWXmLAD4wB65oMCoXaJP1KJa9DIYYMeHu3z4BZcStG3LC593cWA==}
    engines: {node: '>=14'}
    peerDependencies:
      '@opentelemetry/api': '>=1.0.0 <1.10.0'

  '@opentelemetry/sdk-logs@0.52.1':
    resolution: {integrity: sha512-MBYh+WcPPsN8YpRHRmK1Hsca9pVlyyKd4BxOC4SsgHACnl/bPp4Cri9hWhVm5+2tiQ9Zf4qSc1Jshw9tOLGWQA==}
    engines: {node: '>=14'}
    peerDependencies:
      '@opentelemetry/api': '>=1.4.0 <1.10.0'

  '@opentelemetry/sdk-metrics@1.25.1':
    resolution: {integrity: sha512-9Mb7q5ioFL4E4dDrc4wC/A3NTHDat44v4I3p2pLPSxRvqUbDIQyMVr9uK+EU69+HWhlET1VaSrRzwdckWqY15Q==}
    engines: {node: '>=14'}
    peerDependencies:
      '@opentelemetry/api': '>=1.3.0 <1.10.0'

  '@opentelemetry/sdk-metrics@1.30.1':
    resolution: {integrity: sha512-q9zcZ0Okl8jRgmy7eNW3Ku1XSgg3sDLa5evHZpCwjspw7E8Is4K/haRPDJrBcX3YSn/Y7gUvFnByNYEKQNbNog==}
    engines: {node: '>=14'}
    peerDependencies:
      '@opentelemetry/api': '>=1.3.0 <1.10.0'

  '@opentelemetry/sdk-node@0.52.1':
    resolution: {integrity: sha512-uEG+gtEr6eKd8CVWeKMhH2olcCHM9dEK68pe0qE0be32BcCRsvYURhHaD1Srngh1SQcnQzZ4TP324euxqtBOJA==}
    engines: {node: '>=14'}
    peerDependencies:
      '@opentelemetry/api': '>=1.3.0 <1.10.0'

  '@opentelemetry/sdk-trace-base@1.25.1':
    resolution: {integrity: sha512-C8k4hnEbc5FamuZQ92nTOp8X/diCY56XUTnMiv9UTuJitCzaNNHAVsdm5+HLCdI8SLQsLWIrG38tddMxLVoftw==}
    engines: {node: '>=14'}
    peerDependencies:
      '@opentelemetry/api': '>=1.0.0 <1.10.0'

  '@opentelemetry/sdk-trace-base@1.26.0':
    resolution: {integrity: sha512-olWQldtvbK4v22ymrKLbIcBi9L2SpMO84sCPY54IVsJhP9fRsxJT194C/AVaAuJzLE30EdhhM1VmvVYR7az+cw==}
    engines: {node: '>=14'}
    peerDependencies:
      '@opentelemetry/api': '>=1.0.0 <1.10.0'

  '@opentelemetry/sdk-trace-base@1.30.1':
    resolution: {integrity: sha512-jVPgBbH1gCy2Lb7X0AVQ8XAfgg0pJ4nvl8/IiQA6nxOsPvS+0zMJaFSs2ltXe0J6C8dqjcnpyqINDJmU30+uOg==}
    engines: {node: '>=14'}
    peerDependencies:
      '@opentelemetry/api': '>=1.0.0 <1.10.0'

  '@opentelemetry/sdk-trace-node@1.25.1':
    resolution: {integrity: sha512-nMcjFIKxnFqoez4gUmihdBrbpsEnAX/Xj16sGvZm+guceYE0NE00vLhpDVK6f3q8Q4VFI5xG8JjlXKMB/SkTTQ==}
    engines: {node: '>=14'}
    peerDependencies:
      '@opentelemetry/api': '>=1.0.0 <1.10.0'

  '@opentelemetry/semantic-conventions@1.25.1':
    resolution: {integrity: sha512-ZDjMJJQRlyk8A1KZFCc+bCbsyrn1wTwdNt56F7twdfUfnHUZUq77/WfONCj8p72NZOyP7pNTdUWSTYC3GTbuuQ==}
    engines: {node: '>=14'}

  '@opentelemetry/semantic-conventions@1.26.0':
    resolution: {integrity: sha512-U9PJlOswJPSgQVPI+XEuNLElyFWkb0hAiMg+DExD9V0St03X2lPHGMdxMY/LrVmoukuIpXJ12oyrOtEZ4uXFkw==}
    engines: {node: '>=14'}

  '@opentelemetry/semantic-conventions@1.27.0':
    resolution: {integrity: sha512-sAay1RrB+ONOem0OZanAR1ZI/k7yDpnOQSQmTMuGImUQb2y8EbSaCJ94FQluM74xoU03vlb2d2U90hZluL6nQg==}
    engines: {node: '>=14'}

  '@opentelemetry/semantic-conventions@1.28.0':
    resolution: {integrity: sha512-lp4qAiMTD4sNWW4DbKLBkfiMZ4jbAboJIGOQr5DvciMRI494OapieI9qiODpOt0XBr1LjIDy1xAGAnVs5supTA==}
    engines: {node: '>=14'}

  '@opentelemetry/sql-common@0.40.1':
    resolution: {integrity: sha512-nSDlnHSqzC3pXn/wZEZVLuAuJ1MYMXPBwtv2qAbCa3847SaHItdE7SzUq/Jtb0KZmh1zfAbNi3AAMjztTT4Ugg==}
    engines: {node: '>=14'}
    peerDependencies:
      '@opentelemetry/api': ^1.1.0

  '@pdf-lib/standard-fonts@1.0.0':
    resolution: {integrity: sha512-hU30BK9IUN/su0Mn9VdlVKsWBS6GyhVfqjwl1FjZN4TxP6cCw0jP2w7V3Hf5uX7M0AZJ16vey9yE0ny7Sa59ZA==}

  '@pdf-lib/upng@1.0.1':
    resolution: {integrity: sha512-dQK2FUMQtowVP00mtIksrlZhdFXQZPC+taih1q4CvPZ5vqdxR/LKBaFg0oAfzd1GlHZXXSPdQfzQnt+ViGvEIQ==}

  '@pinecone-database/pinecone@2.2.0':
    resolution: {integrity: sha512-qfVs9n5YyTmerIV1GE1u89xF1W3oFSF53STW68Oqyxey0dGq4775cCw8G5pnwoy872uqfh+tMRDME9bcWfinUw==}
    engines: {node: '>=14.0.0'}

  '@pkgjs/parseargs@0.11.0':
    resolution: {integrity: sha512-+1VkjdD0QBLPodGrJUeqarH8VAIvQODIbwh9XpP5Syisf7YoQgsJKPNFoqqLQlu+VQ/tVSshMR6loPMn8U+dPg==}
    engines: {node: '>=14'}

  '@protobufjs/aspromise@1.1.2':
    resolution: {integrity: sha512-j+gKExEuLmKwvz3OgROXtrJ2UG2x8Ch2YZUxahh+s1F2HZ+wAceUNLkvy6zKCPVRkU++ZWQrdxsUeQXmcg4uoQ==}

  '@protobufjs/base64@1.1.2':
    resolution: {integrity: sha512-AZkcAA5vnN/v4PDqKyMR5lx7hZttPDgClv83E//FMNhR2TMcLUhfRUBHCmSl0oi9zMgDDqRUJkSxO3wm85+XLg==}

  '@protobufjs/codegen@2.0.4':
    resolution: {integrity: sha512-YyFaikqM5sH0ziFZCN3xDC7zeGaB/d0IUb9CATugHWbd1FRFwWwt4ld4OYMPWu5a3Xe01mGAULCdqhMlPl29Jg==}

  '@protobufjs/eventemitter@1.1.0':
    resolution: {integrity: sha512-j9ednRT81vYJ9OfVuXG6ERSTdEL1xVsNgqpkxMsbIabzSo3goCjDIveeGv5d03om39ML71RdmrGNjG5SReBP/Q==}

  '@protobufjs/fetch@1.1.0':
    resolution: {integrity: sha512-lljVXpqXebpsijW71PZaCYeIcE5on1w5DlQy5WH6GLbFryLUrBD4932W/E2BSpfRJWseIL4v/KPgBFxDOIdKpQ==}

  '@protobufjs/float@1.0.2':
    resolution: {integrity: sha512-Ddb+kVXlXst9d+R9PfTIxh1EdNkgoRe5tOX6t01f1lYWOvJnSPDBlG241QLzcyPdoNTsblLUdujGSE4RzrTZGQ==}

  '@protobufjs/inquire@1.1.0':
    resolution: {integrity: sha512-kdSefcPdruJiFMVSbn801t4vFK7KB/5gd2fYvrxhuJYg8ILrmn9SKSX2tZdV6V+ksulWqS7aXjBcRXl3wHoD9Q==}

  '@protobufjs/path@1.1.2':
    resolution: {integrity: sha512-6JOcJ5Tm08dOHAbdR3GrvP+yUUfkjG5ePsHYczMFLq3ZmMkAD98cDgcT2iA1lJ9NVwFd4tH/iSSoe44YWkltEA==}

  '@protobufjs/pool@1.1.0':
    resolution: {integrity: sha512-0kELaGSIDBKvcgS4zkjz1PeddatrjYcmMWOlAuAPwAeccUrPHdUqo/J6LiymHHEiJT5NrF1UVwxY14f+fy4WQw==}

  '@protobufjs/utf8@1.1.0':
    resolution: {integrity: sha512-Vvn3zZrhQZkkBE8LSuW3em98c0FwgO4nxzv6OdSxPKJIEKY2bGbHn+mhGIPerzI4twdxaP8/0+06HBpwf345Lw==}

  '@rollup/rollup-android-arm-eabi@4.25.0':
    resolution: {integrity: sha512-CC/ZqFZwlAIbU1wUPisHyV/XRc5RydFrNLtgl3dGYskdwPZdt4HERtKm50a/+DtTlKeCq9IXFEWR+P6blwjqBA==}
    cpu: [arm]
    os: [android]

  '@rollup/rollup-android-arm64@4.25.0':
    resolution: {integrity: sha512-/Y76tmLGUJqVBXXCfVS8Q8FJqYGhgH4wl4qTA24E9v/IJM0XvJCGQVSW1QZ4J+VURO9h8YCa28sTFacZXwK7Rg==}
    cpu: [arm64]
    os: [android]

  '@rollup/rollup-darwin-arm64@4.25.0':
    resolution: {integrity: sha512-YVT6L3UrKTlC0FpCZd0MGA7NVdp7YNaEqkENbWQ7AOVOqd/7VzyHpgIpc1mIaxRAo1ZsJRH45fq8j4N63I/vvg==}
    cpu: [arm64]
    os: [darwin]

  '@rollup/rollup-darwin-x64@4.25.0':
    resolution: {integrity: sha512-ZRL+gexs3+ZmmWmGKEU43Bdn67kWnMeWXLFhcVv5Un8FQcx38yulHBA7XR2+KQdYIOtD0yZDWBCudmfj6lQJoA==}
    cpu: [x64]
    os: [darwin]

  '@rollup/rollup-freebsd-arm64@4.25.0':
    resolution: {integrity: sha512-xpEIXhiP27EAylEpreCozozsxWQ2TJbOLSivGfXhU4G1TBVEYtUPi2pOZBnvGXHyOdLAUUhPnJzH3ah5cqF01g==}
    cpu: [arm64]
    os: [freebsd]

  '@rollup/rollup-freebsd-x64@4.25.0':
    resolution: {integrity: sha512-sC5FsmZGlJv5dOcURrsnIK7ngc3Kirnx3as2XU9uER+zjfyqIjdcMVgzy4cOawhsssqzoAX19qmxgJ8a14Qrqw==}
    cpu: [x64]
    os: [freebsd]

  '@rollup/rollup-linux-arm-gnueabihf@4.25.0':
    resolution: {integrity: sha512-uD/dbLSs1BEPzg564TpRAQ/YvTnCds2XxyOndAO8nJhaQcqQGFgv/DAVko/ZHap3boCvxnzYMa3mTkV/B/3SWA==}
    cpu: [arm]
    os: [linux]

  '@rollup/rollup-linux-arm-musleabihf@4.25.0':
    resolution: {integrity: sha512-ZVt/XkrDlQWegDWrwyC3l0OfAF7yeJUF4fq5RMS07YM72BlSfn2fQQ6lPyBNjt+YbczMguPiJoCfaQC2dnflpQ==}
    cpu: [arm]
    os: [linux]

  '@rollup/rollup-linux-arm64-gnu@4.25.0':
    resolution: {integrity: sha512-qboZ+T0gHAW2kkSDPHxu7quaFaaBlynODXpBVnPxUgvWYaE84xgCKAPEYE+fSMd3Zv5PyFZR+L0tCdYCMAtG0A==}
    cpu: [arm64]
    os: [linux]

  '@rollup/rollup-linux-arm64-musl@4.25.0':
    resolution: {integrity: sha512-ndWTSEmAaKr88dBuogGH2NZaxe7u2rDoArsejNslugHZ+r44NfWiwjzizVS1nUOHo+n1Z6qV3X60rqE/HlISgw==}
    cpu: [arm64]
    os: [linux]

  '@rollup/rollup-linux-powerpc64le-gnu@4.25.0':
    resolution: {integrity: sha512-BVSQvVa2v5hKwJSy6X7W1fjDex6yZnNKy3Kx1JGimccHft6HV0THTwNtC2zawtNXKUu+S5CjXslilYdKBAadzA==}
    cpu: [ppc64]
    os: [linux]

  '@rollup/rollup-linux-riscv64-gnu@4.25.0':
    resolution: {integrity: sha512-G4hTREQrIdeV0PE2JruzI+vXdRnaK1pg64hemHq2v5fhv8C7WjVaeXc9P5i4Q5UC06d/L+zA0mszYIKl+wY8oA==}
    cpu: [riscv64]
    os: [linux]

  '@rollup/rollup-linux-s390x-gnu@4.25.0':
    resolution: {integrity: sha512-9T/w0kQ+upxdkFL9zPVB6zy9vWW1deA3g8IauJxojN4bnz5FwSsUAD034KpXIVX5j5p/rn6XqumBMxfRkcHapQ==}
    cpu: [s390x]
    os: [linux]

  '@rollup/rollup-linux-x64-gnu@4.25.0':
    resolution: {integrity: sha512-ThcnU0EcMDn+J4B9LD++OgBYxZusuA7iemIIiz5yzEcFg04VZFzdFjuwPdlURmYPZw+fgVrFzj4CA64jSTG4Ig==}
    cpu: [x64]
    os: [linux]

  '@rollup/rollup-linux-x64-musl@4.25.0':
    resolution: {integrity: sha512-zx71aY2oQxGxAT1JShfhNG79PnjYhMC6voAjzpu/xmMjDnKNf6Nl/xv7YaB/9SIa9jDYf8RBPWEnjcdlhlv1rQ==}
    cpu: [x64]
    os: [linux]

  '@rollup/rollup-win32-arm64-msvc@4.25.0':
    resolution: {integrity: sha512-JT8tcjNocMs4CylWY/CxVLnv8e1lE7ff1fi6kbGocWwxDq9pj30IJ28Peb+Y8yiPNSF28oad42ApJB8oUkwGww==}
    cpu: [arm64]
    os: [win32]

  '@rollup/rollup-win32-ia32-msvc@4.25.0':
    resolution: {integrity: sha512-dRLjLsO3dNOfSN6tjyVlG+Msm4IiZnGkuZ7G5NmpzwF9oOc582FZG05+UdfTbz5Jd4buK/wMb6UeHFhG18+OEg==}
    cpu: [ia32]
    os: [win32]

  '@rollup/rollup-win32-x64-msvc@4.25.0':
    resolution: {integrity: sha512-/RqrIFtLB926frMhZD0a5oDa4eFIbyNEwLLloMTEjmqfwZWXywwVVOVmwTsuyhC9HKkVEZcOOi+KV4U9wmOdlg==}
    cpu: [x64]
    os: [win32]

  '@shikijs/engine-oniguruma@1.24.2':
    resolution: {integrity: sha512-ZN6k//aDNWRJs1uKB12pturKHh7GejKugowOFGAuG7TxDRLod1Bd5JhpOikOiFqPmKjKEPtEA6mRCf7q3ulDyQ==}

  '@shikijs/types@1.24.2':
    resolution: {integrity: sha512-bdeWZiDtajGLG9BudI0AHet0b6e7FbR0EsE4jpGaI0YwHm/XJunI9+3uZnzFtX65gsyJ6ngCIWUfA4NWRPnBkQ==}

  '@shikijs/vscode-textmate@9.3.1':
    resolution: {integrity: sha512-79QfK1393x9Ho60QFyLti+QfdJzRQCVLFb97kOIV7Eo9vQU/roINgk7m24uv0a7AUvN//RDH36FLjjK48v0s9g==}

  '@sinclair/typebox@0.27.8':
    resolution: {integrity: sha512-+Fj43pSMwJs4KRrH/938Uf+uAELIgVBmQzg/q1YG10djyfA3TnrU8N8XzqCh/okZdszqBQTZf96idMfE5lnwTA==}

  '@sinclair/typebox@0.29.6':
    resolution: {integrity: sha512-aX5IFYWlMa7tQ8xZr3b2gtVReCvg7f3LEhjir/JAjX2bJCMVJA5tIPv30wTD4KDfcwMd7DDYY3hFDeGmOgtrZQ==}

  '@sinonjs/commons@3.0.1':
    resolution: {integrity: sha512-K3mCHKQ9sVh8o1C9cxkwxaOmXoAMlDxC1mYyHrjqOWEcBjYr76t96zL2zlj5dUGZ3HSw240X1qgH3Mjf1yJWpQ==}

  '@sinonjs/fake-timers@10.3.0':
    resolution: {integrity: sha512-V4BG07kuYSUkTCSBHG8G8TNhM+F19jXFWnQtzj+we8DrkpSBCee9Z3Ms8yiGer/dlmhe35/Xdgyo3/0rQKg7YA==}

  '@swc/counter@0.1.3':
    resolution: {integrity: sha512-e2BR4lsJkkRlKZ/qCHPw9ZaSxc0MVUd7gtbtaB7aMvHeJVYe8sOB8DBZkP2DtISHGSku9sCK6T6cnY0CtXrOCQ==}

  '@swc/helpers@0.5.15':
    resolution: {integrity: sha512-JQ5TuMi45Owi4/BIMAJBoSQoOJu12oOk/gADqlcUL9JEdHB8vyjUSsxqeNXnmXHjYKMi2WcYtezGEEhqUI/E2g==}

  '@tootallnate/once@2.0.0':
    resolution: {integrity: sha512-XCuKFP5PS55gnMVu3dty8KPatLqUoy/ZYzDzAGCQ8JNFCkLXzmI7vNHCR+XpbZaMWQK/vQubr7PkYq8g470J/A==}
    engines: {node: '>= 10'}

  '@tsconfig/node10@1.0.11':
    resolution: {integrity: sha512-DcRjDCujK/kCk/cUe8Xz8ZSpm8mS3mNNpta+jGCA6USEDfktlNvm1+IuZ9eTcDbNk41BHwpHHeW+N1lKCz4zOw==}

  '@tsconfig/node12@1.0.11':
    resolution: {integrity: sha512-cqefuRsh12pWyGsIoBKJA9luFu3mRxCA+ORZvA4ktLSzIuCUtWVxGIuXigEwO5/ywWFMZ2QEGKWvkZG1zDMTag==}

  '@tsconfig/node14@1.0.3':
    resolution: {integrity: sha512-ysT8mhdixWK6Hw3i1V2AeRqZ5WfXg1G43mqoYlM2nc6388Fq5jcXyr5mRsqViLx/GJYdoL0bfXD8nmF+Zn/Iow==}

  '@tsconfig/node16@1.0.4':
    resolution: {integrity: sha512-vxhUy4J8lyeyinH7Azl1pdd43GJhZH/tP2weN8TntQblOY+A0XbT8DJk1/oCPuOOyg/Ja757rG0CgHcWC8OfMA==}

  '@types/aws-lambda@8.10.122':
    resolution: {integrity: sha512-vBkIh9AY22kVOCEKo5CJlyCgmSWvasC+SWUxL/x/vOwRobMpI/HG1xp/Ae3AqmSiZeLUbOhW0FCD3ZjqqUxmXw==}

  '@types/babel__core@7.20.5':
    resolution: {integrity: sha512-qoQprZvz5wQFJwMDqeseRXWv3rqMvhgpbXFfVyWhbx9X47POIA6i/+dXefEmZKoAgOaTdaIgNSMqMIU61yRyzA==}

  '@types/babel__generator@7.6.8':
    resolution: {integrity: sha512-ASsj+tpEDsEiFr1arWrlN6V3mdfjRMZt6LtK/Vp/kreFLnr5QH5+DhvD5nINYZXzwJvXeGq+05iUXcAzVrqWtw==}

  '@types/babel__template@7.4.4':
    resolution: {integrity: sha512-h/NUaSyG5EyxBIp8YRxo4RMe2/qQgvyowRwVMzhYhBCONbW8PUsg4lkFMrhgZhUe5z3L3MiLDuvyJ/CaPa2A8A==}

  '@types/babel__traverse@7.20.6':
    resolution: {integrity: sha512-r1bzfrm0tomOI8g1SzvCaQHo6Lcv6zu0EA+W2kHrt8dyrHQxGzBBL4kdkzIS+jBMV+EYcMAEAqXqYaLJq5rOZg==}

  '@types/body-parser@1.19.5':
    resolution: {integrity: sha512-fB3Zu92ucau0iQ0JMCFQE7b/dv8Ot07NI3KaZIkIUNXq82k4eBAqUaneXfleGY9JWskeS9y+u0nXMyspcuQrCg==}

  '@types/bunyan@1.8.9':
    resolution: {integrity: sha512-ZqS9JGpBxVOvsawzmVt30sP++gSQMTejCkIAQ3VdadOcRE8izTyW66hufvwLeH+YEGP6Js2AW7Gz+RMyvrEbmw==}

  '@types/caseless@0.12.5':
    resolution: {integrity: sha512-hWtVTC2q7hc7xZ/RLbxapMvDMgUnDvKvMOpKal4DrMyfGBUfB1oKaZlIRr6mJL+If3bAP6sV/QneGzF6tJjZDg==}

  '@types/connect@3.4.36':
    resolution: {integrity: sha512-P63Zd/JUGq+PdrM1lv0Wv5SBYeA2+CORvbrXbngriYY0jzLUWfQMQQxOhjONEz/wlHOAxOdY7CY65rgQdTjq2w==}

  '@types/connect@3.4.38':
    resolution: {integrity: sha512-K6uROf1LD88uDQqJCktA4yzL1YYAK6NgfsI0v/mTgyPKWsX1CnJ0XPSDhViejru1GcRkLWb8RlzFYJRqGUbaug==}

  '@types/cors@2.8.17':
    resolution: {integrity: sha512-8CGDvrBj1zgo2qE+oS3pOCyYNqCPryMWY2bGfwA0dcfopWGgxs+78df0Rs3rc9THP4JkOhLsAa+15VdpAqkcUA==}

  '@types/data-urls@3.0.4':
    resolution: {integrity: sha512-XRY2WVaOFSTKpNMaplqY1unPgAGk/DosOJ+eFrB6LJcFFbRH3nVbwJuGqLmDwdTWWx+V7U614/kmrj1JmCDl2A==}

  '@types/estree@1.0.6':
    resolution: {integrity: sha512-AYnb1nQyY49te+VRAVgmzfcgjYS91mY5P0TKUDCLEM+gNnA+3T6rWITXRLYCpahpqSQbN5cE+gHpnPyXjHWxcw==}

  '@types/express-serve-static-core@4.17.43':
    resolution: {integrity: sha512-oaYtiBirUOPQGSWNGPWnzyAFJ0BP3cwvN4oWZQY+zUBwpVIGsKUkpBpSztp74drYcjavs7SKFZ4DX1V2QeN8rg==}

  '@types/express@4.17.21':
    resolution: {integrity: sha512-ejlPM315qwLpaQlQDTjPdsUFSc6ZsP4AN6AlWnogPjQ7CVi7PYF3YVz+CY3jE2pwYf7E/7HlDAN0rV2GxTG0HQ==}

  '@types/graceful-fs@4.1.9':
    resolution: {integrity: sha512-olP3sd1qOEe5dXTSaFvQG+02VdRXcdytWLAZsAq1PecU8uqQAhkrnbli7DagjtXKW/Bl7YJbUsa8MPcuc8LHEQ==}

  '@types/handlebars@4.1.0':
    resolution: {integrity: sha512-gq9YweFKNNB1uFK71eRqsd4niVkXrxHugqWFQkeLRJvGjnxsLr16bYtcsG4tOFwmYi0Bax+wCkbf1reUfdl4kA==}
    deprecated: This is a stub types definition. handlebars provides its own type definitions, so you do not need this installed.

  '@types/hast@3.0.4':
    resolution: {integrity: sha512-WPs+bbQw5aCj+x6laNGWLH3wviHtoCv/P3+otBhbOhJgG8qtpdAMlTCxLtsTWA7LH1Oh/bFCHsBn0TPS5m30EQ==}

  '@types/http-errors@2.0.4':
    resolution: {integrity: sha512-D0CFMMtydbJAegzOyHjtiKPLlvnm3iTZyZRSZoLq2mRhDdmLfIWOCYPfQJ4cu2erKghU++QvjcUjp/5h7hESpA==}

  '@types/istanbul-lib-coverage@2.0.6':
    resolution: {integrity: sha512-2QF/t/auWm0lsy8XtKVPG19v3sSOQlJe/YHZgfjb/KBBHOGSV+J2q/S671rcq9uTBrLAXmZpqJiaQbMT+zNU1w==}

  '@types/istanbul-lib-report@3.0.3':
    resolution: {integrity: sha512-NQn7AHQnk/RSLOxrBbGyJM/aVQ+pjj5HCgasFxc0K/KhoATfQ/47AyUl15I2yBUpihjmas+a+VJBOqecrFH+uA==}

  '@types/istanbul-reports@3.0.4':
    resolution: {integrity: sha512-pk2B1NWalF9toCRu6gjBzR69syFjP4Od8WRAX+0mmf9lAjCRicLOWc+ZrxZHx/0XRjotgkF9t6iaMJ+aXcOdZQ==}

  '@types/jest@29.5.13':
    resolution: {integrity: sha512-wd+MVEZCHt23V0/L642O5APvspWply/rGY5BcW4SUETo2UzPU3Z26qr8jC2qxpimI2jjx9h7+2cj2FwIr01bXg==}

  '@types/json-schema@7.0.15':
    resolution: {integrity: sha512-5+fP8P8MFNC+AyZCDxrB2pkZFPGzqQWUzpSeuuVLvm8VMcorNYavBqoFcxK8bQz4Qsbn4oUEEem4wDLfcysGHA==}

  '@types/jsonwebtoken@9.0.6':
    resolution: {integrity: sha512-/5hndP5dCjloafCXns6SZyESp3Ldq7YjH3zwzwczYnjxIT0Fqzk5ROSYVGfFyczIue7IUEj8hkvLbPoLQ18vQw==}

  '@types/long@4.0.2':
    resolution: {integrity: sha512-MqTGEo5bj5t157U6fA/BiDynNkn0YknVdh48CMPkTSpFTVmvao5UQmm7uEF6xBEo7qIMAlY/JSleYaE6VOdpaA==}

  '@types/memcached@2.2.10':
    resolution: {integrity: sha512-AM9smvZN55Gzs2wRrqeMHVP7KE8KWgCJO/XL5yCly2xF6EKa4YlbpK+cLSAH4NG/Ah64HrlegmGqW8kYws7Vxg==}

  '@types/mime@1.3.5':
    resolution: {integrity: sha512-/pyBZWSLD2n0dcHE3hq8s8ZvcETHtEuF+3E7XVt0Ig2nvsVQXdghHVcEkIWjy9A0wKfTn97a/PSDYohKIlnP/w==}

  '@types/mime@3.0.4':
    resolution: {integrity: sha512-iJt33IQnVRkqeqC7PzBHPTC6fDlRNRW8vjrgqtScAhrmMwe8c4Eo7+fUGTa+XdWrpEgpyKWMYmi2dIwMAYRzPw==}

  '@types/mysql@2.15.22':
    resolution: {integrity: sha512-wK1pzsJVVAjYCSZWQoWHziQZbNggXFDUEIGf54g4ZM/ERuP86uGdWeKZWMYlqTPMZfHJJvLPyogXGvCOg87yLQ==}

  '@types/node-fetch@2.6.11':
    resolution: {integrity: sha512-24xFj9R5+rfQJLRyM56qh+wnVSYhyXC2tkoBndtY0U+vubqNsYXGjufB2nn8Q6gt0LrARwL6UBtMCSVCwl4B1g==}

  '@types/node@18.19.53':
    resolution: {integrity: sha512-GLxgUgHhDKO1Edw9Q0lvMbiO/IQXJwJlMaqxSGBXMpPy8uhkCs2iiPFaB2Q/gmobnFkckD3rqTBMVjXdwq+nKg==}

  '@types/node@20.11.30':
    resolution: {integrity: sha512-dHM6ZxwlmuZaRmUPfv1p+KrdD1Dci04FbdEm/9wEMouFqxYoFl5aMkt0VMAUtYRQDyYvD41WJLukhq/ha3YuTw==}

  '@types/node@20.16.9':
    resolution: {integrity: sha512-rkvIVJxsOfBejxK7I0FO5sa2WxFmJCzoDwcd88+fq/CUfynNywTo/1/T6hyFz22CyztsnLS9nVlHOnTI36RH5w==}

  '@types/node@20.17.17':
    resolution: {integrity: sha512-/WndGO4kIfMicEQLTi/mDANUu/iVUhT7KboZPdEqqHQ4aTS+3qT3U5gIqWDFV+XouorjfgGqvKILJeHhuQgFYg==}

  '@types/node@22.9.0':
    resolution: {integrity: sha512-vuyHg81vvWA1Z1ELfvLko2c8f34gyA0zaic0+Rllc5lbCnbSyuvb2Oxpm6TAUAC/2xZN3QGqxBNggD1nNR2AfQ==}

  '@types/pdf-parse@1.1.4':
    resolution: {integrity: sha512-+gbBHbNCVGGYw1S9lAIIvrHW47UYOhMIFUsJcMkMrzy1Jf0vulBN3XQIjPgnoOXveMuHnF3b57fXROnY/Or7eg==}

  '@types/pg-pool@2.0.4':
    resolution: {integrity: sha512-qZAvkv1K3QbmHHFYSNRYPkRjOWRLBYrL4B9c+wG0GSVGBw0NtJwPcgx/DSddeDJvRGMHCEQ4VMEVfuJ/0gZ3XQ==}

  '@types/pg@8.6.1':
    resolution: {integrity: sha512-1Kc4oAGzAl7uqUStZCDvaLFqZrW9qWSjXOmBfdgyBP5La7Us6Mg4GBvRlSoaZMhQF/zSj1C8CtKMBkoiT8eL8w==}

  '@types/qs@6.9.14':
    resolution: {integrity: sha512-5khscbd3SwWMhFqylJBLQ0zIu7c1K6Vz0uBIt915BI3zV0q1nfjRQD3RqSBcPaO6PHEF4ov/t9y89fSiyThlPA==}

  '@types/range-parser@1.2.7':
    resolution: {integrity: sha512-hKormJbkJqzQGhziax5PItDUTMAM9uE2XXQmM37dyd4hVM+5aVl7oVxMVUiVQn2oCQFN/LKCZdvSM0pFRqbSmQ==}

  '@types/react-dom@19.0.3':
    resolution: {integrity: sha512-0Knk+HJiMP/qOZgMyNFamlIjw9OFCsyC2ZbigmEEyXXixgre6IQpm/4V+r3qH4GC1JPvRJKInw+on2rV6YZLeA==}
    peerDependencies:
      '@types/react': ^19.0.0

  '@types/react@19.0.8':
    resolution: {integrity: sha512-9P/o1IGdfmQxrujGbIMDyYaaCykhLKc0NGCtYcECNUr9UAaDe4gwvV9bR6tvd5Br1SG0j+PBpbKr2UYY8CwqSw==}

  '@types/request@2.48.12':
    resolution: {integrity: sha512-G3sY+NpsA9jnwm0ixhAFQSJ3Q9JkpLZpJbI3GMv0mIAT0y3mRabYeINzal5WOChIiaTEGQYlHOKgkaM9EisWHw==}

  '@types/retry@0.12.0':
    resolution: {integrity: sha512-wWKOClTTiizcZhXnPY4wikVAwmdYHp8q6DmC+EJUzAMsycb7HB32Kh9RN4+0gExjmPmZSAQjgURXIGATPegAvA==}

  '@types/send@0.17.4':
    resolution: {integrity: sha512-x2EM6TJOybec7c52BX0ZspPodMsQUd5L6PRwOunVyVUhXiBSKf3AezDL8Dgvgt5o0UfKNfuA0eMLr2wLT4AiBA==}

  '@types/serve-static@1.15.5':
    resolution: {integrity: sha512-PDRk21MnK70hja/YF8AHfC7yIsiQHn1rcXx7ijCFBX/k+XQJhQT/gw3xekXKJvx+5SXaMMS8oqQy09Mzvz2TuQ==}

  '@types/shimmer@1.0.5':
    resolution: {integrity: sha512-9Hp0ObzwwO57DpLFF0InUjUm/II8GmKAvzbefxQTihCb7KI6yc9yzf0nLc4mVdby5N4DRCgQM2wCup9KTieeww==}

  '@types/stack-utils@2.0.3':
    resolution: {integrity: sha512-9aEbYZ3TbYMznPdcdr3SmIrLXwC/AKZXQeCf9Pgao5CKb8CyHuEX5jzWPTkvregvhRJHcpRO6BFoGW9ycaOkYw==}

  '@types/tedious@4.0.14':
    resolution: {integrity: sha512-KHPsfX/FoVbUGbyYvk1q9MMQHLPeRZhRJZdO45Q4YjvFkv4hMNghCWTvy7rdKessBsmtz4euWCWAB6/tVpI1Iw==}

  '@types/tough-cookie@4.0.5':
    resolution: {integrity: sha512-/Ad8+nIOV7Rl++6f1BdKxFSMgmoqEoYbHRpPcx3JEfv8VRsQe9Z4mCXeJBzxs7mbHY/XOZZuXlRNfhpVPbs6ZA==}

  '@types/triple-beam@1.3.5':
    resolution: {integrity: sha512-6WaYesThRMCl19iryMYP7/x2OVgCtbIVflDGFpWnb9irXI3UjYE4AzmYuiUKY1AJstGijoY+MgUszMgRxIYTYw==}

  '@types/unist@3.0.3':
    resolution: {integrity: sha512-ko/gIFJRv177XgZsZcBwnqJN5x/Gien8qNOn0D5bQU/zAzVf9Zt3BlcUiLqhV9y4ARk0GbT3tnUiPNgnTXzc/Q==}

  '@types/uuid@9.0.8':
    resolution: {integrity: sha512-jg+97EGIcY9AGHJJRaaPVgetKDsrTgbRjQ5Msgjh/DQKEFl0DtyRr/VCOyD1T2R1MNeWPK/u7JoGhlDZnKBAfA==}

  '@types/wav@1.0.4':
    resolution: {integrity: sha512-s8C6tD2lPnkNkX2rWl0FMSpOXrKb3zB9eRO36p2bViSVw9lVJLSJRK7sOe7lOQ13YpM22/K91o/stMempoWPFw==}

  '@types/webidl-conversions@7.0.3':
    resolution: {integrity: sha512-CiJJvcRtIgzadHCYXw7dqEnMNRjhGZlYK05Mj9OyktqV8uVT8fD2BFOB7S1uwBE3Kj2Z+4UyPmFw/Ixgw/LAlA==}

  '@types/whatwg-mimetype@3.0.2':
    resolution: {integrity: sha512-c2AKvDT8ToxLIOUlN51gTiHXflsfIFisS4pO7pDPoKouJCESkhZnEy623gwP9laCy5lnLDAw1vAzu2vM2YLOrA==}

  '@types/whatwg-url@11.0.5':
    resolution: {integrity: sha512-coYR071JRaHa+xoEvvYqvnIHaVqaYrLPbsufM9BF63HkwI5Lgmy2QR8Q5K/lYDYo5AK82wOvSOS0UsLTpTG7uQ==}

  '@types/yargs-parser@21.0.3':
    resolution: {integrity: sha512-I4q9QU9MQv4oEOz4tAHJtNz1cwuLxn2F3xcc2iV5WdqLPpUnj30aUuxt1mAxYTG+oe8CZMV/+6rU4S4gRDzqtQ==}

  '@types/yargs@17.0.33':
    resolution: {integrity: sha512-WpxBCKWPLr4xSsHgz511rFJAM+wS28w2zEO1QDNY5zM/S8ok70NNfztH0xwhqKyaK0OHCbN98LDAZuy1ctxDkA==}

  abort-controller@3.0.0:
    resolution: {integrity: sha512-h8lQ8tacZYnR3vNQTgibj+tODHI5/+l06Au2Pcriv/Gmet0eaj4TwWH41sO9wnHDiQsEj19q0drzdWdeAHtweg==}
    engines: {node: '>=6.5'}

  accepts@1.3.8:
    resolution: {integrity: sha512-PYAthTa2m2VKxuvSD3DPC/Gy+U+sOA1LAuT8mkmRuvw+NACSaeXEQ+NHcVF7rONl6qcaxV3Uuemwawk+7+SJLw==}
    engines: {node: '>= 0.6'}

  accepts@2.0.0:
    resolution: {integrity: sha512-5cvg6CtKwfgdmVqY1WIiXKc3Q1bkRqGLi+2W/6ao+6Y7gu/RCwRuAhGEzh5B4KlszSuTLgZYuqFqo5bImjNKng==}
    engines: {node: '>= 0.6'}

  acorn-import-attributes@1.9.5:
    resolution: {integrity: sha512-n02Vykv5uA3eHGM/Z2dQrcD56kL8TyDb2p1+0P83PClMnC/nc+anbQRhIOWnSq4Ke/KvDPrY3C9hDtC/A3eHnQ==}
    peerDependencies:
      acorn: ^8

  acorn-walk@8.3.4:
    resolution: {integrity: sha512-ueEepnujpqee2o5aIYnvHU6C0A42MNdsIDeqy5BydrkuC5R1ZuUFnm27EeFJGoEHJQgn3uleRvmTXaJgfXbt4g==}
    engines: {node: '>=0.4.0'}

  acorn@8.11.3:
    resolution: {integrity: sha512-Y9rRfJG5jcKOE0CLisYbojUjIrIEE7AGMzA/Sm4BslANhbS+cDMpgBdcPT91oJ7OuJ9hYJBx59RjbhxVnrF8Xg==}
    engines: {node: '>=0.4.0'}
    hasBin: true

  acorn@8.14.0:
    resolution: {integrity: sha512-cl669nCJTZBsL97OF4kUQm5g5hC2uihk0NxY3WENAC0TYdILVkAyHymAntgxGkl7K+t0cXIrH5siy5S4XkFycA==}
    engines: {node: '>=0.4.0'}
    hasBin: true

  agent-base@6.0.2:
    resolution: {integrity: sha512-RZNwNclF7+MS/8bDg70amg32dyeZGZxiDuQmZxKLAlQjr3jGyLx+4Kkk58UO7D2QdgFIQCovuSuZESne6RG6XQ==}
    engines: {node: '>= 6.0.0'}

  agent-base@7.1.0:
    resolution: {integrity: sha512-o/zjMZRhJxny7OyEF+Op8X+efiELC7k7yOjMzgfzVqOzXqkBkWI79YoTdOtsuWd5BWhAGAuOY/Xa6xpiaWXiNg==}
    engines: {node: '>= 14'}

  agentkeepalive@4.5.0:
    resolution: {integrity: sha512-5GG/5IbQQpC9FpkRGsSvZI5QYeSCzlJHdpBQntCsuTOxhKD8lqKhrleg2Yi7yvMIf82Ycmmqln9U8V9qwEiJew==}
    engines: {node: '>= 8.0.0'}

  ajv-formats@3.0.1:
    resolution: {integrity: sha512-8iUql50EUR+uUcdRQ3HDqa6EVyo3docL8g5WJ3FNcWmu62IbkGUue/pEyLBW8VGKKucTPgqeks4fIU1DA4yowQ==}
    peerDependencies:
      ajv: ^8.0.0
    peerDependenciesMeta:
      ajv:
        optional: true

  ajv@8.12.0:
    resolution: {integrity: sha512-sRu1kpcO9yLtYxBKvqfTeh9KzZEwO3STyX1HT+4CaDzC6HpTGYhIhPIzj9XuKU7KYDwnaeh5hcOwjy1QuJzBPA==}

  ajv@8.17.1:
    resolution: {integrity: sha512-B/gBuNg5SiMTrPkC+A2+cW0RszwxYmn6VYxB/inlBStS5nx6xHIt/ehKRhIMhqusl7a8LjQoZnjCs5vhwxOQ1g==}

  ansi-escapes@4.3.2:
    resolution: {integrity: sha512-gKXj5ALrKWQLsYG9jlTRmR/xKluxHV+Z9QEwNIgCfM1/uwPMCuzVVnh5mwTd+OuBZcwSIMbqssNWRm1lE51QaQ==}
    engines: {node: '>=8'}

  ansi-regex@5.0.1:
    resolution: {integrity: sha512-quJQXlTSUGL2LH9SUXo8VwsY4soanhgo6LNSm84E1LBcE8s3O0wpdiRzyR9z/ZZJMlMWv37qOOb9pdJlMUEKFQ==}
    engines: {node: '>=8'}

  ansi-regex@6.0.1:
    resolution: {integrity: sha512-n5M855fKb2SsfMIiFFoVrABHJC8QtHwVx+mHWP3QcEqBHYienj5dHSgjbxtC0WEZXYt4wcD6zrQElDPhFuZgfA==}
    engines: {node: '>=12'}

  ansi-styles@3.2.1:
    resolution: {integrity: sha512-VT0ZI6kZRdTh8YyJw3SMbYm/u+NqfsAxEpWO0Pf9sq8/e94WxxOpPKx9FR1FlyCtOVDNOQ+8ntlqFxiRc+r5qA==}
    engines: {node: '>=4'}

  ansi-styles@4.3.0:
    resolution: {integrity: sha512-zbB9rCJAT1rbjiVDb2hqKFHNYLxgtk8NURxZ3IZwD3F6NtxbXZQCnnSi1Lkx+IDohdPlFp222wVALIheZJQSEg==}
    engines: {node: '>=8'}

  ansi-styles@5.2.0:
    resolution: {integrity: sha512-Cxwpt2SfTzTtXcfOlzGEee8O+c+MmUgGrNiBcXnuWxuFJHe6a5Hz7qwhwe5OgaSYI0IJvkLqWX1ASG+cJOkEiA==}
    engines: {node: '>=10'}

  ansi-styles@6.2.1:
    resolution: {integrity: sha512-bN798gFfQX+viw3R7yrGWRqnrN2oRkEkUjjl4JNn4E8GxxbjtG3FbrEIIY3l8/hrwUwIeCZvi4QuOTP4MErVug==}
    engines: {node: '>=12'}

  any-promise@1.3.0:
    resolution: {integrity: sha512-7UvmKalWRt1wgjL1RrGxoSJW/0QZFIegpeGvZG9kjp8vrRu55XTHbwnqq2GpXm9uLbcuhxm3IqX9OB4MZR1b2A==}

  anymatch@3.1.3:
    resolution: {integrity: sha512-KMReFUr0B4t+D+OBkjR3KYqvocp2XaSzO55UcB6mgQMd3KbcE+mWTyvVV7D/zsdEbNnV6acZUutkiHQXvTr1Rw==}
    engines: {node: '>= 8'}

  arg@4.1.3:
    resolution: {integrity: sha512-58S9QDqG0Xx27YwPSt9fJxivjYl432YCwfDMfZ+71RAqUrZef7LrKQZ3LHLOwCS4FLNBplP533Zx895SeOCHvA==}

  argparse@1.0.10:
    resolution: {integrity: sha512-o5Roy6tNG4SL/FOkCAN6RzjiakZS25RLYFrcMttJqbdd8BWrnA+fGz57iN5Pb06pvBGvl5gQ0B48dJlslXvoTg==}

  argparse@2.0.1:
    resolution: {integrity: sha512-8+9WqebbFzpX9OR+Wa6O29asIogeRMzcGtAINdpMHHyAg10f05aSFVBbcEqGf/PXw1EjAZ+q2/bEBg3DvurK3Q==}

  array-buffer-byte-length@1.0.1:
    resolution: {integrity: sha512-ahC5W1xgou+KTXix4sAO8Ki12Q+jf4i0+tmk3sC+zgcynshkHxzpXdImBehiUYKKKDwvfFiJl1tZt6ewscS1Mg==}
    engines: {node: '>= 0.4'}

  array-flatten@1.1.1:
    resolution: {integrity: sha512-PCVAQswWemu6UdxsDFFX/+gVeYqKAod3D3UVm91jHwynguOwAvYPhx8nNlM++NqRcK6CxxpUafjmhIdKiHibqg==}

  arraybuffer.prototype.slice@1.0.3:
    resolution: {integrity: sha512-bMxMKAjg13EBSVscxTaYA4mRc5t1UAXa2kXiGTNfZ079HIWXEkKmkgFrh/nJqamaLSrXO5H4WFFkPEaLJWbs3A==}
    engines: {node: '>= 0.4'}

  arrify@2.0.1:
    resolution: {integrity: sha512-3duEwti880xqi4eAMN8AyR4a0ByT90zoYdLlevfrvU43vb0YZwZVfxOgxWrLXXXpyugL0hNZc9G6BiB5B3nUug==}
    engines: {node: '>=8'}

  async-mutex@0.5.0:
    resolution: {integrity: sha512-1A94B18jkJ3DYq284ohPxoXbfTA5HsQ7/Mf4DEhcyLx3Bz27Rh59iScbB6EPiP+B+joue6YCxcMXSbFC1tZKwA==}

  async-retry@1.3.3:
    resolution: {integrity: sha512-wfr/jstw9xNi/0teMHrRW7dsz3Lt5ARhYNZ2ewpadnhaIp5mbALhOAP+EAdsC7t4Z6wqsDVv9+W6gm1Dk9mEyw==}

  async@3.2.5:
    resolution: {integrity: sha512-baNZyqaaLhyLVKm/DlvdW051MSgO6b8eVfIezl9E5PqWxFgzLm/wQntEW4zOytVburDEr0JlALEpdOFwvErLsg==}

  asynckit@0.4.0:
    resolution: {integrity: sha512-Oei9OH4tRh0YqU3GxhX79dM/mwVgvbZJaSNaRk+bshkj0S5cfHcgYakreBjrHwatXKbz+IoIdYLxrKim2MjW0Q==}

  available-typed-arrays@1.0.7:
    resolution: {integrity: sha512-wvUjBtSGN7+7SjNpq/9M2Tg350UZD3q62IFZLbRAR1bSMlCo1ZaeW+BJ+D090e4hIIZLBcTDWe4Mh4jvUDajzQ==}
    engines: {node: '>= 0.4'}

  babel-jest@29.7.0:
    resolution: {integrity: sha512-BrvGY3xZSwEcCzKvKsCi2GgHqDqsYkOP4/by5xCgIwGXQxIEh+8ew3gmrE1y7XRR6LHZIj6yLYnUi/mm2KXKBg==}
    engines: {node: ^14.15.0 || ^16.10.0 || >=18.0.0}
    peerDependencies:
      '@babel/core': ^7.8.0

  babel-plugin-istanbul@6.1.1:
    resolution: {integrity: sha512-Y1IQok9821cC9onCx5otgFfRm7Lm+I+wwxOx738M/WLPZ9Q42m4IG5W0FNX8WLL2gYMZo3JkuXIH2DOpWM+qwA==}
    engines: {node: '>=8'}

  babel-plugin-jest-hoist@29.6.3:
    resolution: {integrity: sha512-ESAc/RJvGTFEzRwOTT4+lNDk/GNHMkKbNzsvT0qKRfDyyYTskxB5rnU2njIDYVxXCBHHEI1c0YwHob3WaYujOg==}
    engines: {node: ^14.15.0 || ^16.10.0 || >=18.0.0}

  babel-preset-current-node-syntax@1.1.0:
    resolution: {integrity: sha512-ldYss8SbBlWva1bs28q78Ju5Zq1F+8BrqBZZ0VFhLBvhh6lCpC2o3gDJi/5DRLs9FgYZCnmPYIVFU4lRXCkyUw==}
    peerDependencies:
      '@babel/core': ^7.0.0

  babel-preset-jest@29.6.3:
    resolution: {integrity: sha512-0B3bhxR6snWXJZtR/RliHTDPRgn1sNHOR0yVtq/IiQFyuOVjFS+wuio/R4gSNkyYmKmJB4wGZv2NZanmKmTnNA==}
    engines: {node: ^14.15.0 || ^16.10.0 || >=18.0.0}
    peerDependencies:
      '@babel/core': ^7.0.0

  balanced-match@1.0.2:
    resolution: {integrity: sha512-3oSeUO0TMV67hN1AmbXsK4yaqU7tjiHlbxRDZOpH0KW9+CeX4bRAaX0Anxt0tx2MrpRpWwQaPwIlISEJhYU5Pw==}

  base-64@0.1.0:
    resolution: {integrity: sha512-Y5gU45svrR5tI2Vt/X9GPd3L0HNIKzGu202EjxrXMpuc2V2CiKgemAbUUsqYmZJvPtCXoUKjNZwBJzsNScUbXA==}

  base64-js@1.5.1:
    resolution: {integrity: sha512-AKpaYlHn8t4SVbOHCy+b5+KKgvR4vrsD8vbvrbiQJps7fKDTkjkDry6ji0rUJjC0kzbNePLwzxq8iypo41qeWA==}

  big.js@6.2.1:
    resolution: {integrity: sha512-bCtHMwL9LeDIozFn+oNhhFoq+yQ3BNdnsLSASUxLciOb1vgvpHsIO1dsENiGMgbb4SkP5TrzWzRiLddn8ahVOQ==}

  bignumber.js@9.1.2:
    resolution: {integrity: sha512-2/mKyZH9K85bzOEfhXDBFZTGd1CTs+5IHpeFQo9luiBG7hghdC851Pj2WAhb6E3R6b9tZj/XKhbg4fum+Kepug==}

  binary-extensions@2.3.0:
    resolution: {integrity: sha512-Ceh+7ox5qe7LJuLHoY0feh3pHuUDHAcRUeyL2VYghZwfpkNIy/+8Ocg0a3UuSoYzavmylwuLWQOf3hl0jjMMIw==}
    engines: {node: '>=8'}

  binary-search@1.3.6:
    resolution: {integrity: sha512-nbE1WxOTTrUWIfsfZ4aHGYu5DOuNkbxGokjV6Z2kxfJK3uaAb8zNK1muzOeipoLHZjInT4Br88BHpzevc681xA==}

  bl@4.1.0:
    resolution: {integrity: sha512-1W07cM9gS6DcLperZfFSj+bWLtaPGSOHWhPiGzXmvVJbRLdG82sH/Kn8EtW1VqWVA54AKf2h5k5BbnIbwF3h6w==}

  body-parser@1.20.3:
    resolution: {integrity: sha512-7rAxByjUMqQ3/bHJy7D6OGXvx/MMc4IqBn/X0fcM1QUcAItpZrBEYhWGem+tzXH90c+G01ypMcYJBO9Y30203g==}
    engines: {node: '>= 0.8', npm: 1.2.8000 || >= 1.4.16}

  body-parser@2.1.0:
    resolution: {integrity: sha512-/hPxh61E+ll0Ujp24Ilm64cykicul1ypfwjVttduAiEdtnJFvLePSrIPk+HMImtNv5270wOGCb1Tns2rybMkoQ==}
    engines: {node: '>=18'}

  brace-expansion@1.1.11:
    resolution: {integrity: sha512-iCuPHDFgrHX7H2vEI/5xpz07zSHB00TpugqhmYtVmMO6518mCuRMoOYFldEBl0g187ufozdaHgWKcYFb61qGiA==}

  brace-expansion@2.0.1:
    resolution: {integrity: sha512-XnAIvQ8eM+kC6aULx6wuQiwVsnzsi9d3WxzV3FpWTGA19F621kwdbsAcFKXgKUHZWsy+mY6iL1sHTxWEFCytDA==}

  braces@3.0.2:
    resolution: {integrity: sha512-b8um+L1RzM3WDSzvhm6gIz1yfTbBt6YTlcEKAvsmqCZZFw46z626lVj9j1yEPW33H5H+lBQpZMP1k8l+78Ha0A==}
    engines: {node: '>=8'}

  browserslist@4.24.0:
    resolution: {integrity: sha512-Rmb62sR1Zpjql25eSanFGEhAxcFwfA1K0GuQcLoaJBAcENegrQut3hYdhXFF1obQfiDyqIW/cLM5HSJ/9k884A==}
    engines: {node: ^6 || ^7 || ^8 || ^9 || ^10 || ^11 || ^12 || >=13.7}
    hasBin: true

  bs-logger@0.2.6:
    resolution: {integrity: sha512-pd8DCoxmbgc7hyPKOvxtqNcjYoOsABPQdcCUjGp3d42VR2CX1ORhk2A87oqqu5R1kk+76nsxZupkmyd+MVtCog==}
    engines: {node: '>= 6'}

  bser@2.1.1:
    resolution: {integrity: sha512-gQxTNE/GAfIIrmHLUE3oJyp5FO6HRBfhjnw4/wMmA63ZGDJnWBmgY/lyQBpnDUkGmAhbSe39tx2d/iTOAfglwQ==}

  buffer-alloc-unsafe@1.1.0:
    resolution: {integrity: sha512-TEM2iMIEQdJ2yjPJoSIsldnleVaAk1oW3DBVUykyOLsEsFmEc9kn+SFFPz+gl54KQNxlDnAwCXosOS9Okx2xAg==}

  buffer-alloc@1.2.0:
    resolution: {integrity: sha512-CFsHQgjtW1UChdXgbyJGtnm+O/uLQeZdtbDo8mfUgYXCHSM1wgrVxXm6bSyrUuErEb+4sYVGCzASBRot7zyrow==}

  buffer-equal-constant-time@1.0.1:
    resolution: {integrity: sha512-zRpUiDwd/xk6ADqPMATG8vc9VPrkck7T07OIx0gnjmJAnHnTVXNQG3vfvWNuiZIkwu9KrKdA1iJKfsfTVxE6NA==}

  buffer-fill@1.0.0:
    resolution: {integrity: sha512-T7zexNBwiiaCOGDg9xNX9PBmjrubblRkENuptryuI64URkXDFum9il/JGL8Lm8wYfAXpredVXXZz7eMHilimiQ==}

  buffer-from@1.1.2:
    resolution: {integrity: sha512-E+XQCRwSbaaiChtv6k6Dwgc+bx+Bs6vuKJHHl5kox/BaKbhiXzqQOwK4cO22yElGp2OCmjwVhT3HmxgyPGnJfQ==}

  buffer@5.7.1:
    resolution: {integrity: sha512-EHcyIPBQ4BSGlvjB16k5KgAJ27CIsHY/2JBmCRReo48y9rQ3MaUzWX3KVlBa4U7MyX02HdVj0K7C3WaB3ju7FQ==}

  bundle-require@5.0.0:
    resolution: {integrity: sha512-GuziW3fSSmopcx4KRymQEJVbZUfqlCqcq7dvs6TYwKRZiegK/2buMxQTPs6MGlNv50wms1699qYO54R8XfRX4w==}
    engines: {node: ^12.20.0 || ^14.13.1 || >=16.0.0}
    peerDependencies:
      esbuild: '>=0.18'

  busboy@1.6.0:
    resolution: {integrity: sha512-8SFQbg/0hQ9xy3UNTB0YEnsNBbWfhf7RtnzpL7TkBiTBRfrQ9Fxcnz7VJsleJpyp6rVLvXiuORqjlHi5q+PYuA==}
    engines: {node: '>=10.16.0'}

  bytes@3.1.2:
    resolution: {integrity: sha512-/Nf7TyzTx6S3yRJObOAV7956r8cr2+Oj8AC5dt8wSP3BQAoeX58NoHyCU8P8zGkNXStjTSi6fzO6F0pBdcYbEg==}
    engines: {node: '>= 0.8'}

  cac@6.7.14:
    resolution: {integrity: sha512-b6Ilus+c3RrdDk+JhLKUAQfzzgLEPy6wcXqS7f/xe1EETvsDP6GORG7SFuOs6cID5YkqchW/LXZbX5bc8j7ZcQ==}
    engines: {node: '>=8'}

  call-bind-apply-helpers@1.0.2:
    resolution: {integrity: sha512-Sp1ablJ0ivDkSzjcaJdxEunN5/XvksFJ2sMBFfq6x0ryhQV/2b/KwFe21cMpmHtPOSij8K99/wSfoEuTObmuMQ==}
    engines: {node: '>= 0.4'}

  call-bind@1.0.7:
    resolution: {integrity: sha512-GHTSNSYICQ7scH7sZ+M2rFopRoLh8t2bLSW6BbgrtLsahOIB5iyAVJf9GjWK3cYTDaMj4XdBpM1cA6pIS0Kv2w==}
    engines: {node: '>= 0.4'}

  call-bound@1.0.4:
    resolution: {integrity: sha512-+ys997U96po4Kx/ABpBCqhA9EuxJaQWDQg7295H4hBphv3IZg0boBKuwYpt4YXp6MZ5AmZQnU/tyMTlRpaSejg==}
    engines: {node: '>= 0.4'}

  callsites@3.1.0:
    resolution: {integrity: sha512-P8BjAsXvZS+VIDUI11hHCQEv74YT67YUi5JJFNWIqL235sBmjX4+qx9Muvls5ivyNENctx46xQLQ3aTuE7ssaQ==}
    engines: {node: '>=6'}

  camelcase@5.3.1:
    resolution: {integrity: sha512-L28STB170nwWS63UjtlEOE3dldQApaJXZkOI1uMFfzf3rRuPegHaHesyee+YxQ+W6SvRDQV6UrdOdRiR153wJg==}
    engines: {node: '>=6'}

  camelcase@6.3.0:
    resolution: {integrity: sha512-Gmy6FhYlCY7uOElZUSbxo2UCDH8owEk996gkbrpsgGtrJLM3J7jGxl9Ic7Qwwj4ivOE5AWZWRMecDdF7hqGjFA==}
    engines: {node: '>=10'}

  caniuse-lite@1.0.30001667:
    resolution: {integrity: sha512-7LTwJjcRkzKFmtqGsibMeuXmvFDfZq/nzIjnmgCGzKKRVzjD72selLDK1oPF/Oxzmt4fNcPvTDvGqSDG4tCALw==}

  canvas@3.0.0-rc2:
    resolution: {integrity: sha512-esx4bYDznnqgRX4G8kaEaf0W3q8xIc51WpmrIitDzmcoEgwnv9wSKdzT6UxWZ4wkVu5+ileofppX0TpyviJRdQ==}
    engines: {node: ^18.12.0 || >= 20.9.0}

  chalk@2.4.2:
    resolution: {integrity: sha512-Mti+f9lpJNcwF4tWV8/OrTTtF1gZi+f8FqlyAdouralcFWFQWF2+NgCHShjkCb+IFBLq9buZwE1xckQU4peSuQ==}
    engines: {node: '>=4'}

  chalk@4.1.2:
    resolution: {integrity: sha512-oKnbhFyRIXpUuez8iBMmyEa4nbj4IOQyuhc/wy9kY7/WVPcwIO9VA668Pu8RkO7+0G76SLROeyw9CpQ061i4mA==}
    engines: {node: '>=10'}

  char-regex@1.0.2:
    resolution: {integrity: sha512-kWWXztvZ5SBQV+eRgKFeh8q5sLuZY2+8WUIzlxWVTg+oGwY14qylx1KbKzHd8P6ZYkAg0xyIDU9JMHhyJMZ1jw==}
    engines: {node: '>=10'}

  charenc@0.0.2:
    resolution: {integrity: sha512-yrLQ/yVUFXkzg7EDQsPieE/53+0RlaWTs+wBrvW36cyilJ2SaDWfl4Yj7MtLTXleV9uEKefbAGUPv2/iWSooRA==}

  chokidar@4.0.1:
    resolution: {integrity: sha512-n8enUVCED/KVRQlab1hr3MVpcVMvxtZjmEa956u+4YijlmQED223XMSYj2tLuKvr4jcCTzNNMpQDUer72MMmzA==}
    engines: {node: '>= 14.16.0'}

  chownr@1.1.4:
    resolution: {integrity: sha512-jJ0bqzaylmJtVnNgzTeSOs8DPavpbYgEr/b0YL8/2GO3xJEhInFmhKMUnEJQjZumK7KXGFhUy89PrsJWlakBVg==}

  chromadb@1.8.1:
    resolution: {integrity: sha512-NpbYydbg4Uqt/9BXKgkZXn0fqpsh2Z1yjhkhKH+rcHMoq0pwI18BFSU2QU7Fk/ZypwGefW2AvqyE/3ZJIgy4QA==}
    engines: {node: '>=14.17.0'}
    peerDependencies:
      '@google/generative-ai': ^0.1.1
      cohere-ai: ^5.0.0 || ^6.0.0 || ^7.0.0
      openai: ^3.0.0 || ^4.0.0
    peerDependenciesMeta:
      '@google/generative-ai':
        optional: true
      cohere-ai:
        optional: true
      openai:
        optional: true

  chromadb@1.9.2:
    resolution: {integrity: sha512-JNeLKlrsPxld7oPJCNeF73yHyyYeyP950enWRkTa6WsJ6UohH2NQ1vXZu6lWO9WuA9EMypITyZFZ8KtcTV3y2Q==}
    engines: {node: '>=14.17.0'}
    peerDependencies:
      '@google/generative-ai': ^0.1.1
      cohere-ai: ^5.0.0 || ^6.0.0 || ^7.0.0
      openai: ^3.0.0 || ^4.0.0
    peerDependenciesMeta:
      '@google/generative-ai':
        optional: true
      cohere-ai:
        optional: true
      openai:
        optional: true

  ci-info@3.9.0:
    resolution: {integrity: sha512-NIxF55hv4nSqQswkAeiOi1r83xy8JldOFDTWiug55KBu9Jnblncd2U6ViHmYgHf01TPZS77NJBhBMKdWj9HQMQ==}
    engines: {node: '>=8'}

  cjs-module-lexer@1.2.3:
    resolution: {integrity: sha512-0TNiGstbQmCFwt4akjjBg5pLRTSyj/PkWQ1ZoO2zntmg9yLqSRxwEa4iCfQLGjqhiqBfOJa7W/E8wfGrTDmlZQ==}

  client-only@0.0.1:
    resolution: {integrity: sha512-IV3Ou0jSMzZrd3pZ48nLkT9DA7Ag1pnPzaiQhpW7c3RbcqqzvzzVu+L8gfqMp/8IM2MQtSiqaCxrrcfu8I8rMA==}

  cliui@8.0.1:
    resolution: {integrity: sha512-BSeNnyus75C4//NQ9gQt1/csTXyo/8Sb+afLAkzAptFuMsod9HFokGNudZpi/oQV73hnVK+sR+5PVRMd+Dr7YQ==}
    engines: {node: '>=12'}

  co@4.6.0:
    resolution: {integrity: sha512-QVb0dM5HvG+uaxitm8wONl7jltx8dqhfU33DcqtOZcLSVIKSDDLDi7+0LbAKiyI8hD9u42m2YxXSkMGWThaecQ==}
    engines: {iojs: '>= 1.0.0', node: '>= 0.12.0'}

  collect-v8-coverage@1.0.2:
    resolution: {integrity: sha512-lHl4d5/ONEbLlJvaJNtsF/Lz+WvB07u2ycqTYbdrq7UypDXailES4valYb2eWiJFxZlVmpGekfqoxQhzyFdT4Q==}

  color-convert@1.9.3:
    resolution: {integrity: sha512-QfAUtd+vFdAtFQcC8CCyYt1fYWxSqAiK2cSD6zDB8N3cpsEBAvRxp9zOGg6G/SHHJYAT88/az/IuDGALsNVbGg==}

  color-convert@2.0.1:
    resolution: {integrity: sha512-RRECPsj7iu/xb5oKYcsFHSppFNnsj/52OVTRKb4zP5onXwVF3zVmmToNcOfGC+CRDpfK/U584fMg38ZHCaElKQ==}
    engines: {node: '>=7.0.0'}

  color-name@1.1.3:
    resolution: {integrity: sha512-72fSenhMw2HZMTVHeCA9KCmpEIbzWiQsjN+BHcBbS9vr1mtt+vJjPdksIBNUmKAW8TFUDPJK5SUU3QhE9NEXDw==}

  color-name@1.1.4:
    resolution: {integrity: sha512-dOy+3AuW3a2wNbZHIuMZpTcgjGuLU/uBL/ubcZF9OXbDo8ff4O8yVp5Bf0efS8uEoYo5q4Fx7dY9OgQGXgAsQA==}

  color-string@1.9.1:
    resolution: {integrity: sha512-shrVawQFojnZv6xM40anx4CkoDP+fZsw/ZerEMsW/pyzsRbElpsL/DBVW7q3ExxwusdNXI3lXpuhEZkzs8p5Eg==}

  color@3.2.1:
    resolution: {integrity: sha512-aBl7dZI9ENN6fUGC7mWpMTPNHmWUSNan9tuWN6ahh5ZLNk9baLJOnSMlrQkHcrfFgz2/RigjUVAjdx36VcemKA==}

  color@4.2.3:
    resolution: {integrity: sha512-1rXeuUUiGGrykh+CeBdu5Ie7OJwinCgQY0bc7GCRxy5xVHy+moaqkpL/jqQq0MtQOeYcrqEz4abc5f0KtU7W4A==}
    engines: {node: '>=12.5.0'}

  colorette@2.0.20:
    resolution: {integrity: sha512-IfEDxwoWIjkeXL1eXcDiow4UbKjhLdq6/EuSVR9GMN7KVH3r9gQ83e73hsz1Nd1T3ijd5xv1wcWRYO+D6kCI2w==}

  colorspace@1.1.4:
    resolution: {integrity: sha512-BgvKJiuVu1igBUF2kEjRCZXol6wiiGbY5ipL/oVPwm0BL9sIpMIzM8IK7vwuxIIzOXMV3Ey5w+vxhm0rR/TN8w==}

  combined-stream@1.0.8:
    resolution: {integrity: sha512-FQN4MRfuJeHf7cBbBMJFXhKSDq+2kAArBlmRBvcvFE5BB1HZKXtSFASDhdlz9zOYwxh8lDdnvmMOe/+5cdoEdg==}
    engines: {node: '>= 0.8'}

  commander@10.0.1:
    resolution: {integrity: sha512-y4Mg2tXshplEbSGzx7amzPwKKOCGuoSRP/CjEdwwk0FOGlUbq6lKuoyDZTNZkmxHdJtp54hdfY/JUrdL7Xfdug==}
    engines: {node: '>=14'}

  commander@4.1.1:
    resolution: {integrity: sha512-NOKm8xhkzAjzFx8B2v5OAHT+u5pRQc2UCa2Vq9jYL/31o2wi9mxBA7LIFs3sV5VSC49z6pEhfbMULvShKj26WA==}
    engines: {node: '>= 6'}

  commander@7.2.0:
    resolution: {integrity: sha512-QrWXB+ZQSVPmIWIhtEO9H+gwHaMGYiF5ChvoJ+K9ZGHG/sVsa6yiesAD1GC/x46sET00Xlwo1u49RVVVzvcSkw==}
    engines: {node: '>= 10'}

  compute-cosine-similarity@1.1.0:
    resolution: {integrity: sha512-FXhNx0ILLjGi9Z9+lglLzM12+0uoTnYkHm7GiadXDAr0HGVLm25OivUS1B/LPkbzzvlcXz/1EvWg9ZYyJSdhTw==}

  compute-dot@1.1.0:
    resolution: {integrity: sha512-L5Ocet4DdMrXboss13K59OK23GXjiSia7+7Ukc7q4Bl+RVpIXK2W9IHMbWDZkh+JUEvJAwOKRaJDiFUa1LTnJg==}

  compute-l2norm@1.1.0:
    resolution: {integrity: sha512-6EHh1Elj90eU28SXi+h2PLnTQvZmkkHWySpoFz+WOlVNLz3DQoC4ISUHSV9n5jMxPHtKGJ01F4uu2PsXBB8sSg==}

  concat-map@0.0.1:
    resolution: {integrity: sha512-/Srv4dswyQNBfohGpz9o6Yb3Gz3SrUDqBH5rTuhGR7ahtlbYKnVxw2bCFMRljaA7EXHaXZ8wsHdodFvbkhKmqg==}

  consola@3.2.3:
    resolution: {integrity: sha512-I5qxpzLv+sJhTVEoLYNcTW+bThDCPsit0vLNKShZx6rLtpilNpmmeTPaeqJb9ZE9dV3DGaeby6Vuhrw38WjeyQ==}
    engines: {node: ^14.18.0 || >=16.10.0}

  content-disposition@0.5.4:
    resolution: {integrity: sha512-FveZTNuGw04cxlAiWbzi6zTAL/lhehaWbTtgluJh4/E95DqMwTmha3KZN1aAWA8cFIhHzMZUvLevkw5Rqk+tSQ==}
    engines: {node: '>= 0.6'}

  content-disposition@1.0.0:
    resolution: {integrity: sha512-Au9nRL8VNUut/XSzbQA38+M78dzP4D+eqg3gfJHMIHHYa3bg067xj1KxMUWj+VULbiZMowKngFFbKczUrNJ1mg==}
    engines: {node: '>= 0.6'}

  content-type@1.0.5:
    resolution: {integrity: sha512-nTjqfcBFEipKdXCv4YDQWCfmcLZKm81ldF0pAopTvyrFGVbcR6P/VAAd5G7N+0tTr8QqiU0tFadD6FK4NtJwOA==}
    engines: {node: '>= 0.6'}

  convert-source-map@2.0.0:
    resolution: {integrity: sha512-Kvp459HrV2FEJ1CAsi1Ku+MY3kasH19TFykTz2xWmMeq6bk2NU3XXvfJ+Q61m0xktWwt+1HSYf3JZsTms3aRJg==}

  cookie-signature@1.0.6:
    resolution: {integrity: sha512-QADzlaHc8icV8I7vbaJXJwod9HWYp8uCqf1xa4OfNu1T7JVxQIrUgOWtHdNDtPiywmFbiS12VjotIXLrKM3orQ==}

  cookie-signature@1.2.2:
    resolution: {integrity: sha512-D76uU73ulSXrD1UXF4KE2TMxVVwhsnCgfAyTg9k8P6KGZjlXKrOLe4dJQKI3Bxi5wjesZoFXJWElNWBjPZMbhg==}
    engines: {node: '>=6.6.0'}

  cookie@0.6.0:
    resolution: {integrity: sha512-U71cyTamuh1CRNCfpGY6to28lxvNwPG4Guz/EVjgf3Jmzv0vlDp1atT9eS5dDjMYHucpHbWns6Lwf3BKz6svdw==}
    engines: {node: '>= 0.6'}

  cookie@0.7.1:
    resolution: {integrity: sha512-6DnInpx7SJ2AK3+CTUE/ZM0vWTUboZCegxhC2xiIydHR9jNuTAASBrfEpHhiGOZw/nX51bHt6YQl8jsGo4y/0w==}
    engines: {node: '>= 0.6'}

  core-util-is@1.0.3:
    resolution: {integrity: sha512-ZQBvi1DcpJ4GDqanjucZ2Hj3wEO5pZDS89BWbkcrvdxksJorwUDDZamX9ldFkp9aw2lmBDLgkObEA4DWNJ9FYQ==}

  cors@2.8.5:
    resolution: {integrity: sha512-KIHbLJqu73RGr/hnbrO9uBeixNGuvSQjul/jdFvS/KFSIH1hWVd1ng7zOHx+YrEfInLG7q4n6GHQ9cDtxv/P6g==}
    engines: {node: '>= 0.10'}

  create-jest@29.7.0:
    resolution: {integrity: sha512-Adz2bdH0Vq3F53KEMJOoftQFutWCukm6J24wbPWRO4k1kMY7gS7ds/uoJkNuV8wDCtWWnuwGcJwpWcih+zEW1Q==}
    engines: {node: ^14.15.0 || ^16.10.0 || >=18.0.0}
    hasBin: true

  create-require@1.1.1:
    resolution: {integrity: sha512-dcKFX3jn0MpIaXjisoRvexIJVEKzaq7z2rZKxf+MSr9TkdmHmsU4m2lcLojrj/FHl8mk5VxMmYA+ftRkP/3oKQ==}

  cross-env@7.0.3:
    resolution: {integrity: sha512-+/HKd6EgcQCJGh2PSjZuUitQBQynKor4wrFbRg4DtAgS1aWO+gU52xpH7M9ScGgXSYmAVS9bIJ8EzuaGw0oNAw==}
    engines: {node: '>=10.14', npm: '>=6', yarn: '>=1'}
    hasBin: true

  cross-fetch@3.1.8:
    resolution: {integrity: sha512-cvA+JwZoU0Xq+h6WkMvAUqPEYy92Obet6UdKLfW60qn99ftItKjB5T+BkyWOFWe2pUyfQ+IJHmpOTznqk1M6Kg==}

  cross-spawn@7.0.6:
    resolution: {integrity: sha512-uV2QOWP2nWzsy2aMp8aRibhi9dlzF5Hgh5SHaB9OiTGEyDTiJJyx0uy51QXdyWbtAHNua4XJzUKca3OzKUd3vA==}
    engines: {node: '>= 8'}

  crypt@0.0.2:
    resolution: {integrity: sha512-mCxBlsHFYh9C+HVpiEacem8FEBnMXgU9gy4zmNC+SXAZNB/1idgp/aulFJ4FgCi7GPEVbfyng092GqL2k2rmow==}

  csstype@3.1.3:
    resolution: {integrity: sha512-M1uQkMl8rQK/szD0LNhtqxIPLpimGm8sOBwU7lLnCpSbTyY3yeU1Vc7l4KT5zT4s/yOxHH5O7tIuuLOCnLADRw==}

  data-uri-to-buffer@4.0.1:
    resolution: {integrity: sha512-0R9ikRb668HB7QDxT1vkpuUBtqc53YyAwMwGeUFKRojY/NWKvdZ+9UYtRfGmhqNbRkTSVpMbmyhXipFFv2cb/A==}
    engines: {node: '>= 12'}

  data-urls@5.0.0:
    resolution: {integrity: sha512-ZYP5VBHshaDAiVZxjbRVcFJpc+4xGgT0bK3vzy1HLN8jTO975HEbuYzZJcHoQEY5K1a0z8YayJkyVETa08eNTg==}
    engines: {node: '>=18'}

  data-view-buffer@1.0.1:
    resolution: {integrity: sha512-0lht7OugA5x3iJLOWFhWK/5ehONdprk0ISXqVFn/NFrDu+cuc8iADFrGQz5BnRK7LLU3JmkbXSxaqX+/mXYtUA==}
    engines: {node: '>= 0.4'}

  data-view-byte-length@1.0.1:
    resolution: {integrity: sha512-4J7wRJD3ABAzr8wP+OcIcqq2dlUKp4DVflx++hs5h5ZKydWMI6/D/fAot+yh6g2tHh8fLFTvNOaVN357NvSrOQ==}
    engines: {node: '>= 0.4'}

  data-view-byte-offset@1.0.0:
    resolution: {integrity: sha512-t/Ygsytq+R995EJ5PZlD4Cu56sWa8InXySaViRzw9apusqsOO2bQP+SbYzAhR0pFKoB+43lYy8rWban9JSuXnA==}
    engines: {node: '>= 0.4'}

  debug@2.6.9:
    resolution: {integrity: sha512-bC7ElrdJaJnPbAP+1EotYvqZsb3ecl5wi6Bfi6BJTUcNowp6cvspg0jXznRTKDjm/E7AdgFBVeAPVMNcKGsHMA==}
    peerDependencies:
      supports-color: '*'
    peerDependenciesMeta:
      supports-color:
        optional: true

  debug@3.2.7:
    resolution: {integrity: sha512-CFjzYYAi4ThfiQvizrFQevTTXHtnCqWfe7x1AhgEscTz6ZbLbfoLRLPugTQyBth6f8ZERVUSyWHFD/7Wu4t1XQ==}
    peerDependencies:
      supports-color: '*'
    peerDependenciesMeta:
      supports-color:
        optional: true

  debug@4.3.6:
    resolution: {integrity: sha512-O/09Bd4Z1fBrU4VzkhFqVgpPzaGbw6Sm9FEkBT1A/YBXQFGuuSxa1dN2nxgxS34JmKXqYx8CZAwEVoJFImUXIg==}
    engines: {node: '>=6.0'}
    peerDependencies:
      supports-color: '*'
    peerDependenciesMeta:
      supports-color:
        optional: true

  debug@4.3.7:
    resolution: {integrity: sha512-Er2nc/H7RrMXZBFCEim6TCmMk02Z8vLC2Rbi1KEBggpo0fS6l0S1nnapwmIi3yW/+GOJap1Krg4w0Hg80oCqgQ==}
    engines: {node: '>=6.0'}
    peerDependencies:
      supports-color: '*'
    peerDependenciesMeta:
      supports-color:
        optional: true

  debug@4.4.0:
    resolution: {integrity: sha512-6WTZ/IxCY/T6BALoZHaE4ctp9xm+Z5kY/pzYaCHRFeyVhojxlrm+46y68HA6hr0TcwEssoxNiDEUJQjfPZ/RYA==}
    engines: {node: '>=6.0'}
    peerDependencies:
      supports-color: '*'
    peerDependenciesMeta:
      supports-color:
        optional: true

  decamelize@1.2.0:
    resolution: {integrity: sha512-z2S+W9X73hAUUki+N+9Za2lBlun89zigOyGrsax+KUQ6wKW4ZoWpEYBkGhQjwAjjDCkWxhY0VKEhk8wzY7F5cA==}
    engines: {node: '>=0.10.0'}

  decompress-response@4.2.1:
    resolution: {integrity: sha512-jOSne2qbyE+/r8G1VU+G/82LBs2Fs4LAsTiLSHOCOMZQl2OKZ6i8i4IyHemTe+/yIXOtTcRQMzPcgyhoFlqPkw==}
    engines: {node: '>=8'}

  decompress-response@6.0.0:
    resolution: {integrity: sha512-aW35yZM6Bb/4oJlZncMH2LCoZtJXTRxES17vE3hoRiowU2kWHaJKFkSBDnDR+cm9J+9QhXmREyIfv0pji9ejCQ==}
    engines: {node: '>=10'}

  dedent@1.5.3:
    resolution: {integrity: sha512-NHQtfOOW68WD8lgypbLA5oT+Bt0xXJhiYvoR6SmmNXZfpzOGXwdKWmcwG8N7PwVVWV3eF/68nmD9BaJSsTBhyQ==}
    peerDependencies:
      babel-plugin-macros: ^3.1.0
    peerDependenciesMeta:
      babel-plugin-macros:
        optional: true

  deep-extend@0.6.0:
    resolution: {integrity: sha512-LOHxIOaPYdHlJRtCQfDIVZtfw/ufM8+rVj649RIHzcm/vGwQRXFt6OPqIFWsm2XEMrNIEtWR64sY1LEKD2vAOA==}
    engines: {node: '>=4.0.0'}

  deepmerge@4.3.1:
    resolution: {integrity: sha512-3sUqbMEc77XqpdNO7FRyRog+eW3ph+GYCbj+rK+uYyRMuwsVy0rMiVtPn+QJlKFvWP/1PYpapqYn0Me2knFn+A==}
    engines: {node: '>=0.10.0'}

  define-data-property@1.1.4:
    resolution: {integrity: sha512-rBMvIzlpA8v6E+SJZoo++HAYqsLrkg7MSfIinMPFhmkorw7X+dOXVJQs+QT69zGkzMyfDnIMN2Wid1+NbL3T+A==}
    engines: {node: '>= 0.4'}

  define-properties@1.2.1:
    resolution: {integrity: sha512-8QmQKqEASLd5nx0U1B1okLElbUuuttJ/AnYmRXbbbGDWh6uS208EjD4Xqq/I9wK7u0v6O08XhTWnt5XtEbR6Dg==}
    engines: {node: '>= 0.4'}

  delayed-stream@1.0.0:
    resolution: {integrity: sha512-ZySD7Nf91aLB0RxL4KGrKHBXl7Eds1DAmEdcoVawXnLD7SDhpNgtuII2aAkg7a7QS41jxPSZ17p4VdGnMHk3MQ==}
    engines: {node: '>=0.4.0'}

  depd@2.0.0:
    resolution: {integrity: sha512-g7nH6P6dyDioJogAAGprGpCtVImJhpPk/roCzdb3fIh61/s/nPsfR6onyMwkCAR/OlC3yBC0lESvUoQEAssIrw==}
    engines: {node: '>= 0.8'}

  destroy@1.2.0:
    resolution: {integrity: sha512-2sJGJTaXIIaR1w4iJSNoN0hnMY7Gpc/n8D4qSCJw8QqFWXf7cuAgnEHxBpweaVcPevC2l3KpjYCx3NypQQgaJg==}
    engines: {node: '>= 0.8', npm: 1.2.8000 || >= 1.4.16}

  detect-libc@2.0.3:
    resolution: {integrity: sha512-bwy0MGW55bG41VqxxypOsdSdGqLwXPI/focwgTYCFMbdUiBAxLg9CFzG08sz2aqzknwiX7Hkl0bQENjg8iLByw==}
    engines: {node: '>=8'}

  detect-newline@3.1.0:
    resolution: {integrity: sha512-TLz+x/vEXm/Y7P7wn1EJFNLxYpUD4TgMosxY6fAVJUnJMbupHBOncxyWUG9OpTaH9EBD7uFI5LfEgmMOc54DsA==}
    engines: {node: '>=8'}

  diff-sequences@29.6.3:
    resolution: {integrity: sha512-EjePK1srD3P08o2j4f0ExnylqRs5B9tJjcp9t1krH2qRi8CCdsYfwe9JgSLurFBWwq4uOlipzfk5fHNvwFKr8Q==}
    engines: {node: ^14.15.0 || ^16.10.0 || >=18.0.0}

  diff@4.0.2:
    resolution: {integrity: sha512-58lmxKSA4BNyLz+HHMUzlOEpg09FV+ev6ZMe3vJihgdxzgcwZ8VoEEPmALCZG9LmqfVoNMMKpttIYTVG6uDY7A==}
    engines: {node: '>=0.3.1'}

  digest-fetch@1.3.0:
    resolution: {integrity: sha512-CGJuv6iKNM7QyZlM2T3sPAdZWd/p9zQiRNS9G+9COUCwzWFTs0Xp8NF5iePx7wtvhDykReiRRrSeNb4oMmB8lA==}

  dommatrix@1.0.3:
    resolution: {integrity: sha512-l32Xp/TLgWb8ReqbVJAFIvXmY7go4nTxxlWiAFyhoQw9RKEOHBZNnyGvJWqDVSPmq3Y9HlM4npqF/T6VMOXhww==}
    deprecated: dommatrix is no longer maintained. Please use @thednp/dommatrix.

  dot-prop@6.0.1:
    resolution: {integrity: sha512-tE7ztYzXHIeyvc7N+hR3oi7FIbf/NIjVP9hmAt3yMXzrQ072/fpjGLx2GxNxGxUl5V73MEqYzioOMoVhGMJ5cA==}
    engines: {node: '>=10'}

  dotenv@16.4.5:
    resolution: {integrity: sha512-ZmdL2rui+eB2YwhsWzjInR8LldtZHGDoQ1ugH85ppHKwpUHL7j7rN0Ti9NCnGiQbhaZ11FpR+7ao1dNsmduNUg==}
    engines: {node: '>=12'}

  dotprompt@1.1.1:
    resolution: {integrity: sha512-xll31JxDiE7FaF030t0Dx4EMSV60Qn/pONDn6Hs5bBBeEANbtqIu6fPfaAOoSNbF1Y9TK+pj9Xnvud7G7GHpaA==}

  dunder-proto@1.0.1:
    resolution: {integrity: sha512-KIN/nDJBQRcXw0MLVhZE9iQHmG68qAVIBg9CqmUYjmQIhgij9U5MFvrqkUL5FbtyyzZuOeOt0zdeRe4UY7ct+A==}
    engines: {node: '>= 0.4'}

  duplexify@4.1.3:
    resolution: {integrity: sha512-M3BmBhwJRZsSx38lZyhE53Csddgzl5R7xGJNk7CVddZD6CcmwMCH8J+7AprIrQKH7TonKxaCjcv27Qmf+sQ+oA==}

  eastasianwidth@0.2.0:
    resolution: {integrity: sha512-I88TYZWc9XiYHRQ4/3c5rjjfgkjhLyW2luGIheGERbNQ6OY7yTybanSpDXZa8y7VUP9YmDcYa+eyq4ca7iLqWA==}

  ecdsa-sig-formatter@1.0.11:
    resolution: {integrity: sha512-nagl3RYrbNv6kQkeJIpt6NJZy8twLB/2vtz6yN9Z4vRKHN4/QZJIEbqohALSgwKdnksuY3k5Addp5lg8sVoVcQ==}

  ee-first@1.1.1:
    resolution: {integrity: sha512-WMwm9LhRUo+WUaRN+vRuETqG89IgZphVSNkdFgeb6sS/E4OrDIN7t48CAewSHXc6C8lefD8KKfr5vY61brQlow==}

  ejs@3.1.10:
    resolution: {integrity: sha512-UeJmFfOrAQS8OJWPZ4qtgHyWExa088/MtK5UEyoJGFH67cDEXkZSviOiKRCZ4Xij0zxI3JECgYs3oKx+AizQBA==}
    engines: {node: '>=0.10.0'}
    hasBin: true

  electron-to-chromium@1.5.33:
    resolution: {integrity: sha512-+cYTcFB1QqD4j4LegwLfpCNxifb6dDFUAwk6RsLusCwIaZI6or2f+q8rs5tTB2YC53HhOlIbEaqHMAAC8IOIwA==}

  emittery@0.13.1:
    resolution: {integrity: sha512-DeWwawk6r5yR9jFgnDKYt4sLS0LmHJJi3ZOnb5/JdbYwj3nW+FxQnHIjhBKz8YLC7oRNPVM9NQ47I3CVx34eqQ==}
    engines: {node: '>=12'}

  emoji-regex@8.0.0:
    resolution: {integrity: sha512-MSjYzcWNOA0ewAHpz0MxpYFvwg6yjy1NG3xteoqz644VCo/RPgnr1/GGt+ic3iJTzQ8Eu3TdM14SawnVUmGE6A==}

  emoji-regex@9.2.2:
    resolution: {integrity: sha512-L18DaJsXSUk2+42pv8mLs5jJT2hqFkFE4j21wOmgbUqsZ2hL72NsUU785g9RXgo3s0ZNgVl42TiHp3ZtOv/Vyg==}

  enabled@2.0.0:
    resolution: {integrity: sha512-AKrN98kuwOzMIdAizXGI86UFBoo26CL21UM763y1h/GMSJ4/OHU9k2YlsmBpyScFo/wbLzWQJBMCW4+IO3/+OQ==}

  encodeurl@1.0.2:
    resolution: {integrity: sha512-TPJXq8JqFaVYm2CWmPvnP2Iyo4ZSM7/QKcSmuMLDObfpH5fi7RUGmd/rTDf+rut/saiDiQEeVTNgAmJEdAOx0w==}
    engines: {node: '>= 0.8'}

  encodeurl@2.0.0:
    resolution: {integrity: sha512-Q0n9HRi4m6JuGIV1eFlmvJB7ZEVxu93IrMyiMsGC0lrMJMWzRgx6WGquyfQgZVb31vhGgXnfmPNNXmxnOkRBrg==}
    engines: {node: '>= 0.8'}

  encoding@0.1.13:
    resolution: {integrity: sha512-ETBauow1T35Y/WZMkio9jiM0Z5xjHHmJ4XmjZOq1l/dXz3lr2sRn87nJy20RupqSh1F2m3HHPSp8ShIPQJrJ3A==}

  end-of-stream@1.4.4:
    resolution: {integrity: sha512-+uw1inIHVPQoaVuHzRyXd21icM+cnt4CzD5rW+NC1wjOUSTOs+Te7FOv7AhN7vS9x/oIyhLP5PR1H+phQAHu5Q==}

  ent@2.2.0:
    resolution: {integrity: sha512-GHrMyVZQWvTIdDtpiEXdHZnFQKzeO09apj8Cbl4pKWy4i0Oprcq17usfDt5aO63swf0JOeMWjWQE/LzgSRuWpA==}

  entities@4.5.0:
    resolution: {integrity: sha512-V0hjH4dGPh9Ao5p0MoRY6BVqtwCjhz6vI5LT8AJ55H+4g9/4vbHx1I54fS0XuclLhDHArPQCiMjDxjaL8fPxhw==}
    engines: {node: '>=0.12'}

  error-ex@1.3.2:
    resolution: {integrity: sha512-7dFHNmqeFSEt2ZBsCriorKnn3Z2pj+fd9kmI6QoWw4//DL+icEBfc0U7qJCisqrTsKTjw4fNFy2pW9OqStD84g==}

  es-abstract@1.23.2:
    resolution: {integrity: sha512-60s3Xv2T2p1ICykc7c+DNDPLDMm9t4QxCOUU0K9JxiLjM3C1zB9YVdN7tjxrFd4+AkZ8CdX1ovUga4P2+1e+/w==}
    engines: {node: '>= 0.4'}

  es-define-property@1.0.0:
    resolution: {integrity: sha512-jxayLKShrEqqzJ0eumQbVhTYQM27CfT1T35+gCgDFoL82JLsXqTJ76zv6A0YLOgEnLUMvLzsDsGIrl8NFpT2gQ==}
    engines: {node: '>= 0.4'}

  es-define-property@1.0.1:
    resolution: {integrity: sha512-e3nRfgfUZ4rNGL232gUgX06QNyyez04KdjFrF+LTRoOXmrOgFKDg4BCdsjW8EnT69eqdYGmRpJwiPVYNrCaW3g==}
    engines: {node: '>= 0.4'}

  es-errors@1.3.0:
    resolution: {integrity: sha512-Zf5H2Kxt2xjTvbJvP2ZWLEICxA6j+hAmMzIlypy4xcBg1vKVnx89Wy0GbS+kf5cwCVFFzdCFh2XSCFNULS6csw==}
    engines: {node: '>= 0.4'}

  es-object-atoms@1.0.0:
    resolution: {integrity: sha512-MZ4iQ6JwHOBQjahnjwaC1ZtIBH+2ohjamzAO3oaHcXYup7qxjF2fixyH+Q71voWHeOkI2q/TnJao/KfXYIZWbw==}
    engines: {node: '>= 0.4'}

  es-object-atoms@1.1.1:
    resolution: {integrity: sha512-FGgH2h8zKNim9ljj7dankFPcICIK9Cp5bm+c2gQSYePhpaG5+esrLODihIorn+Pe6FGJzWhXQotPv73jTaldXA==}
    engines: {node: '>= 0.4'}

  es-set-tostringtag@2.0.3:
    resolution: {integrity: sha512-3T8uNMC3OQTHkFUsFq8r/BwAXLHvU/9O9mE0fBc/MY5iq/8H7ncvO947LmYA6ldWw9Uh8Yhf25zu6n7nML5QWQ==}
    engines: {node: '>= 0.4'}

  es-to-primitive@1.2.1:
    resolution: {integrity: sha512-QCOllgZJtaUo9miYBcLChTUaHNjJF3PYs1VidD7AwiEj1kYxKeQTctLAezAOH5ZKRH0g2IgPn6KwB4IT8iRpvA==}
    engines: {node: '>= 0.4'}

  esbuild@0.23.1:
    resolution: {integrity: sha512-VVNz/9Sa0bs5SELtn3f7qhJCDPCF5oMEl5cO9/SSinpE9hbPVvxbd572HH5AKiP7WD8INO53GgfDDhRjkylHEg==}
    engines: {node: '>=18'}
    hasBin: true

  esbuild@0.24.0:
    resolution: {integrity: sha512-FuLPevChGDshgSicjisSooU0cemp/sGXR841D5LHMB7mTVOmsEHcAxaH3irL53+8YDIeVNQEySh4DaYU/iuPqQ==}
    engines: {node: '>=18'}
    hasBin: true

  esbuild@0.25.4:
    resolution: {integrity: sha512-8pgjLUcUjcgDg+2Q4NYXnPbo/vncAY4UmyaCm0jZevERqCHZIaWwdJHkf8XQtu4AxSKCdvrUbT0XUr1IdZzI8Q==}
    engines: {node: '>=18'}
    hasBin: true

  escalade@3.1.2:
    resolution: {integrity: sha512-ErCHMCae19vR8vQGe50xIsVomy19rg6gFu3+r3jkEO46suLMWBksvVyoGgQV+jOfl84ZSOSlmv6Gxa89PmTGmA==}
    engines: {node: '>=6'}

  escalade@3.2.0:
    resolution: {integrity: sha512-WUj2qlxaQtO4g6Pq5c29GTcWGDyd8itL8zTlipgECz3JesAiiOKotd8JU6otB3PACgG6xkJUyVhboMS+bje/jA==}
    engines: {node: '>=6'}

  escape-html@1.0.3:
    resolution: {integrity: sha512-NiSupZ4OeuGwr68lGIeym/ksIZMJodUGOSCZ/FSnTxcrekbvqrgdUxlJOMpijaKZVjAJrWrGs/6Jy8OMuyj9ow==}

  escape-string-regexp@1.0.5:
    resolution: {integrity: sha512-vbRorB5FUQWvla16U8R/qgaFIya2qGzwDrNmCZuYKrbdSUMG6I1ZCGQRefkRVhuOkIGVne7BQ35DSfo1qvJqFg==}
    engines: {node: '>=0.8.0'}

  escape-string-regexp@2.0.0:
    resolution: {integrity: sha512-UpzcLCXolUWcNu5HtVMHYdXJjArjsF9C0aNnquZYY4uW/Vu0miy5YoWvbV345HauVvcAUnpRuhMMcqTcGOY2+w==}
    engines: {node: '>=8'}

  esprima@4.0.1:
    resolution: {integrity: sha512-eGuFFw7Upda+g4p+QHvnW0RyTX/SVeJBDM/gCtMARO0cLuT2HcEKnTPvhjV6aGeqrCB/sbNop0Kszm0jsaWU4A==}
    engines: {node: '>=4'}
    hasBin: true

  etag@1.8.1:
    resolution: {integrity: sha512-aIL5Fx7mawVa300al2BnEE4iNvo1qETxLrPI/o05L7z6go7fCw1J6EQmbK4FmJ2AS7kgVF/KEZWufBfdClMcPg==}
    engines: {node: '>= 0.6'}

  event-target-shim@5.0.1:
    resolution: {integrity: sha512-i/2XbnSz/uxRCU6+NdVJgKWDTM427+MqYbkQzD321DuCQJUqOuJKIA0IM2+W2xtYHdKOmZ4dR6fExsd4SXL+WQ==}
    engines: {node: '>=6'}

  eventemitter3@4.0.7:
    resolution: {integrity: sha512-8guHBZCwKnFhYdHr2ysuRWErTwhoN2X8XELRlrRwpmfeY2jjuUN4taQMsULKUVo1K4DvZl+0pgfyoysHxvmvEw==}

  eventid@2.0.1:
    resolution: {integrity: sha512-sPNTqiMokAvV048P2c9+foqVJzk49o6d4e0D/sq5jog3pw+4kBgyR0gaM1FM7Mx6Kzd9dztesh9oYz1LWWOpzw==}
    engines: {node: '>=10'}

  eventsource-parser@3.0.0:
    resolution: {integrity: sha512-T1C0XCUimhxVQzW4zFipdx0SficT651NnkR0ZSH3yQwh+mFMdLfgjABVi4YtMTtaL4s168593DaoaRLMqryavA==}
    engines: {node: '>=18.0.0'}

  eventsource@3.0.5:
    resolution: {integrity: sha512-LT/5J605bx5SNyE+ITBDiM3FxffBiq9un7Vx0EwMDM3vg8sWKx/tO2zC+LMqZ+smAM0F2hblaDZUVZF0te2pSw==}
    engines: {node: '>=18.0.0'}

  execa@5.1.1:
    resolution: {integrity: sha512-8uSpZZocAZRBAPIEINJj3Lo9HyGitllczc27Eh5YYojjMFMn8yHMDMaUHE2Jqfq05D/wucwI4JGURyXt1vchyg==}
    engines: {node: '>=10'}

  exit@0.1.2:
    resolution: {integrity: sha512-Zk/eNKV2zbjpKzrsQ+n1G6poVbErQxJ0LBOJXaKZ1EViLzH+hrLu9cdXI4zw9dBQJslwBEpbQ2P1oS7nDxs6jQ==}
    engines: {node: '>= 0.8.0'}

  expand-template@2.0.3:
    resolution: {integrity: sha512-XYfuKMvj4O35f/pOXLObndIRvyQ+/+6AhODh+OKWj9S9498pHHn/IMszH+gt0fBCRWMNfk1ZSp5x3AifmnI2vg==}
    engines: {node: '>=6'}

  expect@29.7.0:
    resolution: {integrity: sha512-2Zks0hf1VLFYI1kbh0I5jP3KHHyCHpkfyHBzsSXRFgl/Bg9mWYfMW8oD+PdMPlEwy5HNsR9JutYy6pMeOh61nw==}
    engines: {node: ^14.15.0 || ^16.10.0 || >=18.0.0}

  expr-eval@2.0.2:
    resolution: {integrity: sha512-4EMSHGOPSwAfBiibw3ndnP0AvjDWLsMvGOvWEZ2F96IGk0bIVdjQisOHxReSkE13mHcfbuCiXw+G4y0zv6N8Eg==}

  express-rate-limit@7.5.0:
    resolution: {integrity: sha512-eB5zbQh5h+VenMPM3fh+nw1YExi5nMr6HUCR62ELSP11huvxm/Uir1H1QEyTkk5QX6A58pX6NmaTMceKZ0Eodg==}
    engines: {node: '>= 16'}
    peerDependencies:
      express: ^4.11 || 5 || ^5.0.0-beta.1

  express@4.21.0:
    resolution: {integrity: sha512-VqcNGcj/Id5ZT1LZ/cfihi3ttTn+NJmkli2eZADigjq29qTlWi/hAQ43t/VLPq8+UX06FCEx3ByOYet6ZFblng==}
    engines: {node: '>= 0.10.0'}

  express@4.21.1:
    resolution: {integrity: sha512-YSFlK1Ee0/GC8QaO91tHcDxJiE/X4FbpAyQWkxAvG6AXCuR65YzK8ua6D9hvi/TzUfZMpc+BwuM1IPw8fmQBiQ==}
    engines: {node: '>= 0.10.0'}

  express@4.21.2:
    resolution: {integrity: sha512-28HqgMZAmih1Czt9ny7qr6ek2qddF4FclbMzwhCREB6OFfH+rXAnuNCwo1/wFvrtbgsQDb4kSbX9de9lFbrXnA==}
    engines: {node: '>= 0.10.0'}

  express@5.0.1:
    resolution: {integrity: sha512-ORF7g6qGnD+YtUG9yx4DFoqCShNMmUKiXuT5oWMHiOvt/4WFbHC6yCwQMTSBMno7AqntNCAzzcnnjowRkTL9eQ==}
    engines: {node: '>= 18'}

  extend@3.0.2:
    resolution: {integrity: sha512-fjquC59cD7CyW6urNXK0FBufkZcoiGG80wTuPujX590cB5Ttln20E2UB4S/WARVqhXffZl2LNgS+gQdPIIim/g==}

  farmhash-modern@1.1.0:
    resolution: {integrity: sha512-6ypT4XfgqJk/F3Yuv4SX26I3doUjt0GTG4a+JgWxXQpxXzTBq8fPUeGHfcYMMDPHJHm3yPOSjaeBwBGAHWXCdA==}
    engines: {node: '>=18.0.0'}

  fast-deep-equal@3.1.3:
    resolution: {integrity: sha512-f3qQ9oQy9j2AhBe/H9VC91wLmKBCCU/gDOnKNAYG5hswO7BLKj09Hc5HYNz9cGI++xlpDCIgDaitVs03ATR84Q==}

  fast-json-stable-stringify@2.1.0:
    resolution: {integrity: sha512-lhd/wF+Lk98HZoTCtlVraHtfh5XYijIjalXck7saUtuanSDyLMxnHhSXEDJqHxD7msR8D0uCmqlkwjCV8xvwHw==}

  fast-text-encoding@1.0.6:
    resolution: {integrity: sha512-VhXlQgj9ioXCqGstD37E/HBeqEGV/qOD/kmbVG8h5xKBYvM1L3lR1Zn4555cQ8GkYbJa8aJSipLPndE1k6zK2w==}

  fast-uri@3.0.6:
    resolution: {integrity: sha512-Atfo14OibSv5wAp4VWNsFYE1AchQRTv9cBGWET4pZWHzYshFSS9NQI6I57rdKn9croWVMbYFbLhJ+yJvmZIIHw==}

  fast-xml-parser@4.3.6:
    resolution: {integrity: sha512-M2SovcRxD4+vC493Uc2GZVcZaj66CCJhWurC4viynVSTvrpErCShNcDz1lAho6n9REQKvL/ll4A4/fw6Y9z8nw==}
    hasBin: true

  faye-websocket@0.11.4:
    resolution: {integrity: sha512-CzbClwlXAuiRQAlUyfqPgvPoNKTckTPGfwZV4ZdAhVcP2lh9KUxJg2b5GkE7XbjKQ3YJnQ9z6D9ntLAlB+tP8g==}
    engines: {node: '>=0.8.0'}

  fb-watchman@2.0.2:
    resolution: {integrity: sha512-p5161BqbuCaSnB8jIbzQHOlpgsPmK5rJVDfDKO91Axs5NC1uu3HRQm6wt9cd9/+GtQQIO53JdGXXoyDpTAsgYA==}

  fdir@6.4.2:
    resolution: {integrity: sha512-KnhMXsKSPZlAhp7+IjUkRZKPb4fUyccpDrdFXbi4QL1qkmFh9kVY09Yox+n4MaOb3lHZ1Tv829C3oaaXoMYPDQ==}
    peerDependencies:
      picomatch: ^3 || ^4
    peerDependenciesMeta:
      picomatch:
        optional: true

  fecha@4.2.3:
    resolution: {integrity: sha512-OP2IUU6HeYKJi3i0z4A19kHMQoLVs4Hc+DPqqxI2h/DPZHTm/vjsfC6P0b4jCMy14XizLBqvndQ+UilD7707Jw==}

  fetch-blob@3.2.0:
    resolution: {integrity: sha512-7yAQpD2UMJzLi1Dqv7qFYnPbaPx7ZfFK6PiIxQ4PfkGPyNyl2Ugx+a/umUonmKqjhM4DnfbMvdX6otXq83soQQ==}
    engines: {node: ^12.20 || >= 14.13}

  file-type-checker@1.1.3:
    resolution: {integrity: sha512-SLMNPu0RZEQsfR+GRNnVBlBPdtXn2BTpvSzBRw9MDjDacobK+Vc0WtbQ/mZx7vqNy+b6juKsza5DvEN5i7LwCw==}

  filelist@1.0.4:
    resolution: {integrity: sha512-w1cEuf3S+DrLCQL7ET6kz+gmlJdbq9J7yXCSjK/OZCPA+qEN1WyF4ZAf0YYJa4/shHJra2t/d/r8SV4Ji+x+8Q==}

  fill-range@7.0.1:
    resolution: {integrity: sha512-qOo9F+dMUmC2Lcb4BbVvnKJxTPjCm+RRpe4gDuGrzkL7mEVl/djYSu2OdQ2Pa302N4oqkSg9ir6jaLWJ2USVpQ==}
    engines: {node: '>=8'}

  finalhandler@1.3.1:
    resolution: {integrity: sha512-6BN9trH7bp3qvnrRyzsBz+g3lZxTNZTbVO2EV1CS0WIcDbawYVdYvGflME/9QP0h0pYlCDBCTjYa9nZzMDpyxQ==}
    engines: {node: '>= 0.8'}

  finalhandler@2.1.0:
    resolution: {integrity: sha512-/t88Ty3d5JWQbWYgaOGCCYfXRwV1+be02WqYYlL6h0lEiUAMPM8o8qKGO01YIkOHzka2up08wvgYD0mDiI+q3Q==}
    engines: {node: '>= 0.8'}

  find-package@1.0.0:
    resolution: {integrity: sha512-yVn71XCCaNgxz58ERTl8nA/8YYtIQDY9mHSrgFBfiFtdNNfY0h183Vh8BRkKxD8x9TUw3ec290uJKhDVxqGZBw==}

  find-up@4.1.0:
    resolution: {integrity: sha512-PpOwAdQ/YlXQ2vj8a3h8IipDuYRi3wceVQQGYWxNINccq40Anw7BlsEXCMbt1Zt+OLA6Fq9suIpIWD0OsnISlw==}
    engines: {node: '>=8'}

  firebase-admin@12.3.1:
    resolution: {integrity: sha512-vEr3s3esl8nPIA9r/feDT4nzIXCfov1CyyCSpMQWp6x63Q104qke0MEGZlrHUZVROtl8FLus6niP/M9I1s4VBA==}
    engines: {node: '>=14'}

  firebase-functions@6.3.1:
    resolution: {integrity: sha512-LTbmsEkSgaOhzTzGUoF7dv906JJJW89o0/spXgnU8gASyR8JLMrCqwV7FnWLso5hyF0fUqNPaEEw/TzLdZMVXw==}
    engines: {node: '>=14.10.0'}
    hasBin: true
    peerDependencies:
      firebase-admin: ^11.10.0 || ^12.0.0 || ^13.0.0

  firebase@11.6.0:
    resolution: {integrity: sha512-Xqm6j6zszIEmI5nW1MPR8yTafoRTSrW3mWG9Lk9elCJtQDQSiTEkKZiNtUm9y6XfOPl8xoF1TNpxZe8HjgA0Og==}

  flat@5.0.2:
    resolution: {integrity: sha512-b6suED+5/3rTpUBdG1gupIl8MPFCAMA0QXwmljLhvCUKcUvdE4gWky9zpuGCcXHOsz4J9wPGNWq6OKpmIzz3hQ==}
    hasBin: true

  fn.name@1.1.0:
    resolution: {integrity: sha512-GRnmB5gPyJpAhTQdSZTSp9uaPSvl09KoYcMQtsB9rQoOmzs9dH6ffeccH+Z+cv6P68Hu5bC6JjRh4Ah/mHSNRw==}

  for-each@0.3.3:
    resolution: {integrity: sha512-jqYfLp7mo9vIyQf8ykW2v7A+2N4QjeCeI5+Dz9XraiO1ign81wjiH7Fb9vSOWvQfNtmSa4H2RoQTrrXivdUZmw==}

  foreground-child@3.1.1:
    resolution: {integrity: sha512-TMKDUnIte6bfb5nWv7V/caI169OHgvwjb7V4WkeUvbQQdjr5rWKqHFiKWb/fcOwB+CzBT+qbWjvj+DVwRskpIg==}
    engines: {node: '>=14'}

  form-data-encoder@1.7.2:
    resolution: {integrity: sha512-qfqtYan3rxrnCk1VYaA4H+Ms9xdpPqvLZa6xmMgFvhO32x7/3J/ExcTd6qpxM0vH2GdMI+poehyBZvqfMTto8A==}

  form-data@2.5.1:
    resolution: {integrity: sha512-m21N3WOmEEURgk6B9GLOE4RuWOFf28Lhh9qGYeNlGq4VDXUlJy2th2slBNU8Gp8EzloYZOibZJ7t5ecIrFSjVA==}
    engines: {node: '>= 0.12'}

  form-data@4.0.0:
    resolution: {integrity: sha512-ETEklSGi5t0QMZuiXoA/Q6vcnxcLQP5vdugSpuAyi6SVGi2clPPp+xgEhuMaHC+zGgn31Kd235W35f7Hykkaww==}
    engines: {node: '>= 6'}

  formdata-node@4.4.1:
    resolution: {integrity: sha512-0iirZp3uVDjVGt9p49aTaqjk84TrglENEDuqfdlZQ1roC9CWlPk6Avf8EEnZNcAqPonwkG35x4n3ww/1THYAeQ==}
    engines: {node: '>= 12.20'}

  formdata-polyfill@4.0.10:
    resolution: {integrity: sha512-buewHzMvYL29jdeQTVILecSaZKnt/RJWjoZCF5OW60Z67/GmSLBkOFM7qh1PI3zFNtJbaZL5eQu1vLfazOwj4g==}
    engines: {node: '>=12.20.0'}

  forwarded@0.2.0:
    resolution: {integrity: sha512-buRG0fpBtRHSTCOASe6hD258tEubFoRLb4ZNA6NxMVHNw2gOcwHo9wyablzMzOA5z9xA9L1KNjk/Nt6MT9aYow==}
    engines: {node: '>= 0.6'}

  fresh@0.5.2:
    resolution: {integrity: sha512-zJ2mQYM18rEFOudeV4GShTGIQ7RbzA7ozbU9I/XBpm7kqgMywgmylMwXHxZJmkVoYkna9d2pVXVXPdYTP9ej8Q==}
    engines: {node: '>= 0.6'}

  fresh@2.0.0:
    resolution: {integrity: sha512-Rx/WycZ60HOaqLKAi6cHRKKI7zxWbJ31MhntmtwMoaTeF7XFH9hhBp8vITaMidfljRQ6eYWCKkaTK+ykVJHP2A==}
    engines: {node: '>= 0.8'}

  fs-constants@1.0.0:
    resolution: {integrity: sha512-y6OAwoSIf7FyjMIv94u+b5rdheZEjzR63GTyZJm5qh4Bi+2YgwLCcI/fPFZkL5PSixOt6ZNKm+w+Hfp/Bciwow==}

  fs.realpath@1.0.0:
    resolution: {integrity: sha512-OO0pH2lK6a0hZnAdau5ItzHPI6pUlvI7jMVnxUQRtw4owF2wk8lOSabtGDCTP4Ggrg2MbGnWO9X8K1t4+fGMDw==}

  fsevents@2.3.3:
    resolution: {integrity: sha512-5xoDfX+fL7faATnagmWPpbFtwh/R77WmMMqqHGS65C3vvB0YHrgF+B1YmZ3441tMj5n63k0212XNoJwzlhffQw==}
    engines: {node: ^8.16.0 || ^10.6.0 || >=11.0.0}
    os: [darwin]

  function-bind@1.1.2:
    resolution: {integrity: sha512-7XHNxH7qX9xG5mIwxkhumTox/MIRNcOgDrxWsMt2pAr23WHp6MrRlN7FBSFpCpr+oVO0F744iUgR82nJMfG2SA==}

  function.prototype.name@1.1.6:
    resolution: {integrity: sha512-Z5kx79swU5P27WEayXM1tBi5Ze/lbIyiNgU3qyXUOf9b2rgXYyF9Dy9Cx+IQv/Lc8WCG6L82zwUPpSS9hGehIg==}
    engines: {node: '>= 0.4'}

  functional-red-black-tree@1.0.1:
    resolution: {integrity: sha512-dsKNQNdj6xA3T+QlADDA7mOSlX0qiMINjn0cgr+eGHGsbSHzTabcIogz2+p/iqP1Xs6EP/sS2SbqH+brGTbq0g==}

  functions-have-names@1.2.3:
    resolution: {integrity: sha512-xckBUXyTIqT97tq2x2AMb+g163b5JFysYk0x4qxNFwbfQkmNZoiRHb6sPzI9/QV33WeuvVYBUIiD4NzNIyqaRQ==}

  gaxios@5.1.3:
    resolution: {integrity: sha512-95hVgBRgEIRQQQHIbnxBXeHbW4TqFk4ZDJW7wmVtvYar72FdhRIo1UGOLS2eRAKCPEdPBWu+M7+A33D9CdX9rA==}
    engines: {node: '>=12'}

  gaxios@6.3.0:
    resolution: {integrity: sha512-p+ggrQw3fBwH2F5N/PAI4k/G/y1art5OxKpb2J2chwNNHM4hHuAOtivjPuirMF4KNKwTTUal/lPfL2+7h2mEcg==}
    engines: {node: '>=14'}

  gcp-metadata@5.3.0:
    resolution: {integrity: sha512-FNTkdNEnBdlqF2oatizolQqNANMrcqJt6AAYt99B3y1aLLC8Hc5IOBb+ZnnzllodEEf6xMBp6wRcBbc16fa65w==}
    engines: {node: '>=12'}

  gcp-metadata@6.1.0:
    resolution: {integrity: sha512-Jh/AIwwgaxan+7ZUUmRLCjtchyDiqh4KjBJ5tW3plBZb5iL/BPcso8A5DlzeD9qlw0duCamnNdpFjxwaT0KyKg==}
    engines: {node: '>=14'}

  genkitx-openai@0.10.1:
    resolution: {integrity: sha512-E9/DzyQcBUSTy81xT2pvEmdnn9Q/cKoojEt6lD/EdOeinhqE9oa59d/kuXTokCMekTrj3Rk7LtNBQIDjnyjNOA==}
    peerDependencies:
      '@genkit-ai/ai': ^0.5.0
      '@genkit-ai/core': ^0.5.0

  gensync@1.0.0-beta.2:
    resolution: {integrity: sha512-3hN7NaskYvMDLQY55gnW3NQ+mesEAepTqlg+VEbj7zzqEMBVNhzcGYYeqFo/TlYz6eQiFcp1HcsCZO+nGgS8zg==}
    engines: {node: '>=6.9.0'}

  genversion@3.2.0:
    resolution: {integrity: sha512-OIYSX6XYA8PHecLDCTri30hadSZfAjZ8Iq1+BBDXqLWP4dRLuJNLoNjsSWtTpw97IccK2LDWzkEstxAB8GdN7g==}
    engines: {node: '>=10.0.0'}
    hasBin: true

  get-caller-file@2.0.5:
    resolution: {integrity: sha512-DyFP3BM/3YHTQOCUL/w0OZHR0lpKeGrxotcHWcqNEdnltqFwXVfhEBQ94eIo34AfQpo0rGki4cyIiftY06h2Fg==}
    engines: {node: 6.* || 8.* || >= 10.*}

  get-intrinsic@1.2.4:
    resolution: {integrity: sha512-5uYhsJH8VJBTv7oslg4BznJYhDoRI6waYCxMmCdnTrcCrHA/fCFKoTFz2JKKE0HdDFUF7/oQuhzumXJK7paBRQ==}
    engines: {node: '>= 0.4'}

  get-intrinsic@1.3.0:
    resolution: {integrity: sha512-9fSjSaos/fRIVIp+xSJlE6lfwhES7LNtKaCBIamHsjr2na1BiABJPo0mOjjz8GJDURarmCPGqaiVg5mfjb98CQ==}
    engines: {node: '>= 0.4'}

  get-package-type@0.1.0:
    resolution: {integrity: sha512-pjzuKtY64GYfWizNAJ0fr9VqttZkNiK2iS430LtIHzjBEr6bX8Am2zm4sW4Ro5wjWW5cAlRL1qAMTcXbjNAO2Q==}
    engines: {node: '>=8.0.0'}

  get-port@5.1.0:
    resolution: {integrity: sha512-bjioH1E9bTQUvgaB6VycVy1QVbTZI41yTnF9qkZz6ixgy/uhCH6D63bKeZ6Code/07JYA61MeI94jSdHss8PNA==}
    engines: {node: '>=8'}

  get-port@5.1.1:
    resolution: {integrity: sha512-g/Q1aTSDOxFpchXC4i8ZWvxA1lnPqx/JHqcpIw0/LX9T8x/GBbi6YnlN5nhaKIFkT8oFsscUKgDJYxfwfS6QsQ==}
    engines: {node: '>=8'}

  get-proto@1.0.1:
    resolution: {integrity: sha512-sTSfBjoXBp89JvIKIefqw7U2CCebsc74kiY6awiGogKtoSGbgjYE/G/+l9sF3MWFPNc9IcoOC4ODfKHfxFmp0g==}
    engines: {node: '>= 0.4'}

  get-stream@6.0.1:
    resolution: {integrity: sha512-ts6Wi+2j3jQjqi70w5AlN8DFnkSwC+MqmxEzdEALB2qXZYV3X/b1CTfgPLGJNMeAWxdPfU8FO1ms3NUfaHCPYg==}
    engines: {node: '>=10'}

  get-symbol-description@1.0.2:
    resolution: {integrity: sha512-g0QYk1dZBxGwk+Ngc+ltRH2IBp2f7zBkBMBJZCDerh6EhlhSR6+9irMCuT/09zD6qkarHUSn529sK/yL4S27mg==}
    engines: {node: '>= 0.4'}

  get-tsconfig@4.8.1:
    resolution: {integrity: sha512-k9PN+cFBmaLWtVz29SkUoqU5O0slLuHJXt/2P+tMVFT+phsSGXGkp9t3rQIqdz0e+06EHNGs3oM6ZX1s2zHxRg==}

  github-from-package@0.0.0:
    resolution: {integrity: sha512-SyHy3T1v2NUXn29OsWdxmK6RwHD+vkj3v8en8AOBZ1wBQ/hCAQ5bAQTD02kW4W9tUp/3Qh6J8r9EvntiyCmOOw==}

  glob@10.3.12:
    resolution: {integrity: sha512-TCNv8vJ+xz4QiqTpfOJA7HvYv+tNIRHKfUWw/q+v2jdgN4ebz+KY9tGx5J4rHP0o84mNP+ApH66HRX8us3Khqg==}
    engines: {node: '>=16 || 14 >=14.17'}
    hasBin: true

  glob@11.0.0:
    resolution: {integrity: sha512-9UiX/Bl6J2yaBbxKoEBRm4Cipxgok8kQYcOPEhScPwebu2I0HoQOuYdIO6S3hLuWoZgpDpwQZMzTFxgpkyT76g==}
    engines: {node: 20 || >=22}
    hasBin: true

  glob@7.2.3:
    resolution: {integrity: sha512-nFR0zLpU2YCaRxwoCJvL6UvCH2JFyFVIvwTLsIf21AuHlMskA1hhTdk+LlYJtOlYt9v6dvszD2BGRqBL+iQK9Q==}
    deprecated: Glob versions prior to v9 are no longer supported

  globals@11.12.0:
    resolution: {integrity: sha512-WOBp/EEGUiIsJSp7wcv/y6MO+lV9UoncWqxuFfm8eBwzWNgyfBd6Gz+IeKQ9jCmyhoH99g15M3T+QaVHFjizVA==}
    engines: {node: '>=4'}

  globalthis@1.0.3:
    resolution: {integrity: sha512-sFdI5LyBiNTHjRd7cGPWapiHWMOXKyuBNX/cWJ3NfzrZQVa8GI/8cofCl74AOVqq9W5kNmguTIzJ/1s2gyI9wA==}
    engines: {node: '>= 0.4'}

  google-auth-library@8.9.0:
    resolution: {integrity: sha512-f7aQCJODJFmYWN6PeNKzgvy9LI2tYmXnzpNDHEjG5sDNPgGb2FXQyTBnXeSH+PAtpKESFD+LmHw3Ox3mN7e1Fg==}
    engines: {node: '>=12'}

  google-auth-library@9.11.0:
    resolution: {integrity: sha512-epX3ww/mNnhl6tL45EQ/oixsY8JLEgUFoT4A5E/5iAR4esld9Kqv6IJGk7EmGuOgDvaarwF95hU2+v7Irql9lw==}
    engines: {node: '>=14'}

  google-auth-library@9.14.2:
    resolution: {integrity: sha512-R+FRIfk1GBo3RdlRYWPdwk8nmtVUOn6+BkDomAC46KoU8kzXzE1HLmOasSCbWUByMMAGkknVF0G5kQ69Vj7dlA==}
    engines: {node: '>=14'}

  google-auth-library@9.7.0:
    resolution: {integrity: sha512-I/AvzBiUXDzLOy4iIZ2W+Zq33W4lcukQv1nl7C8WUA6SQwyQwUwu3waNmWNAvzds//FG8SZ+DnKnW/2k6mQS8A==}
    engines: {node: '>=14'}

  google-gax@4.3.2:
    resolution: {integrity: sha512-2mw7qgei2LPdtGrmd1zvxQviOcduTnsvAWYzCxhOWXK4IQKmQztHnDQwD0ApB690fBQJemFKSU7DnceAy3RLzw==}
    engines: {node: '>=14'}

  google-gax@4.3.7:
    resolution: {integrity: sha512-3bnD8RASQyaxOYTdWLgwpQco/aytTxFavoI/UN5QN5txDLp8QRrBHNtCUJ5+Ago+551GD92jG8jJduwvmaneUw==}
    engines: {node: '>=14'}

  google-gax@4.4.1:
    resolution: {integrity: sha512-Phyp9fMfA00J3sZbJxbbB4jC55b7DBjE3F6poyL3wKMEBVKA79q6BGuHcTiM28yOzVql0NDbRL8MLLh8Iwk9Dg==}
    engines: {node: '>=14'}

  google-p12-pem@4.0.1:
    resolution: {integrity: sha512-WPkN4yGtz05WZ5EhtlxNDWPhC4JIic6G8ePitwUWy4l+XPVYec+a0j0Ts47PDtW59y3RwAhUd9/h9ZZ63px6RQ==}
    engines: {node: '>=12.0.0'}
    deprecated: Package is no longer maintained
    hasBin: true

  googleapis-common@7.2.0:
    resolution: {integrity: sha512-/fhDZEJZvOV3X5jmD+fKxMqma5q2Q9nZNSF3kn1F18tpxmA86BcTxAGBQdM0N89Z3bEaIs+HVznSmFJEAmMTjA==}
    engines: {node: '>=14.0.0'}

  googleapis@137.1.0:
    resolution: {integrity: sha512-2L7SzN0FLHyQtFmyIxrcXhgust77067pkkduqkbIpDuj9JzVnByxsRrcRfUMFQam3rQkWW2B0f1i40IwKDWIVQ==}
    engines: {node: '>=14.0.0'}

  googleapis@140.0.1:
    resolution: {integrity: sha512-ZGvBX4mQcFXO9ACnVNg6Aqy3KtBPB5zTuue43YVLxwn8HSv8jB7w+uDKoIPSoWuxGROgnj2kbng6acXncOQRNA==}
    engines: {node: '>=14.0.0'}

  gopd@1.0.1:
    resolution: {integrity: sha512-d65bNlIadxvpb/A2abVdlqKqV563juRnZ1Wtk6s1sIR8uNsXR70xqIzVqxVf1eTqDunwT2MkczEeaezCKTZhwA==}

  gopd@1.2.0:
    resolution: {integrity: sha512-ZUKRh6/kUFoAiTAtTYPZJ3hw9wNxx+BIBOijnlG9PnrJsCcSjs1wyyD6vJpaYtgnzDrKYRSqf3OO6Rfa93xsRg==}
    engines: {node: '>= 0.4'}

  graceful-fs@4.2.11:
    resolution: {integrity: sha512-RbJ5/jmFcNNCcDV5o9eTnBLJ/HszWV0P73bc+Ff4nS/rJj+YaS6IGyiOL0VoBYX+l1Wrl3k63h/KrH+nhJ0XvQ==}

  gtoken@6.1.2:
    resolution: {integrity: sha512-4ccGpzz7YAr7lxrT2neugmXQ3hP9ho2gcaityLVkiUecAiwiy60Ii8gRbZeOsXV19fYaRjgBSshs8kXw+NKCPQ==}
    engines: {node: '>=12.0.0'}

  gtoken@7.1.0:
    resolution: {integrity: sha512-pCcEwRi+TKpMlxAQObHDQ56KawURgyAf6jtIY046fJ5tIv3zDe/LEIubckAO8fj6JnAxLdmWkUfNyulQ2iKdEw==}
    engines: {node: '>=14.0.0'}

  handlebars@4.7.8:
    resolution: {integrity: sha512-vafaFqs8MZkRrSX7sFVUdo3ap/eNiLnb4IakshzvP56X5Nr1iGKAIqdX6tMlm6HcNRIkr6AxO5jFEoJzzpT8aQ==}
    engines: {node: '>=0.4.7'}
    hasBin: true

  has-bigints@1.0.2:
    resolution: {integrity: sha512-tSvCKtBr9lkF0Ex0aQiP9N+OpV4zi2r/Nee5VkRDbaqv35RLYMzbwQfFSZZH0kR+Rd6302UJZ2p/bJCEoR3VoQ==}

  has-flag@3.0.0:
    resolution: {integrity: sha512-sKJf1+ceQBr4SMkvQnBDNDtf4TXpVhVGateu0t918bl30FnbE2m4vNLX+VWe/dpjlb+HugGYzW7uQXH98HPEYw==}
    engines: {node: '>=4'}

  has-flag@4.0.0:
    resolution: {integrity: sha512-EykJT/Q1KjTWctppgIAgfSO0tKVuZUjhgMr17kqTumMl6Afv3EISleU7qZUzoXDFTAHTDC4NOoG/ZxU3EvlMPQ==}
    engines: {node: '>=8'}

  has-property-descriptors@1.0.2:
    resolution: {integrity: sha512-55JNKuIW+vq4Ke1BjOTjM2YctQIvCT7GFzHwmfZPGo5wnrgkid0YQtnAleFSqumZm4az3n2BS+erby5ipJdgrg==}

  has-proto@1.0.3:
    resolution: {integrity: sha512-SJ1amZAJUiZS+PhsVLf5tGydlaVB8EdFpaSO4gmiUKUOxk8qzn5AIy4ZeJUmh22znIdk/uMAUT2pl3FxzVUH+Q==}
    engines: {node: '>= 0.4'}

  has-symbols@1.0.3:
    resolution: {integrity: sha512-l3LCuF6MgDNwTDKkdYGEihYjt5pRPbEg46rtlmnSPlUbgmB8LOIrKJbYYFBSbnPaJexMKtiPO8hmeRjRz2Td+A==}
    engines: {node: '>= 0.4'}

  has-symbols@1.1.0:
    resolution: {integrity: sha512-1cDNdwJ2Jaohmb3sg4OmKaMBwuC48sYni5HUw2DvsC8LjGTLK9h+eb1X6RyuOHe4hT0ULCW68iomhjUoKUqlPQ==}
    engines: {node: '>= 0.4'}

  has-tostringtag@1.0.2:
    resolution: {integrity: sha512-NqADB8VjPFLM2V0VvHUewwwsw0ZWBaIdgo+ieHtK3hasLz4qeCRjYcqfB6AQrBggRKppKF8L52/VqdVsO47Dlw==}
    engines: {node: '>= 0.4'}

  hasown@2.0.2:
    resolution: {integrity: sha512-0hJU9SCPvmMzIBdZFqNPXWa6dqh7WdH0cII9y+CyS8rG3nL48Bclra9HmKhVVUHyPWNH5Y7xDwAB7bfgSjkUMQ==}
    engines: {node: '>= 0.4'}

  hosted-git-info@2.8.9:
    resolution: {integrity: sha512-mxIDAb9Lsm6DoOJ7xH+5+X4y1LU/4Hi50L9C5sIswK3JzULS4bwk1FvjdBgvYR4bzT4tuUQiC15FE2f5HbLvYw==}

  html-escaper@2.0.2:
    resolution: {integrity: sha512-H2iMtd0I4Mt5eYiapRdIDjp+XzelXQ0tFE4JS7YFwFevXXMmOp9myNrUvCg0D6ws8iqkRPBfKHgbwig1SmlLfg==}

  http-errors@2.0.0:
    resolution: {integrity: sha512-FtwrG/euBzaEjYeRqOgly7G0qviiXoJWnvEH2Z1plBdXgbyjv34pHTSb9zoeHMyDy33+DWy5Wt9Wo+TURtOYSQ==}
    engines: {node: '>= 0.8'}

  http-parser-js@0.5.8:
    resolution: {integrity: sha512-SGeBX54F94Wgu5RH3X5jsDtf4eHyRogWX1XGT3b4HuW3tQPM4AaBzoUji/4AAJNXCEOWZ5O0DgZmJw1947gD5Q==}

  http-proxy-agent@5.0.0:
    resolution: {integrity: sha512-n2hY8YdoRE1i7r6M0w9DIw5GgZN0G25P8zLCRQ8rjXtTU3vsNFBI/vWK/UIeE6g5MUUz6avwAPXmL6Fy9D/90w==}
    engines: {node: '>= 6'}

  https-proxy-agent@5.0.1:
    resolution: {integrity: sha512-dFcAjpTQFgoLMzC2VwU+C/CbS7uRL0lWmxDITmqm7C+7F0Odmj6s9l6alZc6AELXhrnggM2CeWSXHGOdX2YtwA==}
    engines: {node: '>= 6'}

  https-proxy-agent@7.0.4:
    resolution: {integrity: sha512-wlwpilI7YdjSkWaQ/7omYBMTliDcmCN8OLihO6I9B86g06lMyAoqgoDpV0XqoaPOKj+0DIdAvnsWfyAAhmimcg==}
    engines: {node: '>= 14'}

  human-signals@2.1.0:
    resolution: {integrity: sha512-B4FFZ6q/T2jhhksgkbEW3HBvWIfDW85snkQgawt07S7J5QXTk6BkNV+0yAeZrM5QpMAdYlocGoljn0sJ/WQkFw==}
    engines: {node: '>=10.17.0'}

  humanize-ms@1.2.1:
    resolution: {integrity: sha512-Fl70vYtsAFb/C06PTS9dZBo7ihau+Tu/DNCk/OyHhea07S+aeMWpFFkUaXRa8fI+ScZbEI8dfSxwY7gxZ9SAVQ==}

  iconv-lite@0.4.24:
    resolution: {integrity: sha512-v3MXnZAcvnywkTUEZomIActle7RXXeedOR31wwl7VlyoXO4Qi9arvSenNQWne1TcRwhCL1HwLI21bEqdpj8/rA==}
    engines: {node: '>=0.10.0'}

  iconv-lite@0.5.2:
    resolution: {integrity: sha512-kERHXvpSaB4aU3eANwidg79K8FlrN77m8G9V+0vOR3HYaRifrlwMEpT7ZBJqLSEIHnEgJTHcWK82wwLwwKwtag==}
    engines: {node: '>=0.10.0'}

  iconv-lite@0.6.3:
    resolution: {integrity: sha512-4fCk79wshMdzMp2rH06qWrJE4iolqLhCUH+OiuIgU++RB0+94NlDL81atO7GX55uUKueo0txHNtvEyI6D7WdMw==}
    engines: {node: '>=0.10.0'}

  idb@7.1.1:
    resolution: {integrity: sha512-gchesWBzyvGHRO9W8tzUWFDycow5gwjvFKfyV9FF32Y7F50yZMp7mP+T2mJIWFx49zicqyC4uefHM17o6xKIVQ==}

  ieee754@1.2.1:
    resolution: {integrity: sha512-dcyqhDvX1C46lXZcVqCpK+FtMRQVdIMN6/Df5js2zouUsqG7I6sFxitIC+7KYK29KdXOLHdu9zL4sFnoVQnqaA==}

  ignore@5.3.1:
    resolution: {integrity: sha512-5Fytz/IraMjqpwfd34ke28PTVMjZjJG2MPn5t7OE4eUCUNf8BAa7b5WUS9/Qvr6mwOQS7Mk6vdsMno5he+T8Xw==}
    engines: {node: '>= 4'}

  import-in-the-middle@1.11.0:
    resolution: {integrity: sha512-5DimNQGoe0pLUHbR9qK84iWaWjjbsxiqXnw6Qz64+azRgleqv9k2kTt5fw7QsOpmaGYtuxxursnPPsnTKEx10Q==}

  import-local@3.2.0:
    resolution: {integrity: sha512-2SPlun1JUPWoM6t3F0dw0FkCF/jWY8kttcY4f599GLTSjh2OCuuhdTkJQsEcZzBqbXZGKMK2OqW1oZsjtf/gQA==}
    engines: {node: '>=8'}
    hasBin: true

  imurmurhash@0.1.4:
    resolution: {integrity: sha512-JmXMZ6wuvDmLiHEml9ykzqO6lwFbof0GG4IkcGaENdCRDDmMVnny7s5HsIgHCbaq0w2MyPhDqkhTUgS2LU2PHA==}
    engines: {node: '>=0.8.19'}

  inflight@1.0.6:
    resolution: {integrity: sha512-k92I/b08q4wvFscXCLvqfsHCrjrF7yiXsQuIVvVE7N82W3+aqpzuUdBbfhWcy/FZR3/4IgflMgKLOsvPDrGCJA==}
    deprecated: This module is not supported, and leaks memory. Do not use it. Check out lru-cache if you want a good and tested way to coalesce async requests by a key value, which is much more comprehensive and powerful.

  inherits@2.0.3:
    resolution: {integrity: sha512-x00IRNXNy63jwGkJmzPigoySHbaqpNuzKbBOmzK+g2OdZpQ9w+sxCN+VSB3ja7IAge2OP2qpfxTjeNcyjmW1uw==}

  inherits@2.0.4:
    resolution: {integrity: sha512-k/vGaX4/Yla3WzyMCvTQOXYeIHvqOKtnqBduzTHpzpQZzAskKMhZ2K+EnBiSM9zGSoIFeMpXKxa4dYeZIQqewQ==}

  ini@1.3.8:
    resolution: {integrity: sha512-JV/yugV2uzW5iMRSiZAyDtQd+nxtUnjeLt0acNdw98kKLrvuRVyB80tsREOE7yvGVgalhZ6RNXCmEHkUKBKxew==}

  internal-slot@1.0.7:
    resolution: {integrity: sha512-NGnrKwXzSms2qUUih/ILZ5JBqNTSa1+ZmP6flaIp6KmSElgE9qdndzS3cqjrDovwFdmwsGsLdeFgB6suw+1e9g==}
    engines: {node: '>= 0.4'}

  ipaddr.js@1.9.1:
    resolution: {integrity: sha512-0KI/607xoxSToH7GjN1FfSbLoU0+btTicjsQSWQlh/hZykN8KpmMf7uYwPW3R+akZ6R/w18ZlXSHBYXiYUPO3g==}
    engines: {node: '>= 0.10'}

  is-any-array@2.0.1:
    resolution: {integrity: sha512-UtilS7hLRu++wb/WBAw9bNuP1Eg04Ivn1vERJck8zJthEvXCBEBpGR/33u/xLKWEQf95803oalHrVDptcAvFdQ==}

  is-array-buffer@3.0.4:
    resolution: {integrity: sha512-wcjaerHw0ydZwfhiKbXJWLDY8A7yV7KhjQOpb83hGgGfId/aQa4TOvwyzn2PuswW2gPCYEL/nEAiSVpdOj1lXw==}
    engines: {node: '>= 0.4'}

  is-arrayish@0.2.1:
    resolution: {integrity: sha512-zz06S8t0ozoDXMG+ube26zeCTNXcKIPJZJi8hBrF4idCLms4CG9QtK7qBl1boi5ODzFpjswb5JPmHCbMpjaYzg==}

  is-arrayish@0.3.2:
    resolution: {integrity: sha512-eVRqCvVlZbuw3GrM63ovNSNAeA1K16kaR/LRY/92w0zxQ5/1YzwblUX652i4Xs9RwAGjW9d9y6X88t8OaAJfWQ==}

  is-bigint@1.0.4:
    resolution: {integrity: sha512-zB9CruMamjym81i2JZ3UMn54PKGsQzsJeo6xvN3HJJ4CAsQNB6iRutp2To77OfCNuoxspsIhzaPoO1zyCEhFOg==}

  is-boolean-object@1.1.2:
    resolution: {integrity: sha512-gDYaKHJmnj4aWxyj6YHyXVpdQawtVLHU5cb+eztPGczf6cjuTdwve5ZIEfgXqH4e57An1D1AKf8CZ3kYrQRqYA==}
    engines: {node: '>= 0.4'}

  is-buffer@1.1.6:
    resolution: {integrity: sha512-NcdALwpXkTm5Zvvbk7owOUSvVvBKDgKP5/ewfXEznmQFfs4ZRmanOeKBTjRVjka3QFoN6XJ+9F3USqfHqTaU5w==}

  is-callable@1.2.7:
    resolution: {integrity: sha512-1BC0BVFhS/p0qtw6enp8e+8OD0UrK0oFLztSjNzhcKA3WDuJxxAPXzPuPtKkjEY9UUoEWlX/8fgKeu2S8i9JTA==}
    engines: {node: '>= 0.4'}

  is-core-module@2.13.1:
    resolution: {integrity: sha512-hHrIjvZsftOsvKSn2TRYl63zvxsgE0K+0mYMoH6gD4omR5IWB2KynivBQczo3+wF1cCkjzvptnI9Q0sPU66ilw==}

  is-data-view@1.0.1:
    resolution: {integrity: sha512-AHkaJrsUVW6wq6JS8y3JnM/GJF/9cf+k20+iDzlSaJrinEo5+7vRiteOSwBhHRiAyQATN1AmY4hwzxJKPmYf+w==}
    engines: {node: '>= 0.4'}

  is-date-object@1.0.5:
    resolution: {integrity: sha512-9YQaSxsAiSwcvS33MBk3wTCVnWK+HhF8VZR2jRxehM16QcVOdHqPn4VPHmRK4lSr38n9JriurInLcP90xsYNfQ==}
    engines: {node: '>= 0.4'}

  is-fullwidth-code-point@3.0.0:
    resolution: {integrity: sha512-zymm5+u+sCsSWyD9qNaejV3DFvhCKclKdizYaJUuHA83RLjb7nSuGnddCHGv0hk+KY7BMAlsWeK4Ueg6EV6XQg==}
    engines: {node: '>=8'}

  is-generator-fn@2.1.0:
    resolution: {integrity: sha512-cTIB4yPYL/Grw0EaSzASzg6bBy9gqCofvWN8okThAYIxKJZC+udlRAmGbM0XLeniEJSs8uEgHPGuHSe1XsOLSQ==}
    engines: {node: '>=6'}

  is-negative-zero@2.0.3:
    resolution: {integrity: sha512-5KoIu2Ngpyek75jXodFvnafB6DJgr3u8uuK0LEZJjrU19DrMD3EVERaR8sjz8CCGgpZvxPl9SuE1GMVPFHx1mw==}
    engines: {node: '>= 0.4'}

  is-number-object@1.0.7:
    resolution: {integrity: sha512-k1U0IRzLMo7ZlYIfzRu23Oh6MiIFasgpb9X76eqfFZAqwH44UI4KTBvBYIZ1dSL9ZzChTB9ShHfLkR4pdW5krQ==}
    engines: {node: '>= 0.4'}

  is-number@7.0.0:
    resolution: {integrity: sha512-41Cifkg6e8TylSpdtTpeLVMqvSBEVzTttHvERD741+pnZ8ANv0004MRL43QKPDlK9cGvNp6NZWZUBlbGXYxxng==}
    engines: {node: '>=0.12.0'}

  is-obj@2.0.0:
    resolution: {integrity: sha512-drqDG3cbczxxEJRoOXcOjtdp1J/lyp1mNn0xaznRs8+muBhgQcrnbspox5X5fOw0HnMnbfDzvnEMEtqDEJEo8w==}
    engines: {node: '>=8'}

  is-promise@4.0.0:
    resolution: {integrity: sha512-hvpoI6korhJMnej285dSg6nu1+e6uxs7zG3BYAm5byqDsgJNWwxzM6z6iZiAgQR4TJ30JmBTOwqZUw3WlyH3AQ==}

  is-regex@1.1.4:
    resolution: {integrity: sha512-kvRdxDsxZjhzUX07ZnLydzS1TU/TJlTUHHY4YLL87e37oUA49DfkLqgy+VjFocowy29cKvcSiu+kIv728jTTVg==}
    engines: {node: '>= 0.4'}

  is-shared-array-buffer@1.0.3:
    resolution: {integrity: sha512-nA2hv5XIhLR3uVzDDfCIknerhx8XUKnstuOERPNNIinXG7v9u+ohXF67vxm4TPTEPU6lm61ZkwP3c9PCB97rhg==}
    engines: {node: '>= 0.4'}

  is-stream@2.0.1:
    resolution: {integrity: sha512-hFoiJiTl63nn+kstHGBtewWSKnQLpyb155KHheA1l39uvtO9nWIop1p3udqPcUd/xbF1VLMO4n7OI6p7RbngDg==}
    engines: {node: '>=8'}

  is-string@1.0.7:
    resolution: {integrity: sha512-tE2UXzivje6ofPW7l23cjDOMa09gb7xlAqG6jG5ej6uPV32TlWP3NKPigtaGeHNu9fohccRYvIiZMfOOnOYUtg==}
    engines: {node: '>= 0.4'}

  is-symbol@1.0.4:
    resolution: {integrity: sha512-C/CPBqKWnvdcxqIARxyOh4v1UUEOCHpgDa0WYgpKDFMszcrPcffg5uhwSgPCLD2WWxmq6isisz87tzT01tuGhg==}
    engines: {node: '>= 0.4'}

  is-typed-array@1.1.13:
    resolution: {integrity: sha512-uZ25/bUAlUY5fR4OKT4rZQEBrzQWYV9ZJYGGsUmEJ6thodVJ1HX64ePQ6Z0qPWP+m+Uq6e9UugrE38jeYsDSMw==}
    engines: {node: '>= 0.4'}

  is-weakref@1.0.2:
    resolution: {integrity: sha512-qctsuLZmIQ0+vSSMfoVvyFe2+GSEvnmZ2ezTup1SBse9+twCCeial6EEi3Nc2KFcf6+qz2FBPnjXsk8xhKSaPQ==}

  is@3.3.0:
    resolution: {integrity: sha512-nW24QBoPcFGGHJGUwnfpI7Yc5CdqWNdsyHQszVE/z2pKHXzh7FZ5GWhJqSyaQ9wMkQnsTx+kAI8bHlCX4tKdbg==}

  isarray@0.0.1:
    resolution: {integrity: sha512-D2S+3GLxWH+uhrNEcoh/fnmYeP8E8/zHl644d/jdA0g2uyXvy3sb0qxotE+ne0LtccHknQzWwZEzhak7oJ0COQ==}

  isarray@2.0.5:
    resolution: {integrity: sha512-xHjhDr3cNBK0BzdUJSPXZntQUx/mwMS5Rw4A7lPJ90XGAO6ISP/ePDNuo0vhqOZU+UD5JoodwCAAoZQd3FeAKw==}

  isexe@2.0.0:
    resolution: {integrity: sha512-RHxMLp9lnKHGHRng9QFhRCMbYAcVpn69smSGcq3f36xjgVVWThj4qqLbTLlq7Ssj8B+fIQ1EuCEGI2lKsyQeIw==}

  isomorphic-fetch@3.0.0:
    resolution: {integrity: sha512-qvUtwJ3j6qwsF3jLxkZ72qCgjMysPzDfeV240JHiGZsANBYd+EEuu35v7dfrJ9Up0Ak07D7GGSkGhCHTqg/5wA==}

  istanbul-lib-coverage@3.2.2:
    resolution: {integrity: sha512-O8dpsF+r0WV/8MNRKfnmrtCWhuKjxrq2w+jpzBL5UZKTi2LeVWnWOmWRxFlesJONmc+wLAGvKQZEOanko0LFTg==}
    engines: {node: '>=8'}

  istanbul-lib-instrument@5.2.1:
    resolution: {integrity: sha512-pzqtp31nLv/XFOzXGuvhCb8qhjmTVo5vjVk19XE4CRlSWz0KoeJ3bw9XsA7nOp9YBf4qHjwBxkDzKcME/J29Yg==}
    engines: {node: '>=8'}

  istanbul-lib-instrument@6.0.3:
    resolution: {integrity: sha512-Vtgk7L/R2JHyyGW07spoFlB8/lpjiOLTjMdms6AFMraYt3BaJauod/NGrfnVG/y4Ix1JEuMRPDPEj2ua+zz1/Q==}
    engines: {node: '>=10'}

  istanbul-lib-report@3.0.1:
    resolution: {integrity: sha512-GCfE1mtsHGOELCU8e/Z7YWzpmybrx/+dSTfLrvY8qRmaY6zXTKWn6WQIjaAFw069icm6GVMNkgu0NzI4iPZUNw==}
    engines: {node: '>=10'}

  istanbul-lib-source-maps@4.0.1:
    resolution: {integrity: sha512-n3s8EwkdFIJCG3BPKBYvskgXGoy88ARzvegkitk60NxRdwltLOTaH7CUiMRXvwYorl0Q712iEjcWB+fK/MrWVw==}
    engines: {node: '>=10'}

  istanbul-reports@3.1.7:
    resolution: {integrity: sha512-BewmUXImeuRk2YY0PVbxgKAysvhRPUQE0h5QRM++nVWyubKGV0l8qQ5op8+B2DOmwSe63Jivj0BjkPQVf8fP5g==}
    engines: {node: '>=8'}

  jackspeak@2.3.6:
    resolution: {integrity: sha512-N3yCS/NegsOBokc8GAdM8UcmfsKiSS8cipheD/nivzr700H+nsMOxJjQnvwOcRYVuFkdH0wGUvW2WbXGmrZGbQ==}
    engines: {node: '>=14'}

  jackspeak@4.0.2:
    resolution: {integrity: sha512-bZsjR/iRjl1Nk1UkjGpAzLNfQtzuijhn2g+pbZb98HQ1Gk8vM9hfbxeMBP+M2/UUdwj0RqGG3mlvk2MsAqwvEw==}
    engines: {node: 20 || >=22}

  jake@10.9.1:
    resolution: {integrity: sha512-61btcOHNnLnsOdtLgA5efqQWjnSi/vow5HbI7HMdKKWqvrKR1bLK3BPlJn9gcSaP2ewuamUSMB5XEy76KUIS2w==}
    engines: {node: '>=10'}
    hasBin: true

  jest-changed-files@29.7.0:
    resolution: {integrity: sha512-fEArFiwf1BpQ+4bXSprcDc3/x4HSzL4al2tozwVpDFpsxALjLYdyiIK4e5Vz66GQJIbXJ82+35PtysofptNX2w==}
    engines: {node: ^14.15.0 || ^16.10.0 || >=18.0.0}

  jest-circus@29.7.0:
    resolution: {integrity: sha512-3E1nCMgipcTkCocFwM90XXQab9bS+GMsjdpmPrlelaxwD93Ad8iVEjX/vvHPdLPnFf+L40u+5+iutRdA1N9myw==}
    engines: {node: ^14.15.0 || ^16.10.0 || >=18.0.0}

  jest-cli@29.7.0:
    resolution: {integrity: sha512-OVVobw2IubN/GSYsxETi+gOe7Ka59EFMR/twOU3Jb2GnKKeMGJB5SGUUrEz3SFVmJASUdZUzy83sLNNQ2gZslg==}
    engines: {node: ^14.15.0 || ^16.10.0 || >=18.0.0}
    hasBin: true
    peerDependencies:
      node-notifier: ^8.0.1 || ^9.0.0 || ^10.0.0
    peerDependenciesMeta:
      node-notifier:
        optional: true

  jest-config@29.7.0:
    resolution: {integrity: sha512-uXbpfeQ7R6TZBqI3/TxCU4q4ttk3u0PJeC+E0zbfSoSjq6bJ7buBPxzQPL0ifrkY4DNu4JUdk0ImlBUYi840eQ==}
    engines: {node: ^14.15.0 || ^16.10.0 || >=18.0.0}
    peerDependencies:
      '@types/node': '*'
      ts-node: '>=9.0.0'
    peerDependenciesMeta:
      '@types/node':
        optional: true
      ts-node:
        optional: true

  jest-diff@29.7.0:
    resolution: {integrity: sha512-LMIgiIrhigmPrs03JHpxUh2yISK3vLFPkAodPeo0+BuF7wA2FoQbkEg1u8gBYBThncu7e1oEDUfIXVuTqLRUjw==}
    engines: {node: ^14.15.0 || ^16.10.0 || >=18.0.0}

  jest-docblock@29.7.0:
    resolution: {integrity: sha512-q617Auw3A612guyaFgsbFeYpNP5t2aoUNLwBUbc/0kD1R4t9ixDbyFTHd1nok4epoVFpr7PmeWHrhvuV3XaJ4g==}
    engines: {node: ^14.15.0 || ^16.10.0 || >=18.0.0}

  jest-each@29.7.0:
    resolution: {integrity: sha512-gns+Er14+ZrEoC5fhOfYCY1LOHHr0TI+rQUHZS8Ttw2l7gl+80eHc/gFf2Ktkw0+SIACDTeWvpFcv3B04VembQ==}
    engines: {node: ^14.15.0 || ^16.10.0 || >=18.0.0}

  jest-environment-node@29.7.0:
    resolution: {integrity: sha512-DOSwCRqXirTOyheM+4d5YZOrWcdu0LNZ87ewUoywbcb2XR4wKgqiG8vNeYwhjFMbEkfju7wx2GYH0P2gevGvFw==}
    engines: {node: ^14.15.0 || ^16.10.0 || >=18.0.0}

  jest-get-type@29.6.3:
    resolution: {integrity: sha512-zrteXnqYxfQh7l5FHyL38jL39di8H8rHoecLH3JNxH3BwOrBsNeabdap5e0I23lD4HHI8W5VFBZqG4Eaq5LNcw==}
    engines: {node: ^14.15.0 || ^16.10.0 || >=18.0.0}

  jest-haste-map@29.7.0:
    resolution: {integrity: sha512-fP8u2pyfqx0K1rGn1R9pyE0/KTn+G7PxktWidOBTqFPLYX0b9ksaMFkhK5vrS3DVun09pckLdlx90QthlW7AmA==}
    engines: {node: ^14.15.0 || ^16.10.0 || >=18.0.0}

  jest-leak-detector@29.7.0:
    resolution: {integrity: sha512-kYA8IJcSYtST2BY9I+SMC32nDpBT3J2NvWJx8+JCuCdl/CR1I4EKUJROiP8XtCcxqgTTBGJNdbB1A8XRKbTetw==}
    engines: {node: ^14.15.0 || ^16.10.0 || >=18.0.0}

  jest-matcher-utils@29.7.0:
    resolution: {integrity: sha512-sBkD+Xi9DtcChsI3L3u0+N0opgPYnCRPtGcQYrgXmR+hmt/fYfWAL0xRXYU8eWOdfuLgBe0YCW3AFtnRLagq/g==}
    engines: {node: ^14.15.0 || ^16.10.0 || >=18.0.0}

  jest-message-util@29.7.0:
    resolution: {integrity: sha512-GBEV4GRADeP+qtB2+6u61stea8mGcOT4mCtrYISZwfu9/ISHFJ/5zOMXYbpBE9RsS5+Gb63DW4FgmnKJ79Kf6w==}
    engines: {node: ^14.15.0 || ^16.10.0 || >=18.0.0}

  jest-mock@29.7.0:
    resolution: {integrity: sha512-ITOMZn+UkYS4ZFh83xYAOzWStloNzJFO2s8DWrE4lhtGD+AorgnbkiKERe4wQVBydIGPx059g6riW5Btp6Llnw==}
    engines: {node: ^14.15.0 || ^16.10.0 || >=18.0.0}

  jest-pnp-resolver@1.2.3:
    resolution: {integrity: sha512-+3NpwQEnRoIBtx4fyhblQDPgJI0H1IEIkX7ShLUjPGA7TtUTvI1oiKi3SR4oBR0hQhQR80l4WAe5RrXBwWMA8w==}
    engines: {node: '>=6'}
    peerDependencies:
      jest-resolve: '*'
    peerDependenciesMeta:
      jest-resolve:
        optional: true

  jest-regex-util@29.6.3:
    resolution: {integrity: sha512-KJJBsRCyyLNWCNBOvZyRDnAIfUiRJ8v+hOBQYGn8gDyF3UegwiP4gwRR3/SDa42g1YbVycTidUF3rKjyLFDWbg==}
    engines: {node: ^14.15.0 || ^16.10.0 || >=18.0.0}

  jest-resolve-dependencies@29.7.0:
    resolution: {integrity: sha512-un0zD/6qxJ+S0et7WxeI3H5XSe9lTBBR7bOHCHXkKR6luG5mwDDlIzVQ0V5cZCuoTgEdcdwzTghYkTWfubi+nA==}
    engines: {node: ^14.15.0 || ^16.10.0 || >=18.0.0}

  jest-resolve@29.7.0:
    resolution: {integrity: sha512-IOVhZSrg+UvVAshDSDtHyFCCBUl/Q3AAJv8iZ6ZjnZ74xzvwuzLXid9IIIPgTnY62SJjfuupMKZsZQRsCvxEgA==}
    engines: {node: ^14.15.0 || ^16.10.0 || >=18.0.0}

  jest-runner@29.7.0:
    resolution: {integrity: sha512-fsc4N6cPCAahybGBfTRcq5wFR6fpLznMg47sY5aDpsoejOcVYFb07AHuSnR0liMcPTgBsA3ZJL6kFOjPdoNipQ==}
    engines: {node: ^14.15.0 || ^16.10.0 || >=18.0.0}

  jest-runtime@29.7.0:
    resolution: {integrity: sha512-gUnLjgwdGqW7B4LvOIkbKs9WGbn+QLqRQQ9juC6HndeDiezIwhDP+mhMwHWCEcfQ5RUXa6OPnFF8BJh5xegwwQ==}
    engines: {node: ^14.15.0 || ^16.10.0 || >=18.0.0}

  jest-snapshot@29.7.0:
    resolution: {integrity: sha512-Rm0BMWtxBcioHr1/OX5YCP8Uov4riHvKPknOGs804Zg9JGZgmIBkbtlxJC/7Z4msKYVbIJtfU+tKb8xlYNfdkw==}
    engines: {node: ^14.15.0 || ^16.10.0 || >=18.0.0}

  jest-util@29.7.0:
    resolution: {integrity: sha512-z6EbKajIpqGKU56y5KBUgy1dt1ihhQJgWzUlZHArA/+X2ad7Cb5iF+AK1EWVL/Bo7Rz9uurpqw6SiBCefUbCGA==}
    engines: {node: ^14.15.0 || ^16.10.0 || >=18.0.0}

  jest-validate@29.7.0:
    resolution: {integrity: sha512-ZB7wHqaRGVw/9hST/OuFUReG7M8vKeq0/J2egIGLdvjHCmYqGARhzXmtgi+gVeZ5uXFF219aOc3Ls2yLg27tkw==}
    engines: {node: ^14.15.0 || ^16.10.0 || >=18.0.0}

  jest-watcher@29.7.0:
    resolution: {integrity: sha512-49Fg7WXkU3Vl2h6LbLtMQ/HyB6rXSIX7SqvBLQmssRBGN9I0PNvPmAmCWSOY6SOvrjhI/F7/bGAv9RtnsPA03g==}
    engines: {node: ^14.15.0 || ^16.10.0 || >=18.0.0}

  jest-worker@29.7.0:
    resolution: {integrity: sha512-eIz2msL/EzL9UFTFFx7jBTkeZfku0yUAyZZZmJ93H2TYEiroIx2PQjEXcwYtYl8zXCxb+PAmA2hLIt/6ZEkPHw==}
    engines: {node: ^14.15.0 || ^16.10.0 || >=18.0.0}

  jest@29.7.0:
    resolution: {integrity: sha512-NIy3oAFp9shda19hy4HK0HRTWKtPJmGdnvywu01nOqNC2vZg+Z+fvJDxpMQA88eb2I9EcafcdjYgsDthnYTvGw==}
    engines: {node: ^14.15.0 || ^16.10.0 || >=18.0.0}
    hasBin: true
    peerDependencies:
      node-notifier: ^8.0.1 || ^9.0.0 || ^10.0.0
    peerDependenciesMeta:
      node-notifier:
        optional: true

  jose@4.15.5:
    resolution: {integrity: sha512-jc7BFxgKPKi94uOvEmzlSWFFe2+vASyXaKUpdQKatWAESU2MWjDfFf0fdfc83CDKcA5QecabZeNLyfhe3yKNkg==}

  joycon@3.1.1:
    resolution: {integrity: sha512-34wB/Y7MW7bzjKRjUKTa46I2Z7eV62Rkhva+KkopW7Qvv/OSWBqvkSY7vusOPrNuZcUG3tApvdVgNB8POj3SPw==}
    engines: {node: '>=10'}

  js-tiktoken@1.0.11:
    resolution: {integrity: sha512-PajXFLq2vx7/8jllQZ43vzNpAai/0MOVdJjW/UrNyJorNQRTjHrqdGJG/mjHVy7h9M6dW6CaG43eNLMYFkTh6w==}

  js-tokens@4.0.0:
    resolution: {integrity: sha512-RdJUflcE3cUzKiMqQgsCu06FPu9UdIJO0beYbPhHN4k6apgJtifcoCtT9bcxOpYBtpD2kCM6Sbzg4CausW/PKQ==}

  js-yaml@3.14.1:
    resolution: {integrity: sha512-okMH7OXXJ7YrN9Ok3/SXrnu4iX9yOk+25nqX4imS2npuvTYDmo/QEZoqwZkYaIDk3jVvBOTOIEgEhaLOynBS9g==}
    hasBin: true

  js-yaml@4.1.0:
    resolution: {integrity: sha512-wpxZs9NoxZaJESJGIZTyDEaYpl0FKSA+FB9aJiyemKhMwkxQg63h4T1KJgUGHpTqPDNRcmmYLugrRjJlBtWvRA==}
    hasBin: true

  jsesc@3.0.2:
    resolution: {integrity: sha512-xKqzzWXDttJuOcawBt4KnKHHIf5oQ/Cxax+0PWFG+DFDgHNAdi+TXECADI+RYiFUMmx8792xsMbbgXj4CwnP4g==}
    engines: {node: '>=6'}
    hasBin: true

  json-bigint@1.0.0:
    resolution: {integrity: sha512-SiPv/8VpZuWbvLSMtTDU8hEfrZWg/mH/nV/b4o0CYbSxu1UIQPLdwKOCIyLQX+VIPO5vrLX3i8qtqFyhdPSUSQ==}

  json-parse-better-errors@1.0.2:
    resolution: {integrity: sha512-mrqyZKfX5EhL7hvqcV6WG1yYjnjeuYDzDhhcAAUrq8Po85NBQBJP+ZDUT75qZQ98IkUoBqdkExkukOU7Ts2wrw==}

  json-parse-even-better-errors@2.3.1:
    resolution: {integrity: sha512-xyFwyhro/JEof6Ghe2iz2NcXoj2sloNsWr/XsERDK/oiPCfaNhl5ONfp+jQdAZRQQ0IJWNzH9zIZF7li91kh2w==}

  json-schema-traverse@1.0.0:
    resolution: {integrity: sha512-NM8/P9n3XjXhIZn1lLhkFaACTOURQXjWhV4BA/RnOv8xvgqtqpAX9IO4mRQxSx1Rlo4tqzeqb0sOlruaOy3dug==}

  json-schema@0.4.0:
    resolution: {integrity: sha512-es94M3nTIfsEPisRafak+HDLfHXnKBhV3vU5eqPcS3flIWqcxJWgXHXiey3YrpaNsanY5ei1VoYEbOzijuq9BA==}

  json5@2.2.3:
    resolution: {integrity: sha512-XmOWe7eyHYH14cLdVPoyg+GOH3rYX++KpzrylJwSW98t3Nk+U8XOl8FWKOgwtzdb8lXGf6zYwDUzeHMWfxasyg==}
    engines: {node: '>=6'}
    hasBin: true

  jsonata@2.0.6:
    resolution: {integrity: sha512-WhQB5tXQ32qjkx2GYHFw2XbL90u+LLzjofAYwi+86g6SyZeXHz9F1Q0amy3dWRYczshOC3Haok9J4pOCgHtwyQ==}
    engines: {node: '>= 8'}

  jsonpointer@5.0.1:
    resolution: {integrity: sha512-p/nXbhSEcu3pZRdkW1OfJhpsVtW1gd4Wa1fnQc9YLiTfAjn0312eMKimbdIQzuZl9aa9xUGaRlP9T/CJE/ditQ==}
    engines: {node: '>=0.10.0'}

  jsonwebtoken@9.0.2:
    resolution: {integrity: sha512-PRp66vJ865SSqOlgqS8hujT5U4AOgMfhrwYIuIhfKaoSCZcirrmASQr8CX7cUg+RMih+hgznrjp99o+W4pJLHQ==}
    engines: {node: '>=12', npm: '>=6'}

  jwa@1.4.1:
    resolution: {integrity: sha512-qiLX/xhEEFKUAJ6FiBMbes3w9ATzyk5W7Hvzpa/SLYdxNtng+gcurvrI7TbACjIXlsJyr05/S1oUhZrc63evQA==}

  jwa@2.0.0:
    resolution: {integrity: sha512-jrZ2Qx916EA+fq9cEAeCROWPTfCwi1IVHqT2tapuqLEVVDKFDENFw1oL+MwrTvH6msKxsd1YTDVw6uKEcsrLEA==}

  jwks-rsa@3.1.0:
    resolution: {integrity: sha512-v7nqlfezb9YfHHzYII3ef2a2j1XnGeSE/bK3WfumaYCqONAIstJbrEGapz4kadScZzEt7zYCN7bucj8C0Mv/Rg==}
    engines: {node: '>=14'}

  jws@3.2.2:
    resolution: {integrity: sha512-YHlZCB6lMTllWDtSPHz/ZXTsi8S00usEV6v1tjq8tOUZzw7DpSDWVXjXDre6ed1w/pd495ODpHZYSdkRTsa0HA==}

  jws@4.0.0:
    resolution: {integrity: sha512-KDncfTmOZoOMTFG4mBlG0qUIOlc03fmzH+ru6RgYVZhPkyiy/92Owlt/8UEN+a4TXR1FQetfIpJE8ApdvdVxTg==}

  kleur@3.0.3:
    resolution: {integrity: sha512-eTIzlVOSUR+JxdDFepEYcBMtZ9Qqdef+rnzWdRZuMbOywu5tO2w2N7rqjoANZ5k9vywhL6Br1VRjUIgTQx4E8w==}
    engines: {node: '>=6'}

  kuler@2.0.0:
    resolution: {integrity: sha512-Xq9nH7KlWZmXAtodXDDRE7vs6DU1gTU8zYDHDiWLSip45Egwq3plLHzPn27NgvzL2r1LMPC1vdqh98sQxtqj4A==}

  langchain@0.1.36:
    resolution: {integrity: sha512-NTbnCL/jKWIeEI//Nm1oG8nhW3vkYWvEMr1MPotmTThTfeKfO87eV/OAzAyh6Ruy6GFs/qofRgQZGIe6XvXTNQ==}
    engines: {node: '>=18'}
    peerDependencies:
      '@aws-sdk/client-s3': ^3.310.0
      '@aws-sdk/client-sagemaker-runtime': ^3.310.0
      '@aws-sdk/client-sfn': ^3.310.0
      '@aws-sdk/credential-provider-node': ^3.388.0
      '@azure/storage-blob': ^12.15.0
      '@gomomento/sdk': ^1.51.1
      '@gomomento/sdk-core': ^1.51.1
      '@gomomento/sdk-web': ^1.51.1
      '@google-ai/generativelanguage': ^0.2.1
      '@google-cloud/storage': ^6.10.1 || ^7.7.0
      '@mendable/firecrawl-js': ^0.0.13
      '@notionhq/client': ^2.2.10
      '@pinecone-database/pinecone': '*'
      '@supabase/supabase-js': ^2.10.0
      '@vercel/kv': ^0.2.3
      '@xata.io/client': ^0.28.0
      apify-client: ^2.7.1
      assemblyai: ^4.0.0
      axios: '*'
      cheerio: ^1.0.0-rc.12
      chromadb: '*'
      convex: ^1.3.1
      couchbase: ^4.3.0
      d3-dsv: ^2.0.0
      epub2: ^3.0.1
      faiss-node: '*'
      fast-xml-parser: '*'
      google-auth-library: ^8.9.0
      handlebars: ^4.7.8
      html-to-text: ^9.0.5
      ignore: ^5.2.0
      ioredis: ^5.3.2
      jsdom: '*'
      mammoth: ^1.6.0
      mongodb: '>=5.2.0'
      node-llama-cpp: '*'
      notion-to-md: ^3.1.0
      officeparser: ^4.0.4
      pdf-parse: 1.1.1
      peggy: ^3.0.2
      playwright: ^1.32.1
      puppeteer: ^19.7.2
      pyodide: ^0.24.1
      redis: ^4.6.4
      sonix-speech-recognition: ^2.1.1
      srt-parser-2: ^1.2.3
      typeorm: ^0.3.12
      weaviate-ts-client: '*'
      web-auth-library: ^1.0.3
      ws: ^8.14.2
      youtube-transcript: ^1.0.6
      youtubei.js: ^9.1.0
    peerDependenciesMeta:
      '@aws-sdk/client-s3':
        optional: true
      '@aws-sdk/client-sagemaker-runtime':
        optional: true
      '@aws-sdk/client-sfn':
        optional: true
      '@aws-sdk/credential-provider-node':
        optional: true
      '@azure/storage-blob':
        optional: true
      '@gomomento/sdk':
        optional: true
      '@gomomento/sdk-core':
        optional: true
      '@gomomento/sdk-web':
        optional: true
      '@google-ai/generativelanguage':
        optional: true
      '@google-cloud/storage':
        optional: true
      '@mendable/firecrawl-js':
        optional: true
      '@notionhq/client':
        optional: true
      '@pinecone-database/pinecone':
        optional: true
      '@supabase/supabase-js':
        optional: true
      '@vercel/kv':
        optional: true
      '@xata.io/client':
        optional: true
      apify-client:
        optional: true
      assemblyai:
        optional: true
      axios:
        optional: true
      cheerio:
        optional: true
      chromadb:
        optional: true
      convex:
        optional: true
      couchbase:
        optional: true
      d3-dsv:
        optional: true
      epub2:
        optional: true
      faiss-node:
        optional: true
      fast-xml-parser:
        optional: true
      google-auth-library:
        optional: true
      handlebars:
        optional: true
      html-to-text:
        optional: true
      ignore:
        optional: true
      ioredis:
        optional: true
      jsdom:
        optional: true
      mammoth:
        optional: true
      mongodb:
        optional: true
      node-llama-cpp:
        optional: true
      notion-to-md:
        optional: true
      officeparser:
        optional: true
      pdf-parse:
        optional: true
      peggy:
        optional: true
      playwright:
        optional: true
      puppeteer:
        optional: true
      pyodide:
        optional: true
      redis:
        optional: true
      sonix-speech-recognition:
        optional: true
      srt-parser-2:
        optional: true
      typeorm:
        optional: true
      weaviate-ts-client:
        optional: true
      web-auth-library:
        optional: true
      ws:
        optional: true
      youtube-transcript:
        optional: true
      youtubei.js:
        optional: true

  langchainhub@0.0.8:
    resolution: {integrity: sha512-Woyb8YDHgqqTOZvWIbm2CaFDGfZ4NTSyXV687AG4vXEfoNo7cGQp7nhl7wL3ehenKWmNEmcxCLgOZzW8jE6lOQ==}

  langsmith@0.1.14:
    resolution: {integrity: sha512-iEzQLLB7/0nRpAwNBAR7B7N64fyByg5UsNjSvLaCCkQ9AS68PSafjB8xQkyI8QXXrGjU1dEqDRoa8m4SUuRdUw==}

  leven@3.1.0:
    resolution: {integrity: sha512-qsda+H8jTaUaN/x5vzW2rzc+8Rw4TAQ/4KjB46IwK5VH+IlVeeeje/EoZRpiXvIqjFgK84QffqPztGI3VBLG1A==}
    engines: {node: '>=6'}

  lilconfig@3.1.2:
    resolution: {integrity: sha512-eop+wDAvpItUys0FWkHIKeC9ybYrTGbU41U5K7+bttZZeohvnY7M9dZ5kB21GNWiFT2q1OoPTvncPCgSOVO5ow==}
    engines: {node: '>=14'}

  limiter@1.1.5:
    resolution: {integrity: sha512-FWWMIEOxz3GwUI4Ts/IvgVy6LPvoMPgjMdQ185nN6psJyBJ4yOpzqm695/h5umdLJg2vW3GR5iG11MAkR2AzJA==}

  lines-and-columns@1.2.4:
    resolution: {integrity: sha512-7ylylesZQ/PV29jhEDl3Ufjo6ZX7gCqJr5F7PKrqc93v7fzSymt1BpwEU8nAUXs8qzzvqhbjhK5QZg6Mt/HkBg==}

  linkify-it@5.0.0:
    resolution: {integrity: sha512-5aHCbzQRADcdP+ATqnDuhhJ/MRIqDkZX5pyjFHRRysS8vZ5AbqGEoFIb6pYHPZ+L/OC2Lc+xT8uHVVR5CAK/wQ==}

  llm-chunk@0.0.1:
    resolution: {integrity: sha512-n9fHgsSiJb7vXZiC5c4XV6rme+tC7WX/cWH6EJvPPmMOMwOZ9xdg/U9LY5Qhmixd3K1PdRB0FVOdzoJF2HUZbg==}

  load-json-file@4.0.0:
    resolution: {integrity: sha512-Kx8hMakjX03tiGTLAIdJ+lL0htKnXjEZN6hk/tozf/WOuYGdZBJrZ+rCJRbVCugsjB3jMLn9746NsQIf5VjBMw==}
    engines: {node: '>=4'}

  load-tsconfig@0.2.5:
    resolution: {integrity: sha512-IXO6OCs9yg8tMKzfPZ1YmheJbZCiEsnBdcB03l0OcfK9prKnJb96siuHCr5Fl37/yo9DnKU+TLpxzTUspw9shg==}
    engines: {node: ^12.20.0 || ^14.13.1 || >=16.0.0}

  locate-path@5.0.0:
    resolution: {integrity: sha512-t7hw9pI+WvuwNJXwk5zVHpyhIqzg2qTlklJOf0mVxGSbe3Fp2VieZcduNYjaLDoy6p9uGpQEGWG87WpMKlNq8g==}
    engines: {node: '>=8'}

  lodash.camelcase@4.3.0:
    resolution: {integrity: sha512-TwuEnCnxbc3rAvhf/LbG7tJUDzhqXyFnv3dtzLOPgCG/hODL7WFnsbwktkD7yUV0RrreP/l1PALq/YSg6VvjlA==}

  lodash.clonedeep@4.5.0:
    resolution: {integrity: sha512-H5ZhCF25riFd9uB5UCkVKo61m3S/xZk1x4wA6yp/L3RFP6Z/eHH1ymQcGLo7J3GMPfm0V/7m1tryHuGVxpqEBQ==}

  lodash.includes@4.3.0:
    resolution: {integrity: sha512-W3Bx6mdkRTGtlJISOvVD/lbqjTlPPUDTMnlXZFnVwi9NKJ6tiAk6LVdlhZMm17VZisqhKcgzpO5Wz91PCt5b0w==}

  lodash.isboolean@3.0.3:
    resolution: {integrity: sha512-Bz5mupy2SVbPHURB98VAcw+aHh4vRV5IPNhILUCsOzRmsTmSQ17jIuqopAentWoehktxGd9e/hbIXq980/1QJg==}

  lodash.isinteger@4.0.4:
    resolution: {integrity: sha512-DBwtEWN2caHQ9/imiNeEA5ys1JoRtRfY3d7V9wkqtbycnAmTvRRmbHKDV4a0EYc678/dia0jrte4tjYwVBaZUA==}

  lodash.isnumber@3.0.3:
    resolution: {integrity: sha512-QYqzpfwO3/CWf3XP+Z+tkQsfaLL/EnUlXWVkIk5FUPc4sBdTehEqZONuyRt2P67PXAk+NXmTBcc97zw9t1FQrw==}

  lodash.isplainobject@4.0.6:
    resolution: {integrity: sha512-oSXzaWypCMHkPC3NvBEaPHf0KsA5mvPrOPgQWDsbg8n7orZ290M0BmC/jgRZ4vcJ6DTAhjrsSYgdsW/F+MFOBA==}

  lodash.isstring@4.0.1:
    resolution: {integrity: sha512-0wJxfxH1wgO3GrbuP+dTTk7op+6L41QCXbGINEmD+ny/G/eCqGzxyCsh7159S+mgDDcoarnBw6PC1PS5+wUGgw==}

  lodash.mapvalues@4.6.0:
    resolution: {integrity: sha512-JPFqXFeZQ7BfS00H58kClY7SPVeHertPE0lNuCyZ26/XlN8TvakYD7b9bGyNmXbT/D3BbtPAAmq90gPWqLkxlQ==}

  lodash.memoize@4.1.2:
    resolution: {integrity: sha512-t7j+NzmgnQzTAYXcsHYLgimltOV1MXHtlOWf6GjL9Kj8GK5FInw5JotxvbOs+IvV1/Dzo04/fCGfLVs7aXb4Ag==}

  lodash.merge@4.6.2:
    resolution: {integrity: sha512-0KpjqXRVvrYyCsX1swR/XTK0va6VQkQM6MNo7PqW77ByjAhoARA8EfrP1N4+KlKj8YS0ZUCtRT/YUuhyYDujIQ==}

  lodash.once@4.1.1:
    resolution: {integrity: sha512-Sb487aTOCr9drQVL8pIxOzVhafOjZN9UU54hiN8PU3uAiSV7lx1yYNpbNmex2PK6dSJoNTSJUUswT651yww3Mg==}

  lodash.sortby@4.7.0:
    resolution: {integrity: sha512-HDWXG8isMntAyRF5vZ7xKuEvOhT4AhlRt/3czTSjvGUxjYCBVRQY48ViDHyfYz9VIoBkW4TMGQNapx+l3RUwdA==}

  logform@2.6.0:
    resolution: {integrity: sha512-1ulHeNPp6k/LD8H91o7VYFBng5i1BDE7HoKxVbZiGFidS1Rj65qcywLxX+pVfAPoQJEjRdvKcusKwOupHCVOVQ==}
    engines: {node: '>= 12.0.0'}

  long@1.1.5:
    resolution: {integrity: sha512-TU6nAF5SdasnTr28c7e74P4Crbn9o3/zwo1pM22Wvg2i2vlZ4Eelxwu4QT7j21z0sDBlJDEnEZjXTZg2J8WJrg==}
    engines: {node: '>=0.6'}

  long@5.2.3:
    resolution: {integrity: sha512-lcHwpNoggQTObv5apGNCTdJrO69eHOZMi4BNC+rTLER8iHAqGrUVeLh/irVIM7zTw2bOXA8T6uNPeujwOLg/2Q==}

  loose-envify@1.4.0:
    resolution: {integrity: sha512-lyuxPGr/Wfhrlem2CL/UcnUc1zcqKAImBDzukY7Y5F/yQiNdko6+fRLevlw1HgMySw7f611UIY408EtxRSoK3Q==}
    hasBin: true

  lru-cache@10.2.0:
    resolution: {integrity: sha512-2bIM8x+VAf6JT4bKAljS1qUWgMsqZRPGJS6FSahIMPVvctcNhyVp7AJu7quxOW9jwkryBReKZY5tY5JYv2n/7Q==}
    engines: {node: 14 || >=16.14}

  lru-cache@11.0.1:
    resolution: {integrity: sha512-CgeuL5uom6j/ZVrg7G/+1IXqRY8JXX4Hghfy5YE0EhoYQWvndP1kufu58cmZLNIDKnRhZrXfdS9urVWx98AipQ==}
    engines: {node: 20 || >=22}

  lru-cache@4.0.2:
    resolution: {integrity: sha512-uQw9OqphAGiZhkuPlpFGmdTU2tEuhxTourM/19qGJrxBPHAr/f8BT1a0i/lOclESnGatdJG/UCkP9kZB/Lh1iw==}

  lru-cache@5.1.1:
    resolution: {integrity: sha512-KpNARQA3Iwv+jTA0utUVVbrh+Jlrr1Fv0e56GGzAFOXN7dk/FviaDW8LHmK52DlcH4WP2n6gI8vN1aesBFgo9w==}

  lru-cache@6.0.0:
    resolution: {integrity: sha512-Jo6dJ04CmSjuznwJSS3pUeWmd/H0ffTlkXXgwZi+eq1UCmqQwCh+eLsYOYCwY991i2Fah4h1BEMCx4qThGbsiA==}
    engines: {node: '>=10'}

  lru-memoizer@2.2.0:
    resolution: {integrity: sha512-QfOZ6jNkxCcM/BkIPnFsqDhtrazLRsghi9mBwFAzol5GCvj4EkFT899Za3+QwikCg5sRX8JstioBDwOxEyzaNw==}

  lunr@2.3.9:
    resolution: {integrity: sha512-zTU3DaZaF3Rt9rhN3uBMGQD3dD2/vFQqnvZCDv4dl5iOzq2IZQqTxu90r4E5J+nP70J3ilqVCrbho2eWaeW8Ow==}

  make-dir@4.0.0:
    resolution: {integrity: sha512-hXdUTZYIVOt1Ex//jAQi+wTZZpUpwBj/0QsOzqegb3rGMMeJiSEu5xLHnYfBrRV4RH2+OCSOO95Is/7x1WJ4bw==}
    engines: {node: '>=10'}

  make-error@1.3.6:
    resolution: {integrity: sha512-s8UhlNe7vPKomQhC1qFelMokr/Sc3AgNbso3n74mVPA5LTZwkB9NlXf4XPamLxJE8h0gh73rM94xvwRT2CVInw==}

  makeerror@1.0.12:
    resolution: {integrity: sha512-JmqCvUhmt43madlpFzG4BQzG2Z3m6tvQDNKdClZnO3VbIudJYmxsT0FNJMeiB2+JTSlTQTSbU8QdesVmwJcmLg==}

  markdown-it@14.1.0:
    resolution: {integrity: sha512-a54IwgWPaeBCAAsv13YgmALOF1elABB08FxO9i+r4VFk5Vl4pKokRPeX8u5TCgSsPi6ec1otfLjdOpVcgbpshg==}
    hasBin: true

  math-intrinsics@1.1.0:
    resolution: {integrity: sha512-/IXtbwEk5HTPyEwyKX6hGkYXxM9nbj64B+ilVJnC/R6B0pH5G4V3b0pVbL7DBj4tkhBAppbQUlf6F6Xl9LHu1g==}
    engines: {node: '>= 0.4'}

  md5@2.3.0:
    resolution: {integrity: sha512-T1GITYmFaKuO91vxyoQMFETst+O71VUPEU3ze5GNzDm0OWdP8v1ziTaAEPUr/3kLsY3Sftgz242A1SetQiDL7g==}

  mdurl@2.0.0:
    resolution: {integrity: sha512-Lf+9+2r+Tdp5wXDXC4PcIBjTDtq4UKjCPMQhKIuzpJNW0b96kVqSwW0bT7FhRSfmAiFYgP+SCRvdrDozfh0U5w==}

  media-typer@0.3.0:
    resolution: {integrity: sha512-dq+qelQ9akHpcOl/gUVRTxVIOkAJ1wR3QAvb4RsVjS8oVoFjDGTc679wJYmUmknUF5HwMLOgb5O+a3KxfWapPQ==}
    engines: {node: '>= 0.6'}

  media-typer@1.1.0:
    resolution: {integrity: sha512-aisnrDP4GNe06UcKFnV5bfMNPBUw4jsLGaWwWfnH3v02GnBuXX2MCVn5RbrWo0j3pczUilYblq7fQ7Nw2t5XKw==}
    engines: {node: '>= 0.8'}

  memorystream@0.3.1:
    resolution: {integrity: sha512-S3UwM3yj5mtUSEfP41UZmt/0SCoVYUcU1rkXv+BQ5Ig8ndL4sPoJNBUJERafdPb5jjHJGuMgytgKvKIf58XNBw==}
    engines: {node: '>= 0.10.0'}

  merge-descriptors@1.0.3:
    resolution: {integrity: sha512-gaNvAS7TZ897/rVaZ0nMtAyxNyi/pdbjbAwUpFQpN70GqnVfOiXpeUUMKRBmzXaSQ8DdTX4/0ms62r2K+hE6mQ==}

  merge-descriptors@2.0.0:
    resolution: {integrity: sha512-Snk314V5ayFLhp3fkUREub6WtjBfPdCPY1Ln8/8munuLuiYhsABgBVWsozAG+MWMbVEvcdcpbi9R7ww22l9Q3g==}
    engines: {node: '>=18'}

  merge-stream@2.0.0:
    resolution: {integrity: sha512-abv/qOcuPfk3URPfDzmZU1LKmuw8kT+0nIHvKrKgFrwifol/doWcdA4ZqsWQ8ENrFKkd67Mfpo/LovbIUsbt3w==}

  methods@1.1.2:
    resolution: {integrity: sha512-iclAHeNqNm68zFtnZ0e+1L2yUIdvzNoauKU4WBA3VvH/vPFieF7qfRlwUZU+DA9P9bPXIS90ulxoUoCH23sV2w==}
    engines: {node: '>= 0.6'}

  micromatch@4.0.5:
    resolution: {integrity: sha512-DMy+ERcEW2q8Z2Po+WNXuw3c5YaUSFjAO5GsJqfEl7UjvtIuFKO6ZrKvcItdy98dwFI2N1tg3zNIdKaQT+aNdA==}
    engines: {node: '>=8.6'}

  mime-db@1.52.0:
    resolution: {integrity: sha512-sPU4uV7dYlvtWJxwwxHD0PuihVNiE7TyAbQ5SWxDCB9mUYvOgroQOwYQQOKPJ8CIbE+1ETVlOoK1UC2nU3gYvg==}
    engines: {node: '>= 0.6'}

  mime-db@1.54.0:
    resolution: {integrity: sha512-aU5EJuIN2WDemCcAp2vFBfp/m4EAhWJnUNSSw0ixs7/kXbd6Pg64EmwJkNdFhB8aWt1sH2CTXrLxo/iAGV3oPQ==}
    engines: {node: '>= 0.6'}

  mime-types@2.1.35:
    resolution: {integrity: sha512-ZDY+bPm5zTTF+YpCrAU9nK0UgICYPT0QtT1NZWFv4s++TNkcgVaT0g6+4R2uI4MjQjzysHB1zxuWL50hzaeXiw==}
    engines: {node: '>= 0.6'}

  mime-types@3.0.0:
    resolution: {integrity: sha512-XqoSHeCGjVClAmoGFG3lVFqQFRIrTVw2OH3axRqAcfaw+gHWIfnASS92AV+Rl/mk0MupgZTRHQOjxY6YVnzK5w==}
    engines: {node: '>= 0.6'}

  mime@1.6.0:
    resolution: {integrity: sha512-x0Vn8spI+wuJ1O6S7gnbaQg8Pxh4NNHb7KSINmEWKiPE4RKOplvijn+NkmYmmRgP68mc70j2EbeTFRsrswaQeg==}
    engines: {node: '>=4'}
    hasBin: true

  mime@3.0.0:
    resolution: {integrity: sha512-jSCU7/VB1loIWBZe14aEYHU/+1UMEHoaO7qxCOVJOw9GgH72VAWppxNcjU+x9a2k3GSIBXNKxXQFqRvvZ7vr3A==}
    engines: {node: '>=10.0.0'}
    hasBin: true

  mimic-fn@2.1.0:
    resolution: {integrity: sha512-OqbOk5oEQeAZ8WXWydlu9HJjz9WVdEIvamMCcXmuqUYjTknH/sqsWvhQ3vgwKFRR1HpjvNBKQ37nbJgYzGqGcg==}
    engines: {node: '>=6'}

  mimic-response@2.1.0:
    resolution: {integrity: sha512-wXqjST+SLt7R009ySCglWBCFpjUygmCIfD790/kVbiGmUgfYGuB14PiTd5DwVxSV4NcYHjzMkoj5LjQZwTQLEA==}
    engines: {node: '>=8'}

  mimic-response@3.1.0:
    resolution: {integrity: sha512-z0yWI+4FDrrweS8Zmt4Ej5HdJmky15+L2e6Wgn3+iK5fWzb6T3fhNFq2+MeTRb064c6Wr4N/wv0DzQTjNzHNGQ==}
    engines: {node: '>=10'}

  minimatch@10.0.1:
    resolution: {integrity: sha512-ethXTt3SGGR+95gudmqJ1eNhRO7eGEGIgYA9vnPatK4/etz2MEVDno5GMCibdMTuBMyElzIlgxMna3K94XDIDQ==}
    engines: {node: 20 || >=22}

  minimatch@3.1.2:
    resolution: {integrity: sha512-J7p63hRiAjw1NDEww1W7i37+ByIrOWO5XQQAzZ3VOcL0PNybwpfmV/N05zFAzwQ9USyEcX6t3UO+K5aqBQOIHw==}

  minimatch@5.1.6:
    resolution: {integrity: sha512-lKwV/1brpG6mBUFHtb7NUmtABCb2WZZmm2wNiOA5hAb8VdCS4B3dtMWyvcoViccwAW/COERjXLt0zP1zXUN26g==}
    engines: {node: '>=10'}

  minimatch@9.0.5:
    resolution: {integrity: sha512-G6T0ZX48xgozx7587koeX9Ys2NYy6Gmv//P89sEte9V9whIapMNF4idKxnW2QtCcLiTWlb/wfCabAtAFWhhBow==}
    engines: {node: '>=16 || 14 >=14.17'}

  minimist@1.2.8:
    resolution: {integrity: sha512-2yyAR8qBkN3YuheJanUpWC5U3bb5osDywNB8RzDVlDwDHbocAJveqqj1u8+SVD7jkWT4yvsHCpWqqWqAxb0zCA==}

  minipass@7.1.2:
    resolution: {integrity: sha512-qOOzS1cBTWYF4BH8fVePDBOO9iptMnGUEZwNc/cMWnTV2nVLZ7VoNWEPHkYczZA0pdoA7dl6e7FL659nX9S2aw==}
    engines: {node: '>=16 || 14 >=14.17'}

  mkdirp-classic@0.5.3:
    resolution: {integrity: sha512-gKLcREMhtuZRwRAfqP3RFW+TK4JqApVBtOIftVgjuABpAtpxhPGaDcfvbhNvD0B8iD1oUr/txX35NjcaY6Ns/A==}

  ml-array-mean@1.1.6:
    resolution: {integrity: sha512-MIdf7Zc8HznwIisyiJGRH9tRigg3Yf4FldW8DxKxpCCv/g5CafTw0RRu51nojVEOXuCQC7DRVVu5c7XXO/5joQ==}

  ml-array-sum@1.1.6:
    resolution: {integrity: sha512-29mAh2GwH7ZmiRnup4UyibQZB9+ZLyMShvt4cH4eTK+cL2oEMIZFnSyB3SS8MlsTh6q/w/yh48KmqLxmovN4Dw==}

  ml-distance-euclidean@2.0.0:
    resolution: {integrity: sha512-yC9/2o8QF0A3m/0IXqCTXCzz2pNEzvmcE/9HFKOZGnTjatvBbsn4lWYJkxENkA4Ug2fnYl7PXQxnPi21sgMy/Q==}

  ml-distance@4.0.1:
    resolution: {integrity: sha512-feZ5ziXs01zhyFUUUeZV5hwc0f5JW0Sh0ckU1koZe/wdVkJdGxcP06KNQuF0WBTj8FttQUzcvQcpcrOp/XrlEw==}

  ml-tree-similarity@1.0.0:
    resolution: {integrity: sha512-XJUyYqjSuUQkNQHMscr6tcjldsOoAekxADTplt40QKfwW6nd++1wHWV9AArl0Zvw/TIHgNaZZNvr8QGvE8wLRg==}

  module-details-from-path@1.0.3:
    resolution: {integrity: sha512-ySViT69/76t8VhE1xXHK6Ch4NcDd26gx0MzKXLO+F7NOtnqH68d9zF94nT8ZWSxXh8ELOERsnJO/sWt1xZYw5A==}

  ms@2.0.0:
    resolution: {integrity: sha512-Tpp60P6IUJDTuOq/5Z8cdskzJujfwqfOTkrwIwj7IRISpnkJnT6SyJ4PCPnGMoFjC9ddhal5KVIYtAt97ix05A==}

  ms@2.1.2:
    resolution: {integrity: sha512-sGkPx+VjMtmA6MX27oA4FBFELFCZZ4S4XqeGOXCv68tT+jb3vk/RyaKWP0PTKyWtmLSM0b+adUTEvbs1PEaH2w==}

  ms@2.1.3:
    resolution: {integrity: sha512-6FlzubTLZG3J2a/NVCAleEhjzq5oxgHyaCU9yYXvcLsvoVaHJq/s5xXI6/XXP6tz7R9xAOtHnSO/tXtF3WRTlA==}

  mustache@4.2.0:
    resolution: {integrity: sha512-71ippSywq5Yb7/tVYyGbkBggbU8H3u5Rz56fH60jGFgr8uHwxs+aSKeqmluIVzM0m0kB7xQjKS6qPfd0b2ZoqQ==}
    hasBin: true

  mz@2.7.0:
    resolution: {integrity: sha512-z81GNO7nnYMEhrGh9LeymoE4+Yr0Wn5McHIZMK5cfQCl+NDX08sCZgUc9/6MHni9IWuFLm1Z3HTCXu2z9fN62Q==}

  nanoid@3.3.8:
    resolution: {integrity: sha512-WNLf5Sd8oZxOm+TzppcYk8gVOgP+l58xNy58D0nbUnOxOWRWvlcCV4kUF7ltmI6PsrLl/BgKEyS4mqsGChFN0w==}
    engines: {node: ^10 || ^12 || ^13.7 || ^14 || >=15.0.1}
    hasBin: true

  napi-build-utils@1.0.2:
    resolution: {integrity: sha512-ONmRUqK7zj7DWX0D9ADe03wbwOBZxNAfF20PlGfCWQcD3+/MakShIHrMqx9YwPTfxDdF1zLeL+RGZiR9kGMLdg==}

  natural-compare@1.4.0:
    resolution: {integrity: sha512-OWND8ei3VtNC9h7V60qff3SVobHr996CTwgxubgyQYEpg290h9J0buyECNNJexkFm5sOajh5G116RYA1c8ZMSw==}

  negotiator@0.6.3:
    resolution: {integrity: sha512-+EUsqGPLsM+j/zdChZjsnX51g4XrHFOIXwfnCVPGlQk/k5giakcKsuxCObBRu6DSm9opw/O6slWbJdghQM4bBg==}
    engines: {node: '>= 0.6'}

  negotiator@1.0.0:
    resolution: {integrity: sha512-8Ofs/AUQh8MaEcrlq5xOX0CQ9ypTF5dl78mjlMNfOK08fzpgTHQRQPBxcPlEtIw0yRpws+Zo/3r+5WRby7u3Gg==}
    engines: {node: '>= 0.6'}

  neo-async@2.6.2:
    resolution: {integrity: sha512-Yd3UES5mWCSqR+qNT93S3UoYUkqAZ9lLg8a7g9rimsWmYGK8cVToA4/sF3RrshdyV3sAGMXVUmpMYOw+dLpOuw==}

  next@15.2.4:
    resolution: {integrity: sha512-VwL+LAaPSxEkd3lU2xWbgEOtrM8oedmyhBqaVNmgKB+GvZlCy9rgaEc+y2on0wv+l0oSFqLtYD6dcC1eAedUaQ==}
    engines: {node: ^18.18.0 || ^19.8.0 || >= 20.0.0}
    hasBin: true
    peerDependencies:
      '@opentelemetry/api': ^1.1.0
      '@playwright/test': ^1.41.2
      babel-plugin-react-compiler: '*'
      react: ^18.2.0 || 19.0.0-rc-de68d2f4-20241204 || ^19.0.0
      react-dom: ^18.2.0 || 19.0.0-rc-de68d2f4-20241204 || ^19.0.0
      sass: ^1.3.0
    peerDependenciesMeta:
      '@opentelemetry/api':
        optional: true
      '@playwright/test':
        optional: true
      babel-plugin-react-compiler:
        optional: true
      sass:
        optional: true

  node-abi@3.71.0:
    resolution: {integrity: sha512-SZ40vRiy/+wRTf21hxkkEjPJZpARzUMVcJoQse2EF8qkUWbbO2z7vd5oA/H6bVH6SZQ5STGcu0KRDS7biNRfxw==}
    engines: {node: '>=10'}

  node-addon-api@7.1.1:
    resolution: {integrity: sha512-5m3bsyrjFWE1xf7nz7YXdN4udnVtXK6/Yfgn5qnahL6bCkf2yKt4k3nuTKAtT4r3IG8JNR2ncsIMdZuAzJjHQQ==}

  node-domexception@1.0.0:
    resolution: {integrity: sha512-/jKZoMpw0F8GRwl4/eLROPA3cfcXtLApP0QzLmUT/HuPCZWyB7IY9ZrMeKw2O/nFIqPQB3PVM9aYm0F312AXDQ==}
    engines: {node: '>=10.5.0'}
    deprecated: Use your platform's native DOMException instead

  node-ensure@0.0.0:
    resolution: {integrity: sha512-DRI60hzo2oKN1ma0ckc6nQWlHU69RH6xN0sjQTjMpChPfTYvKZdcQFfdYK2RWbJcKyUizSIy/l8OTGxMAM1QDw==}

  node-fetch@2.7.0:
    resolution: {integrity: sha512-c4FRfUm/dbcWZ7U+1Wq0AwCyFL+3nt2bEw05wfxSz+DWpWsitgmSgYmy2dQdWyKC1694ELPqMs/YzUSNozLt8A==}
    engines: {node: 4.x || >=6.0.0}
    peerDependencies:
      encoding: ^0.1.0
    peerDependenciesMeta:
      encoding:
        optional: true

  node-fetch@3.3.2:
    resolution: {integrity: sha512-dRB78srN/l6gqWulah9SrxeYnxeddIG30+GOqK/9OlLVyLg3HPnr6SqOWTWOXKRwC2eGYCkZ59NNuSgvSrpgOA==}
    engines: {node: ^12.20.0 || ^14.13.1 || >=16.0.0}

  node-forge@1.3.1:
    resolution: {integrity: sha512-dPEtOeMvF9VMcYV/1Wb8CPoVAXtp6MKMlcbAt4ddqmGqUJ6fQZFXkNZNkNlfevtNkGtaSoXf/vNNNSvgrdXwtA==}
    engines: {node: '>= 6.13.0'}

  node-int64@0.4.0:
    resolution: {integrity: sha512-O5lz91xSOeoXP6DulyHfllpq+Eg00MWitZIbtPfoSEvqIHdl5gfcY6hYzDWnj0qD5tz52PI08u9qUvSVeUBeHw==}

  node-releases@2.0.18:
    resolution: {integrity: sha512-d9VeXT4SJ7ZeOqGX6R5EM022wpL+eWPooLI+5UpWn2jCT1aosUQEhQP214x33Wkwx3JQMvIm+tIoVOdodFS40g==}

  normalize-package-data@2.5.0:
    resolution: {integrity: sha512-/5CMN3T0R4XTj4DcGaexo+roZSdSFW/0AOOTROrjxzCG1wrWXEsGbRKevjlIL+ZDE4sZlJr5ED4YW0yqmkK+eA==}

  normalize-path@3.0.0:
    resolution: {integrity: sha512-6eZs5Ls3WtCisHWp9S2GUy8dqkpGi4BVSz3GaqiE6ezub0512ESztXUwUB6C6IKbQkY2Pnb/mD4WYojCRwcwLA==}
    engines: {node: '>=0.10.0'}

  npm-run-all@4.1.5:
    resolution: {integrity: sha512-Oo82gJDAVcaMdi3nuoKFavkIHBRVqQ1qvMb+9LHk/cF4P6B2m8aP04hGf7oL6wZ9BuGwX1onlLhpuoofSyoQDQ==}
    engines: {node: '>= 4'}
    hasBin: true

  npm-run-path@4.0.1:
    resolution: {integrity: sha512-S48WzZW777zhNIrn7gxOlISNAqi9ZC/uQFnRdbeIHhZhCA6UqpkOT8T1G7BvfdgP4Er8gF4sUbaS0i7QvIfCWw==}
    engines: {node: '>=8'}

  num-sort@2.1.0:
    resolution: {integrity: sha512-1MQz1Ed8z2yckoBeSfkQHHO9K1yDRxxtotKSJ9yvcTUUxSvfvzEq5GwBrjjHEpMlq/k5gvXdmJ1SbYxWtpNoVg==}
    engines: {node: '>=8'}

  object-assign@4.1.1:
    resolution: {integrity: sha512-rJgTQnkUnH1sFw8yT6VSU3zD3sWmu6sZhIseY8VX+GRu3P6F7Fu+JNDoXfklElbLJSnc3FUQHVe4cU5hj+BcUg==}
    engines: {node: '>=0.10.0'}

  object-hash@3.0.0:
    resolution: {integrity: sha512-RSn9F68PjH9HqtltsSnqYC1XXoWe9Bju5+213R98cNGttag9q9yAOTzdbsqvIa7aNm5WffBZFpWYr2aWrklWAw==}
    engines: {node: '>= 6'}

  object-inspect@1.13.1:
    resolution: {integrity: sha512-5qoj1RUiKOMsCCNLV1CBiPYE10sziTsnmNxkAI/rZhiD63CF7IqdFGC/XzjWjpSgLf0LxXX3bDFIh0E18f6UhQ==}

  object-inspect@1.13.4:
    resolution: {integrity: sha512-W67iLl4J2EXEGTbfeHCffrjDfitvLANg0UlX3wFUUSTx92KXRFegMHUVgSqE+wvhAbi4WqjGg9czysTV2Epbew==}
    engines: {node: '>= 0.4'}

  object-keys@1.1.1:
    resolution: {integrity: sha512-NuAESUOUMrlIXOfHKzD6bpPu3tYt3xvjNdRIQ+FeT0lNb4K8WR70CaDxhuNguS2XG+GjkyMwOzsN5ZktImfhLA==}
    engines: {node: '>= 0.4'}

  object.assign@4.1.5:
    resolution: {integrity: sha512-byy+U7gp+FVwmyzKPYhW2h5l3crpmGsxl7X2s8y43IgxvG4g3QZ6CffDtsNQy1WsmZpQbO+ybo0AlW7TY6DcBQ==}
    engines: {node: '>= 0.4'}

  ollama@0.5.9:
    resolution: {integrity: sha512-F/KZuDRC+ZsVCuMvcOYuQ6zj42/idzCkkuknGyyGVmNStMZ/sU3jQpvhnl4SyC0+zBzLiKNZJnJeuPFuieWZvQ==}

  on-finished@2.4.1:
    resolution: {integrity: sha512-oVlzkg3ENAhCk2zdv7IJwd/QUD4z2RxRwpkcGY8psCVcCYZNq4wYnVWALHM+brtuJjePWiYF/ClmuDr8Ch5+kg==}
    engines: {node: '>= 0.8'}

  once@1.4.0:
    resolution: {integrity: sha512-lNaJgI+2Q5URQBkccEKHTQOPaXdUxnZZElQTZY0MFUAuaEqe1E+Nyvgdz/aIyNi6Z9MzO5dv1H8n58/GELp3+w==}

  one-time@1.0.0:
    resolution: {integrity: sha512-5DXOiRKwuSEcQ/l0kGCF6Q3jcADFv5tSmRaJck/OqkVFcOzutB134KRSfF0xDrL39MNnqxbHBbUUcjZIhTgb2g==}

  onetime@5.1.2:
    resolution: {integrity: sha512-kbpaSSGJTWdAY5KPVeMOKXSrPtr8C8C7wodJbcsd51jRnmD+GZu8Y0VoU6Dm5Z4vWr0Ig/1NKuWRKf7j5aaYSg==}
    engines: {node: '>=6'}

  only-allow@1.2.1:
    resolution: {integrity: sha512-M7CJbmv7UCopc0neRKdzfoGWaVZC+xC1925GitKH9EAqYFzX9//25Q7oX4+jw0tiCCj+t5l6VZh8UPH23NZkMA==}
    hasBin: true

  openai@4.53.0:
    resolution: {integrity: sha512-XoMaJsSLuedW5eoMEMmZbdNoXgML3ujcU5KfwRnC6rnbmZkHE2Q4J/SArwhqCxQRqJwHnQUj1LpiROmKPExZJA==}
    hasBin: true

  openai@4.97.0:
    resolution: {integrity: sha512-LRoiy0zvEf819ZUEJhgfV8PfsE8G5WpQi4AwA1uCV8SKvvtXQkoWUFkepD6plqyJQRghy2+AEPQ07FrJFKHZ9Q==}
    hasBin: true
    peerDependencies:
      ws: ^8.18.0
      zod: ^3.23.8
    peerDependenciesMeta:
      ws:
        optional: true
      zod:
        optional: true

  openapi-types@12.1.3:
    resolution: {integrity: sha512-N4YtSYJqghVu4iek2ZUvcN/0aqH1kRDuNqzcycDxhOUpg7GdvLa2F3DgS6yBNhInhv2r/6I0Flkn7CqL8+nIcw==}

  p-finally@1.0.0:
    resolution: {integrity: sha512-LICb2p9CB7FS+0eR1oqWnHhp0FljGLZCWBE9aix0Uye9W8LTQPwMTYVGWQWIw9RdQiDg4+epXQODwIYJtSJaow==}
    engines: {node: '>=4'}

  p-limit@2.3.0:
    resolution: {integrity: sha512-//88mFWSJx8lxCzwdAABTJL2MyWB12+eIY7MDL2SqLmAkeKU9qxRvWuSyTjm3FUmpBEMuFfckAIqEaVGUDxb6w==}
    engines: {node: '>=6'}

  p-limit@3.1.0:
    resolution: {integrity: sha512-TYOanM3wGwNGsZN2cVTYPArw454xnXj5qmWF1bEoAc4+cU/ol7GVh7odevjp1FNHduHc3KZMcFduxU5Xc6uJRQ==}
    engines: {node: '>=10'}

  p-locate@4.1.0:
    resolution: {integrity: sha512-R79ZZ/0wAxKGu3oYMlz8jy/kbhsNrS7SKZ7PxEHBgJ5+F2mtFW2fK2cOtBh1cHYkQsbzFV7I+EoRKe6Yt0oK7A==}
    engines: {node: '>=8'}

  p-queue@6.6.2:
    resolution: {integrity: sha512-RwFpb72c/BhQLEXIZ5K2e+AhgNVmIejGlTgiB9MzZ0e93GRvqZ7uSi0dvRF7/XIXDeNkra2fNHBxTyPDGySpjQ==}
    engines: {node: '>=8'}

  p-retry@4.6.2:
    resolution: {integrity: sha512-312Id396EbJdvRONlngUx0NydfrIQ5lsYu0znKVUzVvArzEIt08V1qhtyESbGVd1FGX7UKtiFp5uwKZdM8wIuQ==}
    engines: {node: '>=8'}

  p-timeout@3.2.0:
    resolution: {integrity: sha512-rhIwUycgwwKcP9yTOOFK/AKsAopjjCakVqLHePO3CC6Mir1Z99xT+R63jZxAT5lFZLa2inS5h+ZS2GvR99/FBg==}
    engines: {node: '>=8'}

  p-try@2.2.0:
    resolution: {integrity: sha512-R4nPAVTAU0B9D35/Gk3uJf/7XYbQcyohSKdvAxIRSNghFl4e71hVoGnBNQz9cWaXxO2I10KTC+3jMdvvoKw6dQ==}
    engines: {node: '>=6'}

  package-json-from-dist@1.0.1:
    resolution: {integrity: sha512-UEZIS3/by4OC8vL3P2dTXRETpebLI2NiI5vIrjaD/5UtrkFX/tNbwjTSRAGC/+7CAo2pIcBaRgWmcBBHcsaCIw==}

  pako@1.0.11:
    resolution: {integrity: sha512-4hLB8Py4zZce5s4yd9XzopqwVv/yGNhV1Bl8NTmCq1763HeK2+EwVTv+leGeL13Dnh2wfbqowVPXCIO0z4taYw==}

  parents@1.0.1:
    resolution: {integrity: sha512-mXKF3xkoUt5td2DoxpLmtOmZvko9VfFpwRwkKDHSNvgmpLAeBo18YDhcPbBzJq+QLCHMbGOfzia2cX4U+0v9Mg==}

  parse-json@4.0.0:
    resolution: {integrity: sha512-aOIos8bujGN93/8Ox/jPLh7RwVnPEysynVFE+fQZyg6jKELEHwzgKdLRFHUgXJL6kylijVSBC4BvN9OmsB48Rw==}
    engines: {node: '>=4'}

  parse-json@5.2.0:
    resolution: {integrity: sha512-ayCKvm/phCGxOkYRSCM82iDwct8/EonSEgCSxWxD7ve6jHggsFl4fZVQBPRNgQoKiuV/odhFrGzQXZwbifC8Rg==}
    engines: {node: '>=8'}

  parseurl@1.3.3:
    resolution: {integrity: sha512-CiyeOxFT/JZyN5m0z9PfXw4SCBJ6Sygz1Dpl0wqjlhDEGGBP1GnsUVEL0p63hoG1fcj3fHynXi9NYO4nWOL+qQ==}
    engines: {node: '>= 0.8'}

  partial-json@0.1.7:
    resolution: {integrity: sha512-Njv/59hHaokb/hRUjce3Hdv12wd60MtM9Z5Olmn+nehe0QDAsRtRbJPvJ0Z91TusF0SuZRIvnM+S4l6EIP8leA==}

  path-exists@4.0.0:
    resolution: {integrity: sha512-ak9Qy5Q7jYb2Wwcey5Fpvg2KoAc/ZIhLSLOSBmRmygPsGwkVVt0fZa0qrtMz+m6tJTAHfZQ8FnmB4MG4LWy7/w==}
    engines: {node: '>=8'}

  path-is-absolute@1.0.1:
    resolution: {integrity: sha512-AVbw3UJ2e9bq64vSaS9Am0fje1Pa8pbGqTTsmXfaIiMpnr5DlDhfJOuLj9Sf95ZPVDAUerDfEk88MPmPe7UCQg==}
    engines: {node: '>=0.10.0'}

  path-key@3.1.1:
    resolution: {integrity: sha512-ojmeN0qd+y0jszEtoY48r0Peq5dwMEkIlCOu6Q5f41lfkswXuKtYrhgoTpLnyIcHm24Uhqx+5Tqm2InSwLhE6Q==}
    engines: {node: '>=8'}

  path-parse@1.0.7:
    resolution: {integrity: sha512-LDJzPVEEEPR+y48z93A0Ed0yXb8pAByGWo/k5YYdYgpY2/2EsOsksJrq7lOHxryrVOn1ejG6oAp8ahvOIQD8sw==}

  path-platform@0.11.15:
    resolution: {integrity: sha512-Y30dB6rab1A/nfEKsZxmr01nUotHX0c/ZiIAsCTatEe1CmS5Pm5He7fZ195bPT7RdquoaL8lLxFCMQi/bS7IJg==}
    engines: {node: '>= 0.8.0'}

  path-scurry@1.10.2:
    resolution: {integrity: sha512-7xTavNy5RQXnsjANvVvMkEjvloOinkAjv/Z6Ildz9v2RinZ4SBKTWFOVRbaF8p0vpHnyjV/UwNDdKuUv6M5qcA==}
    engines: {node: '>=16 || 14 >=14.17'}

  path-scurry@2.0.0:
    resolution: {integrity: sha512-ypGJsmGtdXUOeM5u93TyeIEfEhM6s+ljAhrk5vAvSx8uyY/02OvrZnA0YNGUrPXfpJMgI1ODd3nwz8Npx4O4cg==}
    engines: {node: 20 || >=22}

  path-to-regexp@0.1.10:
    resolution: {integrity: sha512-7lf7qcQidTku0Gu3YDPc8DJ1q7OOucfa/BSsIwjuh56VU7katFvuM8hULfkwB3Fns/rsVF7PwPKVw1sl5KQS9w==}

  path-to-regexp@0.1.12:
    resolution: {integrity: sha512-RA1GjUVMnvYFxuqovrEqZoxxW5NUZqbwKtYz/Tt7nXerk0LbLblQmrsgdeOxV5SFHf0UDggjS/bSeOZwt1pmEQ==}

  path-to-regexp@8.2.0:
    resolution: {integrity: sha512-TdrF7fW9Rphjq4RjrW0Kp2AW0Ahwu9sRGTkS6bvDi0SCwZlEZYmcfDbEsTz8RVk0EHIS/Vd1bv3JhG+1xZuAyQ==}
    engines: {node: '>=16'}

  path-type@3.0.0:
    resolution: {integrity: sha512-T2ZUsdZFHgA3u4e5PfPbjd7HDDpxPnQb5jN0SrDsjNSuVXHJqtwTnWqG0B1jZrgmJ/7lj1EmVIByWt1gxGkWvg==}
    engines: {node: '>=4'}

  path2d@0.2.2:
    resolution: {integrity: sha512-+vnG6S4dYcYxZd+CZxzXCNKdELYZSKfohrk98yajCo1PtRoDgCTrrwOvK1GT0UoAdVszagDVllQc0U1vaX4NUQ==}
    engines: {node: '>=6'}

  path@0.12.7:
    resolution: {integrity: sha512-aXXC6s+1w7otVF9UletFkFcDsJeO7lSZBPUQhtb5O0xJe8LtYhj/GxldoL09bBj9+ZmE2hNoHqQSFMN5fikh4Q==}

  pdf-lib@1.17.1:
    resolution: {integrity: sha512-V/mpyJAoTsN4cnP31vc0wfNA1+p20evqqnap0KLoRUN0Yk/p3wN52DOEsL4oBFcLdb76hlpKPtzJIgo67j/XLw==}

  pdf-parse@1.1.1:
    resolution: {integrity: sha512-v6ZJ/efsBpGrGGknjtq9J/oC8tZWq0KWL5vQrk2GlzLEQPUDB1ex+13Rmidl1neNN358Jn9EHZw5y07FFtaC7A==}
    engines: {node: '>=6.8.1'}

  pdfjs-dist-legacy@1.0.1:
    resolution: {integrity: sha512-kZQ7eiHsm1uxImngh56yi4Cd2qL7eQauQYzvqLgVIDEuO0ruDEbRTZ1GRmv5SkqkRkJwI09tdowgTin7Smusqg==}

  pdfjs-dist@4.8.69:
    resolution: {integrity: sha512-IHZsA4T7YElCKNNXtiLgqScw4zPd3pG9do8UrznC757gMd7UPeHSL2qwNNMJo4r79fl8oj1Xx+1nh2YkzdMpLQ==}
    engines: {node: '>=18'}

  pg-int8@1.0.1:
    resolution: {integrity: sha512-WCtabS6t3c8SkpDBUlb1kjOs7l66xsGdKpIPZsg4wR+B3+u9UAum2odSsF9tnvxg80h4ZxLWMy4pRjOsFIqQpw==}
    engines: {node: '>=4.0.0'}

  pg-protocol@1.6.0:
    resolution: {integrity: sha512-M+PDm637OY5WM307051+bsDia5Xej6d9IR4GwJse1qA1DIhiKlksvrneZOYQq42OM+spubpcNYEo2FcKQrDk+Q==}

  pg-types@2.2.0:
    resolution: {integrity: sha512-qTAAlrEsl8s4OiEQY69wDvcMIdQN6wdz5ojQiOy6YRMuynxenON0O5oCpJI6lshc6scgAY8qvJ2On/p+CXY0GA==}
    engines: {node: '>=4'}

  picocolors@1.1.1:
    resolution: {integrity: sha512-xceH2snhtb5M9liqDsmEw56le376mTZkEX/jEb/RxNFyegNul7eNslCXP9FDj/Lcu0X8KEyMceP2ntpaHrDEVA==}

  picomatch@2.3.1:
    resolution: {integrity: sha512-JU3teHTNjmE2VCGFzuY8EXzCDVwEqB2a8fsIvwaStHhAWJEeVd1o1QD80CU6+ZdEXXSLbSsuLwJjkCBWqRQUVA==}
    engines: {node: '>=8.6'}

  picomatch@4.0.2:
    resolution: {integrity: sha512-M7BAV6Rlcy5u+m6oPhAPFgJTzAioX/6B0DxyvDlo9l8+T3nLKbrczg2WLUyzd45L8RqfUMyGPzekbMvX2Ldkwg==}
    engines: {node: '>=12'}

  pidtree@0.3.1:
    resolution: {integrity: sha512-qQbW94hLHEqCg7nhby4yRC7G2+jYHY4Rguc2bjw7Uug4GIJuu1tvf2uHaZv5Q8zdt+WKJ6qK1FOI6amaWUo5FA==}
    engines: {node: '>=0.10'}
    hasBin: true

  pify@3.0.0:
    resolution: {integrity: sha512-C3FsVNH1udSEX48gGX1xfvwTWfsYWj5U+8/uK15BGzIGrKoUpghX8hWZwa/OFnakBiiVNmBvemTJR5mcy7iPcg==}
    engines: {node: '>=4'}

  pirates@4.0.6:
    resolution: {integrity: sha512-saLsH7WeYYPiD25LDuLRRY/i+6HaPYr6G1OUlN39otzkSTxKnubR9RTxS3/Kk50s1g2JTgFwWQDQyplC5/SHZg==}
    engines: {node: '>= 6'}

  pkce-challenge@5.0.0:
    resolution: {integrity: sha512-ueGLflrrnvwB3xuo/uGob5pd5FN7l0MsLf0Z87o/UQmRtwjvfylfc9MurIxRAWywCYTgrvpXBcqjV4OfCYGCIQ==}
    engines: {node: '>=16.20.0'}

  pkg-dir@4.2.0:
    resolution: {integrity: sha512-HRDzbaKjC+AOWVXxAU/x54COGeIv9eb+6CkDSQoNTt4XyWoIJvuPsXizxu/Fr23EiekbtZwmh1IcIG/l/a10GQ==}
    engines: {node: '>=8'}

  possible-typed-array-names@1.0.0:
    resolution: {integrity: sha512-d7Uw+eZoloe0EHDIYoe+bQ5WXnGMOpmiZFTuMWCwpjzzkL2nTjcKiAk4hh8TjnGye2TwWOk3UXucZ+3rbmBa8Q==}
    engines: {node: '>= 0.4'}

  postcss-load-config@6.0.1:
    resolution: {integrity: sha512-oPtTM4oerL+UXmx+93ytZVN82RrlY/wPUV8IeDxFrzIjXOLF1pN+EmKPLbubvKHT2HC20xXsCAH2Z+CKV6Oz/g==}
    engines: {node: '>= 18'}
    peerDependencies:
      jiti: '>=1.21.0'
      postcss: '>=8.0.9'
      tsx: ^4.8.1
      yaml: ^2.4.2
    peerDependenciesMeta:
      jiti:
        optional: true
      postcss:
        optional: true
      tsx:
        optional: true
      yaml:
        optional: true

  postcss@8.4.31:
    resolution: {integrity: sha512-PS08Iboia9mts/2ygV3eLpY5ghnUcfLV/EXTOW1E2qYxJKGGBUtNjN76FYHnMs36RmARn41bC0AZmn+rR0OVpQ==}
    engines: {node: ^10 || ^12 || >=14}

  postcss@8.4.47:
    resolution: {integrity: sha512-56rxCq7G/XfB4EkXq9Egn5GCqugWvDFjafDOThIdMBsI15iqPqR5r15TfSr1YPYeEI19YeaXMCbY6u88Y76GLQ==}
    engines: {node: ^10 || ^12 || >=14}

  postgres-array@2.0.0:
    resolution: {integrity: sha512-VpZrUqU5A69eQyW2c5CA1jtLecCsN2U/bD6VilrFDWq5+5UIEVO7nazS3TEcHf1zuPYO/sqGvUvW62g86RXZuA==}
    engines: {node: '>=4'}

  postgres-bytea@1.0.0:
    resolution: {integrity: sha512-xy3pmLuQqRBZBXDULy7KbaitYqLcmxigw14Q5sj8QBVLqEwXfeybIKVWiqAXTlcvdvb0+xkOtDbfQMOf4lST1w==}
    engines: {node: '>=0.10.0'}

  postgres-date@1.0.7:
    resolution: {integrity: sha512-suDmjLVQg78nMK2UZ454hAG+OAW+HQPZ6n++TNDUX+L0+uUlLywnoxJKDou51Zm+zTCjrCl0Nq6J9C5hP9vK/Q==}
    engines: {node: '>=0.10.0'}

  postgres-interval@1.2.0:
    resolution: {integrity: sha512-9ZhXKM/rw350N1ovuWHbGxnGh/SNJ4cnxHiM0rxE4VN41wsg8P8zWn9hv/buK00RP4WvlOyr/RBDiptyxVbkZQ==}
    engines: {node: '>=0.10.0'}

  prebuild-install@7.1.2:
    resolution: {integrity: sha512-UnNke3IQb6sgarcZIDU3gbMeTp/9SSU1DAIkil7PrqG1vZlBtY5msYccSKSHDqa3hNg436IXK+SNImReuA1wEQ==}
    engines: {node: '>=10'}
    hasBin: true

  pretty-format@29.7.0:
    resolution: {integrity: sha512-Pdlw/oPxN+aXdmM9R00JVC9WVFoCLTKJvDVLgmJ+qAffBMxsV85l/Lu7sNx4zSzPyoL2euImuEwHhOXdEgNFZQ==}
    engines: {node: ^14.15.0 || ^16.10.0 || >=18.0.0}

  process@0.11.10:
    resolution: {integrity: sha512-cdGef/drWFoydD1JsMzuFf8100nZl+GT+yacc2bEced5f9Rjk4z+WtFUTBu9PhOi9j/jfmBPu0mMEY4wIdAF8A==}
    engines: {node: '>= 0.6.0'}

  prompts@2.4.2:
    resolution: {integrity: sha512-NxNv/kLguCA7p3jE8oL2aEBsrJWgAakBpgmgK6lpPWV+WuOmY6r2/zbAVnP+T8bQlA0nzHXSJSJW0Hq7ylaD2Q==}
    engines: {node: '>= 6'}

  proto3-json-serializer@2.0.1:
    resolution: {integrity: sha512-8awBvjO+FwkMd6gNoGFZyqkHZXCFd54CIYTb6De7dPaufGJ2XNW+QUNqbMr8MaAocMdb+KpsD4rxEOaTBDCffA==}
    engines: {node: '>=14.0.0'}

  proto3-json-serializer@2.0.2:
    resolution: {integrity: sha512-SAzp/O4Yh02jGdRc+uIrGoe87dkN/XtwxfZ4ZyafJHymd79ozp5VG5nyZ7ygqPM5+cpLDjjGnYFUkngonyDPOQ==}
    engines: {node: '>=14.0.0'}

  protobuf.js@1.1.2:
    resolution: {integrity: sha512-USO7Xus/pzPw549M1TguiyoOrKEhm9VMXv+CkDufcjMC8Rd7EPbxeRQPEjCV8ua1tm0k7z9xHkogcxovZogWdA==}

  protobufjs@7.2.6:
    resolution: {integrity: sha512-dgJaEDDL6x8ASUZ1YqWciTRrdOuYNzoOf27oHNfdyvKqHr5i0FV7FSLU+aIeFjyFgVxrpTOtQUi0BLLBymZaBw==}
    engines: {node: '>=12.0.0'}

  protobufjs@7.3.2:
    resolution: {integrity: sha512-RXyHaACeqXeqAKGLDl68rQKbmObRsTIn4TYVUUug1KfS47YWCo5MacGITEryugIgZqORCvJWEk4l449POg5Txg==}
    engines: {node: '>=12.0.0'}

  proxy-addr@2.0.7:
    resolution: {integrity: sha512-llQsMLSUDUPT44jdrU/O37qlnifitDP+ZwrmmZcoSKyLKvtZxpyV0n2/bD/N4tBAAZ/gJEdZU7KMraoK1+XYAg==}
    engines: {node: '>= 0.10'}

  pseudomap@1.0.2:
    resolution: {integrity: sha512-b/YwNhb8lk1Zz2+bXXpS/LK9OisiZZ1SNsSLxN1x2OXVEhW2Ckr/7mWE5vrC1ZTiJlD9g19jWszTmJsB+oEpFQ==}

  pump@3.0.0:
    resolution: {integrity: sha512-LwZy+p3SFs1Pytd/jYct4wpv49HiYCqd9Rlc5ZVdk0V+8Yzv6jR5Blk3TRmPL1ft69TxP0IMZGJ+WPFU2BFhww==}

  pumpify@2.0.1:
    resolution: {integrity: sha512-m7KOje7jZxrmutanlkS1daj1dS6z6BgslzOXmcSEpIlCxM3VJH7lG5QLeck/6hgF6F4crFf01UtQmNsJfweTAw==}

  punycode.js@2.3.1:
    resolution: {integrity: sha512-uxFIHU0YlHYhDQtV4R9J6a52SLx28BCjT+4ieh7IGbgwVJWO+km431c4yRlREUAsAmt/uMjQUyQHNEPf0M39CA==}
    engines: {node: '>=6'}

  punycode@2.3.1:
    resolution: {integrity: sha512-vYt7UD1U9Wg6138shLtLOvdAu+8DsC/ilFtEVHcH+wydcSpNE20AfSOduf6MkRFahL5FY7X1oU7nKVZFtfq8Fg==}
    engines: {node: '>=6'}

  pure-rand@6.1.0:
    resolution: {integrity: sha512-bVWawvoZoBYpp6yIoQtQXHZjmz35RSVHnUOTefl8Vcjr8snTPY1wnpSPMWekcFwbxI6gtmT7rSYPFvz71ldiOA==}

  qs@6.13.0:
    resolution: {integrity: sha512-+38qI9SOr8tfZ4QmJNplMUxqjbe7LKvvZgWdExBOmd+egZTtjLB67Gu0HRX3u/XOq7UU2Nx6nsjvS16Z9uwfpg==}
    engines: {node: '>=0.6'}

  qs@6.14.0:
    resolution: {integrity: sha512-YWWTjgABSKcvs/nWBi9PycY/JiPJqOD4JA6o9Sej2AtvSGarXxKC3OQSk4pAarbdQlKAh5D4FCQkJNkW+GAn3w==}
    engines: {node: '>=0.6'}

  range-parser@1.2.1:
    resolution: {integrity: sha512-Hrgsx+orqoygnmhFbKaHE6c296J+HTAQXoxEF6gNupROmmGJRoyzfG3ccAveqCBrwr/2yxQ5BVd/GTl5agOwSg==}
    engines: {node: '>= 0.6'}

  raw-body@2.5.2:
    resolution: {integrity: sha512-8zGqypfENjCIqGhgXToC8aB2r7YrBX+AQAfIPs/Mlk+BtPTztOvTS01NRW/3Eh60J+a48lt8qsCzirQ6loCVfA==}
    engines: {node: '>= 0.8'}

  raw-body@3.0.0:
    resolution: {integrity: sha512-RmkhL8CAyCRPXCE28MMH0z2PNWQBNk2Q09ZdxM9IOOXwxwZbN+qbWaatPkdkWIKL2ZVDImrN/pK5HTRz2PcS4g==}
    engines: {node: '>= 0.8'}

  rc@1.2.8:
    resolution: {integrity: sha512-y3bGgqKj3QBdxLbLkomlohkvsA8gdAiUQlSBJnBhfn+BPxg4bc62d8TcBW15wavDfgexCgccckhcZvywyQYPOw==}
    hasBin: true

  react-dom@18.3.1:
    resolution: {integrity: sha512-5m4nQKp+rZRb09LNH59GM4BxTh9251/ylbKIbpe7TpGxfJ+9kv6BLkLBXIjjspbgbnIBNqlI23tRnTWT0snUIw==}
    peerDependencies:
      react: ^18.3.1

  react-is@18.3.1:
    resolution: {integrity: sha512-/LLMVyas0ljjAtoYiPqYiL8VWXzUUdThrmU5+n20DZv+a+ClRoevUzw5JxU+Ieh5/c87ytoTBV9G1FiKfNJdmg==}

  react@18.3.1:
    resolution: {integrity: sha512-wS+hAgJShR0KhEvPJArfuPVN1+Hz1t0Y6n5jLrGQbkb4urgPE/0Rve+1kMB1v/oWgHgm4WIcV+i7F2pTVj+2iQ==}
    engines: {node: '>=0.10.0'}

  read-pkg@3.0.0:
    resolution: {integrity: sha512-BLq/cCO9two+lBgiTYNqD6GdtK8s4NpaWrl6/rCO9w0TUS8oJl7cmToOZfRYllKTISY6nt1U7jQ53brmKqY6BA==}
    engines: {node: '>=4'}

  readable-stream@1.1.14:
    resolution: {integrity: sha512-+MeVjFf4L44XUkhM1eYbD8fyEsxcV81pqMSR5gblfcLCHfZvbrqy4/qYHE+/R5HoBUT11WV5O08Cr1n3YXkWVQ==}

  readable-stream@3.6.2:
    resolution: {integrity: sha512-9u/sniCrY3D5WdsERHzHE4G2YCXqoG5FTHUiCC4SIbr6XcLZBY05ya9EKjYek9O5xOAwjGq+1JdGBAS7Q9ScoA==}
    engines: {node: '>= 6'}

  readdirp@4.0.2:
    resolution: {integrity: sha512-yDMz9g+VaZkqBYS/ozoBJwaBhTbZo3UNYQHNRw1D3UFQB8oHB4uS/tAODO+ZLjGWmUbKnIlOWO+aaIiAxrUWHA==}
    engines: {node: '>= 14.16.0'}

  regexp.prototype.flags@1.5.2:
    resolution: {integrity: sha512-NcDiDkTLuPR+++OCKB0nWafEmhg/Da8aUPLPMQbK+bxKKCm1/S5he+AqYa4PlMCVBalb4/yxIRub6qkEx5yJbw==}
    engines: {node: '>= 0.4'}

  require-directory@2.1.1:
    resolution: {integrity: sha512-fGxEI7+wsG9xrvdjsrlmL22OMTTiHRwAMroiEeMgq8gzoLC/PQr7RsRDSTLUg/bZAZtF+TVIkHc6/4RIKrui+Q==}
    engines: {node: '>=0.10.0'}

  require-from-string@2.0.2:
    resolution: {integrity: sha512-Xf0nWe6RseziFMu+Ap9biiUbmplq6S9/p+7w7YXP/JBHhrUDDUhwa+vANyubuqfZWTveU//DYVGsDG7RKL/vEw==}
    engines: {node: '>=0.10.0'}

  require-in-the-middle@7.3.0:
    resolution: {integrity: sha512-nQFEv9gRw6SJAwWD2LrL0NmQvAcO7FBwJbwmr2ttPAacfy0xuiOjE5zt+zM4xDyuyvUaxBi/9gb2SoCyNEVJcw==}
    engines: {node: '>=8.6.0'}

  resolve-cwd@3.0.0:
    resolution: {integrity: sha512-OrZaX2Mb+rJCpH/6CpSqt9xFVpN++x01XnN2ie9g6P5/3xelLAkXWVADpdz1IHD/KFfEXyE6V0U01OQ3UO2rEg==}
    engines: {node: '>=8'}

  resolve-from@5.0.0:
    resolution: {integrity: sha512-qYg9KP24dD5qka9J47d0aVky0N+b4fTU89LN9iDnjB5waksiC49rvMB0PrUJQGoTmH50XPiqOvAjDfaijGxYZw==}
    engines: {node: '>=8'}

  resolve-pkg-maps@1.0.0:
    resolution: {integrity: sha512-seS2Tj26TBVOC2NIc2rOe2y2ZO7efxITtLZcGSOnHHNOQ7CkiUBfw0Iw2ck6xkIhPwLhKNLS8BO+hEpngQlqzw==}

  resolve.exports@2.0.2:
    resolution: {integrity: sha512-X2UW6Nw3n/aMgDVy+0rSqgHlv39WZAlZrXCdnbyEiKm17DSqHX4MmQMaST3FbeWR5FTuRcUwYAziZajji0Y7mg==}
    engines: {node: '>=10'}

  resolve@1.22.8:
    resolution: {integrity: sha512-oKWePCxqpd6FlLvGV1VU0x7bkPmmCNolxzjMf4NczoDnQcIWrAF+cPtZn5i6n+RfD2d9i0tzpKnG6Yk168yIyw==}
    hasBin: true

  retry-request@7.0.2:
    resolution: {integrity: sha512-dUOvLMJ0/JJYEn8NrpOaGNE7X3vpI5XlZS/u0ANjqtcZVKnIxP7IgCFwrKTxENw29emmwug53awKtaMm4i9g5w==}
    engines: {node: '>=14'}

  retry@0.13.1:
    resolution: {integrity: sha512-XQBQ3I8W1Cge0Seh+6gjj03LbmRFWuoszgK9ooCpwYIrhhoO80pfq4cUkU5DkknwfOfFteRwlZ56PYOGYyFWdg==}
    engines: {node: '>= 4'}

  rimraf@6.0.1:
    resolution: {integrity: sha512-9dkvaxAsk/xNXSJzMgFqqMCuFgt2+KsOFek3TMLfo8NCPfWpBmqwyNn5Y+NX56QUYfCtsyhF3ayiboEoUmJk/A==}
    engines: {node: 20 || >=22}
    hasBin: true

  rollup@4.25.0:
    resolution: {integrity: sha512-uVbClXmR6wvx5R1M3Od4utyLUxrmOcEm3pAtMphn73Apq19PDtHpgZoEvqH2YnnaNUuvKmg2DgRd2Sqv+odyqg==}
    engines: {node: '>=18.0.0', npm: '>=8.0.0'}
    hasBin: true

  router@2.1.0:
    resolution: {integrity: sha512-/m/NSLxeYEgWNtyC+WtNHCF7jbGxOibVWKnn+1Psff4dJGOfoXP+MuC/f2CwSmyiHdOIzYnYFp4W6GxWfekaLA==}
    engines: {node: '>= 18'}

  safe-array-concat@1.1.2:
    resolution: {integrity: sha512-vj6RsCsWBCf19jIeHEfkRMw8DPiBb+DMXklQ/1SGDHOMlHdPUkZXFQ2YdplS23zESTijAcurb1aSgJA3AgMu1Q==}
    engines: {node: '>=0.4'}

  safe-buffer@5.2.1:
    resolution: {integrity: sha512-rp3So07KcdmmKbGvgaNxQSJr7bGVSVk5S9Eq1F+ppbRo70+YeaDxkw5Dd8NPN+GD6bjnYm2VuPuCXmpuYvmCXQ==}

  safe-regex-test@1.0.3:
    resolution: {integrity: sha512-CdASjNJPvRa7roO6Ra/gLYBTzYzzPyyBXxIMdGW3USQLyjWEls2RgW5UBTXaQVp+OrpeCK3bLem8smtmheoRuw==}
    engines: {node: '>= 0.4'}

  safe-stable-stringify@2.4.3:
    resolution: {integrity: sha512-e2bDA2WJT0wxseVd4lsDP4+3ONX6HpMXQa1ZhFQ7SU+GjvORCmShbCMltrtIDfkYhVHrOcPtj+KhmDBdPdZD1g==}
    engines: {node: '>=10'}

  safer-buffer@2.1.2:
    resolution: {integrity: sha512-YZo3K82SD7Riyi0E1EQPojLz7kpepnSQI9IyPbHHg1XXXevb5dJI7tpyN2ADxGcQbHG7vcyRHk0cbwqcQriUtg==}

  scheduler@0.23.2:
    resolution: {integrity: sha512-UOShsPwz7NrMUqhR6t0hWjFduvOzbtv7toDH1/hIrfRNIDBnnBWd0CwJTGvTpngVlmwGCdP9/Zl/tVrDqcuYzQ==}

  semver@5.7.2:
    resolution: {integrity: sha512-cBznnQ9KjJqU67B52RMC65CMarK2600WFnbkcaiwWq3xy/5haFJlshgnpjovMVJ+Hff49d8GEn0b87C5pDQ10g==}
    hasBin: true

  semver@6.3.1:
    resolution: {integrity: sha512-BR7VvDCVHO+q2xBEWskxS6DJE1qRnb7DxzUrogb71CWoSficBxYsiAGd+Kl0mmq/MprG9yArRkyrQxTO6XjMzA==}
    hasBin: true

  semver@7.6.0:
    resolution: {integrity: sha512-EnwXhrlwXMk9gKu5/flx5sv/an57AkRplG3hTK68W7FRDN+k+OWBj65M7719OkA82XLBxrcX0KSHj+X5COhOVg==}
    engines: {node: '>=10'}
    hasBin: true

  semver@7.6.3:
    resolution: {integrity: sha512-oVekP1cKtI+CTDvHWYFUcMtsK/00wmAEfyqKfNdARm8u1wNVhSgaX7A8d4UuIlUI5e84iEwOhs7ZPYRmzU9U6A==}
    engines: {node: '>=10'}
    hasBin: true

  send@0.19.0:
    resolution: {integrity: sha512-dW41u5VfLXu8SJh5bwRmyYUbAoSB3c9uQh6L8h/KtsFREPWpbX1lrljJo186Jc4nmci/sGUZ9a0a0J2zgfq2hw==}
    engines: {node: '>= 0.8.0'}

  send@1.1.0:
    resolution: {integrity: sha512-v67WcEouB5GxbTWL/4NeToqcZiAWEq90N888fczVArY8A79J0L4FD7vj5hm3eUMua5EpoQ59wa/oovY6TLvRUA==}
    engines: {node: '>= 18'}

  serve-static@1.16.2:
    resolution: {integrity: sha512-VqpjJZKadQB/PEbEwvFdO43Ax5dFBZ2UECszz8bQ7pi7wt//PWe1P6MN7eCnjsatYtBT6EuiClbjSWP2WrIoTw==}
    engines: {node: '>= 0.8.0'}

  serve-static@2.1.0:
    resolution: {integrity: sha512-A3We5UfEjG8Z7VkDv6uItWw6HY2bBSBJT1KtVESn6EOoOr2jAxNhxWCLY3jDE2WcuHXByWju74ck3ZgLwL8xmA==}
    engines: {node: '>= 18'}

  set-function-length@1.2.2:
    resolution: {integrity: sha512-pgRc4hJ4/sNjWCSS9AmnS40x3bNMDTknHgL5UaMBTMyJnU90EgWh1Rz+MC9eFu4BuN/UwZjKQuY/1v3rM7HMfg==}
    engines: {node: '>= 0.4'}

  set-function-name@2.0.2:
    resolution: {integrity: sha512-7PGFlmtwsEADb0WYyvCMa1t+yke6daIG4Wirafur5kcf+MhUnPms1UeR0CKQdTZD81yESwMHbtn+TR+dMviakQ==}
    engines: {node: '>= 0.4'}

  setprototypeof@1.2.0:
    resolution: {integrity: sha512-E5LDX7Wrp85Kil5bhZv46j8jOeboKq5JMmYM3gVGdGH8xFpPWXUMsNrlODCrkoxMEeNi/XZIwuRvY4XNwYMJpw==}

  sharp@0.33.5:
    resolution: {integrity: sha512-haPVm1EkS9pgvHrQ/F3Xy+hgcuMV0Wm9vfIBSiwZ05k+xgb0PkBQpGsAA/oWdDobNaZTH5ppvHtzCFbnSEwHVw==}
    engines: {node: ^18.17.0 || ^20.3.0 || >=21.0.0}

  shebang-command@2.0.0:
    resolution: {integrity: sha512-kHxr2zZpYtdmrN1qDjrrX/Z1rR1kG8Dx+gkpK1G4eXmvXswmcE1hTWBWYUzlraYw1/yZp6YuDY77YtvbN0dmDA==}
    engines: {node: '>=8'}

  shebang-regex@3.0.0:
    resolution: {integrity: sha512-7++dFhtcx3353uBaq8DDR4NuxBetBzC7ZQOhmTQInHEd6bSrXdiEyzCvG07Z44UYdLShWUyXt5M/yhz8ekcb1A==}
    engines: {node: '>=8'}

  shell-quote@1.8.1:
    resolution: {integrity: sha512-6j1W9l1iAs/4xYBI1SYOVZyFcCis9b4KCLQ8fgAGG07QvzaRLVVRQvAy85yNmmZSjYjg4MWh4gNvlPujU/5LpA==}

  shimmer@1.2.1:
    resolution: {integrity: sha512-sQTKC1Re/rM6XyFM6fIAGHRPVGvyXfgzIDvzoq608vM+jeyVD0Tu1E6Np0Kc2zAIFWIj963V2800iF/9LPieQw==}

  side-channel-list@1.0.0:
    resolution: {integrity: sha512-FCLHtRD/gnpCiCHEiJLOwdmFP+wzCmDEkc9y7NsYxeF4u7Btsn1ZuwgwJGxImImHicJArLP4R0yX4c2KCrMrTA==}
    engines: {node: '>= 0.4'}

  side-channel-map@1.0.1:
    resolution: {integrity: sha512-VCjCNfgMsby3tTdo02nbjtM/ewra6jPHmpThenkTYh8pG9ucZ/1P8So4u4FGBek/BjpOVsDCMoLA/iuBKIFXRA==}
    engines: {node: '>= 0.4'}

  side-channel-weakmap@1.0.2:
    resolution: {integrity: sha512-WPS/HvHQTYnHisLo9McqBHOJk2FkHO/tlpvldyrnem4aeQp4hai3gythswg6p01oSoTl58rcpiFAjF2br2Ak2A==}
    engines: {node: '>= 0.4'}

  side-channel@1.0.6:
    resolution: {integrity: sha512-fDW/EZ6Q9RiO8eFG8Hj+7u/oW+XrPTIChwCOM2+th2A6OblDtYYIpve9m+KvI9Z4C9qSEXlaGR6bTEYHReuglA==}
    engines: {node: '>= 0.4'}

  side-channel@1.1.0:
    resolution: {integrity: sha512-ZX99e6tRweoUXqR+VBrslhda51Nh5MTQwou5tnUDgbtyM0dBgmhEDtWGP/xbKn6hqfPRHujUNwz5fy/wbbhnpw==}
    engines: {node: '>= 0.4'}

  signal-exit@3.0.7:
    resolution: {integrity: sha512-wnD2ZE+l+SPC/uoS0vXeE9L1+0wuaMqKlfz9AMUo38JsyLSBWSFcHR1Rri62LZc12vLr1gb3jl7iwQhgwpAbGQ==}

  signal-exit@4.1.0:
    resolution: {integrity: sha512-bzyZ1e88w9O1iNJbKnOlvYTrWPDl46O1bG0D3XInv+9tkPrxrN8jUUTiFlDkkmKWgn1M6CfIA13SuGqOa9Korw==}
    engines: {node: '>=14'}

  simple-concat@1.0.1:
    resolution: {integrity: sha512-cSFtAPtRhljv69IK0hTVZQ+OfE9nePi/rtJmw5UjHeVyVroEqJXP1sFztKUy1qU+xvz3u/sfYJLa947b7nAN2Q==}

  simple-get@3.1.1:
    resolution: {integrity: sha512-CQ5LTKGfCpvE1K0n2us+kuMPbk/q0EKl82s4aheV9oXjFEz6W/Y7oQFVJuU6QG77hRT4Ghb5RURteF5vnWjupA==}

  simple-get@4.0.1:
    resolution: {integrity: sha512-brv7p5WgH0jmQJr1ZDDfKDOSeWWg+OVypG99A/5vYGPqJ6pxiaHLy8nxtFjBA7oMa01ebA9gfh1uMCFqOuXxvA==}

  simple-swizzle@0.2.2:
    resolution: {integrity: sha512-JA//kQgZtbuY83m+xT+tXJkmJncGMTFT+C+g2h2R9uxkYIrE2yy9sgmcLhCnw57/WSD+Eh3J97FPEDFnbXnDUg==}

  sisteransi@1.0.5:
    resolution: {integrity: sha512-bLGGlR1QxBcynn2d5YmDX4MGjlZvy2MRBDRNHLJ8VI6l6+9FUiyTFNJ0IveOSP0bcXgVDPRcfGqA0pjaqUpfVg==}

  slash@3.0.0:
    resolution: {integrity: sha512-g9Q1haeby36OSStwb4ntCGGGaKsaVSjQ68fBxoQcutl5fS1vuY18H3wSt3jFyFtrkx+Kz0V1G85A4MyAdDMi2Q==}
    engines: {node: '>=8'}

  source-map-js@1.2.1:
    resolution: {integrity: sha512-UXWMKhLOwVKb728IUtQPXxfYU+usdybtUrK/8uGE8CQMvrhOpwvzDBwj0QhSL7MQc7vIsISBG8VQ8+IDQxpfQA==}
    engines: {node: '>=0.10.0'}

  source-map-support@0.5.13:
    resolution: {integrity: sha512-SHSKFHadjVA5oR4PPqhtAVdcBWwRYVd6g6cAXnIbRiIwc2EhPrTuKUBdSLvlEKyIP3GCf89fltvcZiP9MMFA1w==}

  source-map@0.6.1:
    resolution: {integrity: sha512-UjgapumWlbMhkBgzT7Ykc5YXUT46F0iKu8SGXq0bcwP5dz/h0Plj6enJqjz1Zbq2l5WaqYnrVbwWOWMyF3F47g==}
    engines: {node: '>=0.10.0'}

  source-map@0.8.0-beta.0:
    resolution: {integrity: sha512-2ymg6oRBpebeZi9UUNsgQ89bhx01TcTkmNTGnNO88imTmbSgy4nfujrgVEFKWpMTEGA11EDkTt7mqObTPdigIA==}
    engines: {node: '>= 8'}

  spdx-correct@3.2.0:
    resolution: {integrity: sha512-kN9dJbvnySHULIluDHy32WHRUu3Og7B9sbY7tsFLctQkIqnMh3hErYgdMjTYuqmcXX+lK5T1lnUt3G7zNswmZA==}

  spdx-exceptions@2.5.0:
    resolution: {integrity: sha512-PiU42r+xO4UbUS1buo3LPJkjlO7430Xn5SVAhdpzzsPHsjbYVflnnFdATgabnLude+Cqu25p6N+g2lw/PFsa4w==}

  spdx-expression-parse@3.0.1:
    resolution: {integrity: sha512-cbqHunsQWnJNE6KhVSMsMeH5H/L9EpymbzqTQ3uLwNCLZ1Q481oWaofqH7nO6V07xlXwY6PhQdQ2IedWx/ZK4Q==}

  spdx-license-ids@3.0.17:
    resolution: {integrity: sha512-sh8PWc/ftMqAAdFiBu6Fy6JUOYjqDJBJvIhpfDMyHrr0Rbp5liZqd4TjtQ/RgfLjKFZb+LMx5hpml5qOWy0qvg==}

  sprintf-js@1.0.3:
    resolution: {integrity: sha512-D9cPgkvLlV3t3IzL0D0YLvGA9Ahk4PcvVwUbN0dSGr1aP0Nrt4AEnTUbuGvquEC0mA64Gqt1fzirlRs5ibXx8g==}

  stack-trace@0.0.10:
    resolution: {integrity: sha512-KGzahc7puUKkzyMt+IqAep+TVNbKP+k2Lmwhub39m1AsTSkaDutx56aDCo+HLDzf/D26BIHTJWNiTG1KAJiQCg==}

  stack-utils@2.0.6:
    resolution: {integrity: sha512-XlkWvfIm6RmsWtNJx+uqtKLS8eqFbxUg0ZzLXqY0caEy9l7hruX8IpiDnjsLavoBgqCCR71TqWO8MaXYheJ3RQ==}
    engines: {node: '>=10'}

  statuses@2.0.1:
    resolution: {integrity: sha512-RwNA9Z/7PrK06rYLIzFMlaF+l73iwpzsqRIFgbMLbTcLD6cOao82TaWefPXQvB2fOC4AjuYSEndS7N/mTCbkdQ==}
    engines: {node: '>= 0.8'}

  stream-events@1.0.5:
    resolution: {integrity: sha512-E1GUzBSgvct8Jsb3v2X15pjzN1tYebtbLaMg+eBOUOAxgbLoSbT2NS91ckc5lJD1KfLjId+jXJRgo0qnV5Nerg==}

  stream-parser@0.3.1:
    resolution: {integrity: sha512-bJ/HgKq41nlKvlhccD5kaCr/P+Hu0wPNKPJOH7en+YrJu/9EgqUF+88w5Jb6KNcjOFMhfX4B2asfeAtIGuHObQ==}

  stream-shift@1.0.3:
    resolution: {integrity: sha512-76ORR0DO1o1hlKwTbi/DM3EXWGf3ZJYO8cXX5RJwnul2DEg2oyoZyjLNoQM8WsvZiFKCRfC1O0J7iCvie3RZmQ==}

  streamsearch@1.1.0:
    resolution: {integrity: sha512-Mcc5wHehp9aXz1ax6bZUyY5afg9u2rv5cqQI3mRrYkGC8rW2hM02jWuwjtL++LS5qinSyhj2QfLyNsuc+VsExg==}
    engines: {node: '>=10.0.0'}

  string-length@4.0.2:
    resolution: {integrity: sha512-+l6rNN5fYHNhZZy41RXsYptCjA2Igmq4EG7kZAYFQI1E1VTXarr6ZPXBg6eq7Y6eK4FEhY6AJlyuFIb/v/S0VQ==}
    engines: {node: '>=10'}

  string-width@4.2.3:
    resolution: {integrity: sha512-wKyQRQpjJ0sIp62ErSZdGsjMJWsap5oRNihHhu6G7JVO/9jIB6UyevL+tXuOqrng8j/cxKTWyWUwvSTriiZz/g==}
    engines: {node: '>=8'}

  string-width@5.1.2:
    resolution: {integrity: sha512-HnLOCR3vjcY8beoNLtcjZ5/nxn2afmME6lhrDrebokqMap+XbeW8n9TXpPDOqdGK5qcI3oT0GKTW6wC7EMiVqA==}
    engines: {node: '>=12'}

  string.prototype.padend@3.1.6:
    resolution: {integrity: sha512-XZpspuSB7vJWhvJc9DLSlrXl1mcA2BdoY5jjnS135ydXqLoqhs96JjDtCkjJEQHvfqZIp9hBuBMgI589peyx9Q==}
    engines: {node: '>= 0.4'}

  string.prototype.trim@1.2.9:
    resolution: {integrity: sha512-klHuCNxiMZ8MlsOihJhJEBJAiMVqU3Z2nEXWfWnIqjN0gEFS9J9+IxKozWWtQGcgoa1WUZzLjKPTr4ZHNFTFxw==}
    engines: {node: '>= 0.4'}

  string.prototype.trimend@1.0.8:
    resolution: {integrity: sha512-p73uL5VCHCO2BZZ6krwwQE3kCzM7NKmis8S//xEC6fQonchbum4eP6kR4DLEjQFO3Wnj3Fuo8NM0kOSjVdHjZQ==}

  string.prototype.trimstart@1.0.8:
    resolution: {integrity: sha512-UXSH262CSZY1tfu3G3Secr6uGLCFVPMhIqHjlgCUtCCcgihYc/xKs9djMTMUOb2j1mVSeU8EU6NWc/iQKU6Gfg==}
    engines: {node: '>= 0.4'}

  string_decoder@0.10.31:
    resolution: {integrity: sha512-ev2QzSzWPYmy9GuqfIVildA4OdcGLeFZQrq5ys6RtiuF+RQQiZWr8TZNyAcuVXyQRYfEO+MsoB/1BuQVhOJuoQ==}

  string_decoder@1.3.0:
    resolution: {integrity: sha512-hkRX8U1WjJFd8LsDJ2yQ/wWWxaopEsABU1XfkM8A+j0+85JAGppt16cr1Whg6KIbb4okU6Mql6BOj+uup/wKeA==}

  strip-ansi@6.0.1:
    resolution: {integrity: sha512-Y38VPSHcqkFrCpFnQ9vuSXmquuv5oXOKpGeT6aGrr3o3Gc9AlVa6JBfUSOCnbxGGZF+/0ooI7KrPuUSztUdU5A==}
    engines: {node: '>=8'}

  strip-ansi@7.1.0:
    resolution: {integrity: sha512-iq6eVVI64nQQTRYq2KtEg2d2uU7LElhTJwsH4YzIHZshxlgZms/wIc4VoDQTlG/IvVIrBKG06CrZnp0qv7hkcQ==}
    engines: {node: '>=12'}

  strip-bom@3.0.0:
    resolution: {integrity: sha512-vavAMRXOgBVNF6nyEEmL3DBK19iRpDcoIwW+swQ+CbGiu7lju6t+JklA1MHweoWtadgt4ISVUsXLyDq34ddcwA==}
    engines: {node: '>=4'}

  strip-bom@4.0.0:
    resolution: {integrity: sha512-3xurFv5tEgii33Zi8Jtp55wEIILR9eh34FAW00PZf+JnSsTmV/ioewSgQl97JHvgjoRGwPShsWm+IdrxB35d0w==}
    engines: {node: '>=8'}

  strip-final-newline@2.0.0:
    resolution: {integrity: sha512-BrpvfNAE3dcvq7ll3xVumzjKjZQ5tI1sEUIKr3Uoks0XUl45St3FlatVqef9prk4jRDzhW6WZg+3bk93y6pLjA==}
    engines: {node: '>=6'}

  strip-json-comments@2.0.1:
    resolution: {integrity: sha512-4gB8na07fecVVkOI6Rs4e7T6NOTki5EmL7TUduTs6bu3EdnSycntVJ4re8kgZA+wx9IueI2Y11bfbgwtzuE0KQ==}
    engines: {node: '>=0.10.0'}

  strip-json-comments@3.1.1:
    resolution: {integrity: sha512-6fPc+R4ihwqP6N/aIv2f1gMH8lOVtWQHoqC4yK6oSDVVocumAsfCqjkXnqiYMhmMwS/mEHLp7Vehlt3ql6lEig==}
    engines: {node: '>=8'}

  strnum@1.0.5:
    resolution: {integrity: sha512-J8bbNyKKXl5qYcR36TIO8W3mVGVHrmmxsd5PAItGkmyzwJvybiw2IVq5nqd0i4LSNSkB/sx9VHllbfFdr9k1JA==}

  stubs@3.0.0:
    resolution: {integrity: sha512-PdHt7hHUJKxvTCgbKX9C1V/ftOcjJQgz8BZwNfV5c4B6dcGqlpelTbJ999jBGZ2jYiPAwcX5dP6oBwVlBlUbxw==}

  styled-jsx@5.1.6:
    resolution: {integrity: sha512-qSVyDTeMotdvQYoHWLNGwRFJHC+i+ZvdBRYosOFgC+Wg1vx4frN2/RG/NA7SYqqvKNLf39P2LSRA2pu6n0XYZA==}
    engines: {node: '>= 12.0.0'}
    peerDependencies:
      '@babel/core': '*'
      babel-plugin-macros: '*'
      react: '>= 16.8.0 || 17.x.x || ^18.0.0-0 || ^19.0.0-0'
    peerDependenciesMeta:
      '@babel/core':
        optional: true
      babel-plugin-macros:
        optional: true

  sucrase@3.35.0:
    resolution: {integrity: sha512-8EbVDiu9iN/nESwxeSxDKe0dunta1GOlHufmSSXxMD2z2/tMZpDMpvXQGsc+ajGo8y2uYUmixaSRUc/QPoQ0GA==}
    engines: {node: '>=16 || 14 >=14.17'}
    hasBin: true

  supports-color@5.5.0:
    resolution: {integrity: sha512-QjVjwdXIt408MIiAqCX4oUKsgU2EqAGzs2Ppkm4aQYbjm+ZEWEcW4SfFNTr4uMNZma0ey4f5lgLrkB0aX0QMow==}
    engines: {node: '>=4'}

  supports-color@7.2.0:
    resolution: {integrity: sha512-qpCAvRl9stuOHveKsn7HncJRvv501qIacKzQlO/+Lwxc9+0q2wLyv4Dfvt80/DPn2pqOBsJdDiogXGR9+OvwRw==}
    engines: {node: '>=8'}

  supports-color@8.1.1:
    resolution: {integrity: sha512-MpUEN2OodtUzxvKQl72cUF7RQ5EiHsGvSsVG0ia9c5RbWGL2CI4C7EpPS8UTBIplnlzZiNuV56w+FuNxy3ty2Q==}
    engines: {node: '>=10'}

  supports-preserve-symlinks-flag@1.0.0:
    resolution: {integrity: sha512-ot0WnXS9fgdkgIcePe6RHNk1WA8+muPa6cSjeR3V8K27q9BB1rTE3R1p7Hv0z1ZyAc8s6Vvv8DIyWf681MAt0w==}
    engines: {node: '>= 0.4'}

  tar-fs@2.1.1:
    resolution: {integrity: sha512-V0r2Y9scmbDRLCNex/+hYzvp/zyYjvFbHPNgVTKfQvVrb6guiE/fxP+XblDNR011utopbkex2nM4dHNV6GDsng==}

  tar-stream@2.2.0:
    resolution: {integrity: sha512-ujeqbceABgwMZxEJnk2HDY2DlnUZ+9oEcb1KzTVfYHio0UE6dG71n60d8D2I4qNvleWrrXpmjpt7vZeF1LnMZQ==}
    engines: {node: '>=6'}

  teeny-request@9.0.0:
    resolution: {integrity: sha512-resvxdc6Mgb7YEThw6G6bExlXKkv6+YbuzGg9xuXxSgxJF7Ozs+o8Y9+2R3sArdWdW8nOokoQb1yrpFB0pQK2g==}
    engines: {node: '>=14'}

  test-exclude@6.0.0:
    resolution: {integrity: sha512-cAGWPIyOHU6zlmg88jwm7VRyXnMN7iV68OGAbYDk/Mh/xC/pzVPlQtY6ngoIH/5/tciuhGfvESU8GrHrcxD56w==}
    engines: {node: '>=8'}

  text-hex@1.0.0:
    resolution: {integrity: sha512-uuVGNWzgJ4yhRaNSiubPY7OjISw4sw4E5Uv0wbjp+OzcbmVU/rsT8ujgcXJhn9ypzsgr5vlzpPqP+MBBKcGvbg==}

  thenify-all@1.6.0:
    resolution: {integrity: sha512-RNxQH/qI8/t3thXJDwcstUO4zeqo64+Uy/+sNVRBx4Xn2OX+OZ9oP+iJnNFqplFra2ZUVeKCSa2oVWi3T4uVmA==}
    engines: {node: '>=0.8'}

  thenify@3.3.1:
    resolution: {integrity: sha512-RVZSIV5IG10Hk3enotrhvz0T9em6cyHBLkH/YAZuKqd8hRkKhSfCGIcP2KUY0EPxndzANBmNllzWPwak+bheSw==}

  tinyexec@0.3.1:
    resolution: {integrity: sha512-WiCJLEECkO18gwqIp6+hJg0//p23HXp4S+gGtAKu3mI2F2/sXC4FvHvXvB0zJVVaTPhx1/tOwdbRsa1sOBIKqQ==}

  tinyglobby@0.2.10:
    resolution: {integrity: sha512-Zc+8eJlFMvgatPZTl6A9L/yht8QqdmUNtURHaKZLmKBE12hNPSrqNkUp2cs3M/UKmNVVAMFQYSjYIVHDjW5zew==}
    engines: {node: '>=12.0.0'}

  tmpl@1.0.5:
    resolution: {integrity: sha512-3f0uOEAQwIqGuWW2MVzYg8fV/QNnc/IpuJNG837rLuczAaLVHslWHZQj4IGiEl5Hs3kkbhwL9Ab7Hrsmuj+Smw==}

  to-fast-properties@2.0.0:
    resolution: {integrity: sha512-/OaKK0xYrs3DmxRYqL/yDc+FxFUVYhDlXMhRmv3z915w2HF1tnN1omB354j8VUGO/hbRzyD6Y3sA7v7GS/ceog==}
    engines: {node: '>=4'}

  to-regex-range@5.0.1:
    resolution: {integrity: sha512-65P7iz6X5yEr1cwcgvQxbbIw7Uk3gOy5dIdtZ4rDveLqhrdJP+Li/Hx6tyK0NEb+2GCyneCMJiGqrADCSNk8sQ==}
    engines: {node: '>=8.0'}

  toidentifier@1.0.1:
    resolution: {integrity: sha512-o5sSPKEkg/DIQNmH43V0/uerLrpzVedkUh8tGNvaeXpfpuwjKenlSox/2O/BTlZUtEe+JG7s5YhEz608PlAHRA==}
    engines: {node: '>=0.6'}

  tr46@0.0.3:
    resolution: {integrity: sha512-N3WMsuqV66lT30CrXNbEjx4GEwlow3v6rr4mCcv6prnfwhS01rkgyFdjPNBYd9br7LpXV1+Emh01fHnq2Gdgrw==}

  tr46@1.0.1:
    resolution: {integrity: sha512-dTpowEjclQ7Kgx5SdBkqRzVhERQXov8/l9Ft9dVM9fmg0W0KQSVaXX9T4i6twCPNtYiZM53lpSSUAwJbFPOHxA==}

  tr46@5.0.0:
    resolution: {integrity: sha512-tk2G5R2KRwBd+ZN0zaEXpmzdKyOYksXwywulIX95MBODjSzMIuQnQ3m8JxgbhnL1LeVo7lqQKsYa1O3Htl7K5g==}
    engines: {node: '>=18'}

  tree-kill@1.2.2:
    resolution: {integrity: sha512-L0Orpi8qGpRG//Nd+H90vFB+3iHnue1zSSGmNOOCh1GLJ7rUKVwV2HvijphGQS2UmhUZewS9VgvxYIdgr+fG1A==}
    hasBin: true

  triple-beam@1.4.1:
    resolution: {integrity: sha512-aZbgViZrg1QNcG+LULa7nhZpJTZSLm/mXnHXnbAbjmN5aSa0y7V+wvv6+4WaBtpISJzThKy+PIPxc1Nq1EJ9mg==}
    engines: {node: '>= 14.0.0'}

  ts-interface-checker@0.1.13:
    resolution: {integrity: sha512-Y/arvbn+rrz3JCKl9C4kVNfTfSm2/mEp5FSz5EsZSANGPSlQrpRI5M4PKF+mJnE52jOO90PnPSc3Ur3bTQw0gA==}

  ts-jest@29.2.5:
    resolution: {integrity: sha512-KD8zB2aAZrcKIdGk4OwpJggeLcH1FgrICqDSROWqlnJXGCXK4Mn6FcdK2B6670Xr73lHMG1kHw8R87A0ecZ+vA==}
    engines: {node: ^14.15.0 || ^16.10.0 || ^18.0.0 || >=20.0.0}
    hasBin: true
    peerDependencies:
      '@babel/core': '>=7.0.0-beta.0 <8'
      '@jest/transform': ^29.0.0
      '@jest/types': ^29.0.0
      babel-jest: ^29.0.0
      esbuild: '*'
      jest: ^29.0.0
      typescript: '>=4.3 <6'
    peerDependenciesMeta:
      '@babel/core':
        optional: true
      '@jest/transform':
        optional: true
      '@jest/types':
        optional: true
      babel-jest:
        optional: true
      esbuild:
        optional: true

  ts-md5@1.3.1:
    resolution: {integrity: sha512-DiwiXfwvcTeZ5wCE0z+2A9EseZsztaiZtGrtSaY5JOD7ekPnR/GoIVD5gXZAlK9Na9Kvpo9Waz5rW64WKAWApg==}
    engines: {node: '>=12'}

  ts-node@10.9.2:
    resolution: {integrity: sha512-f0FFpIdcHgn8zcPSbf1dRevwt047YMnaiJM3u2w2RewrB+fob/zePZcrOyQoLMMO7aBIddLcQIEK5dYjkLnGrQ==}
    hasBin: true
    peerDependencies:
      '@swc/core': '>=1.2.50'
      '@swc/wasm': '>=1.2.50'
      '@types/node': '*'
      typescript: '>=2.7'
    peerDependenciesMeta:
      '@swc/core':
        optional: true
      '@swc/wasm':
        optional: true

  tslib@1.14.1:
    resolution: {integrity: sha512-Xni35NKzjgMrwevysHTCArtLDpPvye8zV/0E4EyYn43P7/7qvQwPh9BGkHewbMulVntbigmcT7rdX3BNo9wRJg==}

  tslib@2.6.2:
    resolution: {integrity: sha512-AEYxH93jGFPn/a2iVAwW87VuUIkR1FVUKB77NwMF7nBTDkDrrT/Hpt/IrCJ0QXhW27jTBDcf5ZY7w6RiqTMw2Q==}

  tslib@2.8.1:
    resolution: {integrity: sha512-oJFu94HQb+KVduSUQL7wnpmqnfmLsOA/nAh6b6EH0wCEoK0/mPeXU6c3wKDV83MkOuHPRHtSXKKU99IBazS/2w==}

  tsup@8.3.5:
    resolution: {integrity: sha512-Tunf6r6m6tnZsG9GYWndg0z8dEV7fD733VBFzFJ5Vcm1FtlXB8xBD/rtrBi2a3YKEV7hHtxiZtW5EAVADoe1pA==}
    engines: {node: '>=18'}
    hasBin: true
    peerDependencies:
      '@microsoft/api-extractor': ^7.36.0
      '@swc/core': ^1
      postcss: ^8.4.12
      typescript: '>=4.5.0'
    peerDependenciesMeta:
      '@microsoft/api-extractor':
        optional: true
      '@swc/core':
        optional: true
      postcss:
        optional: true
      typescript:
        optional: true

  tsx@4.19.1:
    resolution: {integrity: sha512-0flMz1lh74BR4wOvBjuh9olbnwqCPc35OOlfyzHba0Dc+QNUeWX/Gq2YTbnwcWPO3BMd8fkzRVrHcsR+a7z7rA==}
    engines: {node: '>=18.0.0'}
    hasBin: true

  tsx@4.19.2:
    resolution: {integrity: sha512-pOUl6Vo2LUq/bSa8S5q7b91cgNSjctn9ugq/+Mvow99qW6x/UZYwzxy/3NmqoT66eHYfCVvFvACC58UBPFf28g==}
    engines: {node: '>=18.0.0'}
    hasBin: true

  tsx@4.19.4:
    resolution: {integrity: sha512-gK5GVzDkJK1SI1zwHf32Mqxf2tSJkNx+eYcNly5+nHvWqXUJYUkWBQtKauoESz3ymezAI++ZwT855x5p5eop+Q==}
    engines: {node: '>=18.0.0'}
    hasBin: true

  tunnel-agent@0.6.0:
    resolution: {integrity: sha512-McnNiV1l8RYeY8tBgEpuodCC1mLUdbSN+CYBL7kJsJNInOP8UjDDEwdk6Mw60vdLLrr5NHKZhMAOSrR2NZuQ+w==}

  type-detect@4.0.8:
    resolution: {integrity: sha512-0fr/mIH1dlO+x7TlcMy+bIDqKPsw/70tVyeHW787goQjhmqaZe10uwLujubK9q9Lg6Fiho1KUKDYz0Z7k7g5/g==}
    engines: {node: '>=4'}

  type-fest@0.21.3:
    resolution: {integrity: sha512-t0rzBq87m3fVcduHDUFhKmyyX+9eo6WQjZvf51Ea/M0Q7+T374Jp1aUiyUl0GKxp8M/OETVHSDvmkyPgvX+X2w==}
    engines: {node: '>=10'}

  type-is@1.6.18:
    resolution: {integrity: sha512-TkRKr9sUTxEH8MdfuCSP7VizJyzRNMjj2J2do2Jr3Kym598JVdEksuzPQCnlFPW4ky9Q+iA+ma9BGm06XQBy8g==}
    engines: {node: '>= 0.6'}

  type-is@2.0.0:
    resolution: {integrity: sha512-gd0sGezQYCbWSbkZr75mln4YBidWUN60+devscpLF5mtRDUpiaTvKpBNrdaCvel1NdR2k6vclXybU5fBd2i+nw==}
    engines: {node: '>= 0.6'}

  typed-array-buffer@1.0.2:
    resolution: {integrity: sha512-gEymJYKZtKXzzBzM4jqa9w6Q1Jjm7x2d+sh19AdsD4wqnMPDYyvwpsIc2Q/835kHuo3BEQ7CjelGhfTsoBb2MQ==}
    engines: {node: '>= 0.4'}

  typed-array-byte-length@1.0.1:
    resolution: {integrity: sha512-3iMJ9q0ao7WE9tWcaYKIptkNBuOIcZCCT0d4MRvuuH88fEoEH62IuQe0OtraD3ebQEoTRk8XCBoknUNc1Y67pw==}
    engines: {node: '>= 0.4'}

  typed-array-byte-offset@1.0.2:
    resolution: {integrity: sha512-Ous0vodHa56FviZucS2E63zkgtgrACj7omjwd/8lTEMEPFFyjfixMZ1ZXenpgCFBBt4EC1J2XsyVS2gkG0eTFA==}
    engines: {node: '>= 0.4'}

  typed-array-length@1.0.6:
    resolution: {integrity: sha512-/OxDN6OtAk5KBpGb28T+HZc2M+ADtvRxXrKKbUwtsLgdoxgX13hyy7ek6bFRl5+aBs2yZzB0c4CnQfAtVypW/g==}
    engines: {node: '>= 0.4'}

  typedoc-github-theme@0.2.0:
    resolution: {integrity: sha512-ycTjNm7PZharoYg67oAFDC4JUvIqvFCLp4AiCKQBhlCsbiWiMYGEAPnuoRmV6+/CQsmH2l3dfOUiwM11ZtSGqA==}
    engines: {node: '>=18.0.0'}
    peerDependencies:
      typedoc: ^0.27.1

  typedoc-plugin-markdown@4.3.2:
    resolution: {integrity: sha512-hCF3V0axzbzGDYFW21XigWIJQBOJ2ZRVWWs7X+e62ew/pXnvz7iKF/zVdkBm3w8Mk4bmXWp/FT0IF4Zn9uBRww==}
    engines: {node: '>= 18'}
    peerDependencies:
      typedoc: 0.27.x

  typedoc-plugin-zod@1.3.1:
    resolution: {integrity: sha512-u4NH1Ez168gRNnhUd0x4pZhp85maJ9y050IxSok9XwdzTpUA9NN0ee3ho8ssrzmxsvO2UDbDEiks7xtI0p6UXA==}
    peerDependencies:
      typedoc: 0.23.x || 0.24.x || 0.25.x || 0.26.x || 0.27.x

  typedoc@0.27.5:
    resolution: {integrity: sha512-x+fhKJtTg4ozXwKayh/ek4wxZQI/+2hmZUdO2i2NGDBRUflDble70z+ewHod3d4gRpXSO6fnlnjbDTnJk7HlkQ==}
    engines: {node: '>= 18'}
    hasBin: true
    peerDependencies:
      typescript: 5.0.x || 5.1.x || 5.2.x || 5.3.x || 5.4.x || 5.5.x || 5.6.x || 5.7.x

  typescript@4.9.5:
    resolution: {integrity: sha512-1FXk9E2Hm+QzZQ7z+McJiHL4NW1F2EzMu9Nq9i3zAaGqibafqYwCVU6WyWAuyQRRzOlxou8xZSyXLEN8oKj24g==}
    engines: {node: '>=4.2.0'}
    hasBin: true

  typescript@5.4.5:
    resolution: {integrity: sha512-vcI4UpRgg81oIRUFwR0WSIHKt11nJ7SAVlYNIu+QpqeyXP+gpQJy/Z4+F0aGxSE4MqwjyXvW/TzgkLAx2AGHwQ==}
    engines: {node: '>=14.17'}
    hasBin: true

  typescript@5.5.3:
    resolution: {integrity: sha512-/hreyEujaB0w76zKo6717l3L0o/qEUtRgdvUBvlkhoWeOVMjMuHNHk0BRBzikzuGDqNmPQbg5ifMEqsHLiIUcQ==}
    engines: {node: '>=14.17'}
    hasBin: true

  typescript@5.6.2:
    resolution: {integrity: sha512-NW8ByodCSNCwZeghjN3o+JX5OFH0Ojg6sadjEKY4huZ52TqbJTJnDo5+Tw98lSy63NZvi4n+ez5m2u5d4PkZyw==}
    engines: {node: '>=14.17'}
    hasBin: true

  typescript@5.6.3:
    resolution: {integrity: sha512-hjcS1mhfuyi4WW8IWtjP7brDrG2cuDZukyrYrSauoXGNgx0S7zceP07adYkJycEr56BOUTNPzbInooiN3fn1qw==}
    engines: {node: '>=14.17'}
    hasBin: true

  uc.micro@2.1.0:
    resolution: {integrity: sha512-ARDJmphmdvUk6Glw7y9DQ2bFkKBHwQHLi2lsaH6PPmz/Ka9sFOBsBluozhDltWmnv9u/cF6Rt87znRTPV+yp/A==}

  uglify-js@3.17.4:
    resolution: {integrity: sha512-T9q82TJI9e/C1TAxYvfb16xO120tMVFZrGA3f9/P4424DNu6ypK103y0GPFVa17yotwSyZW5iYXgjYHkGrJW/g==}
    engines: {node: '>=0.8.0'}
    hasBin: true

  unbox-primitive@1.0.2:
    resolution: {integrity: sha512-61pPlCD9h51VoreyJ0BReideM3MDKMKnh6+V9L08331ipq6Q8OFXZYiqP6n/tbHx4s5I9uRhcye6BrbkizkBDw==}

  undici-types@5.26.5:
    resolution: {integrity: sha512-JlCMO+ehdEIKqlFxk6IfVoAUVmgz7cU7zD/h9XZ0qzeosSHmUJVOzSQvvYSYWXkFXC+IfLKSIffhv0sVZup6pA==}

  undici-types@6.19.8:
    resolution: {integrity: sha512-ve2KP6f/JnbPBFyobGHuerC9g1FYGn/F8n1LWTwNxCEzd6IfqTwUQcNXgEtmmQ6DlRrC1hrSrBnCZPokRrDHjw==}

  unpipe@1.0.0:
    resolution: {integrity: sha512-pjy2bYhSsufwWlKwPc+l3cN7+wuJlK6uz0YdJEOlQDbl6jo/YlPi4mb8agUkVC8BF7V8NuzeyPNqRksA3hztKQ==}
    engines: {node: '>= 0.8'}

  update-browserslist-db@1.1.1:
    resolution: {integrity: sha512-R8UzCaa9Az+38REPiJ1tXlImTJXlVfgHZsglwBD/k6nj76ctsH1E3q4doGrukiLQd3sGQYu56r5+lo5r94l29A==}
    hasBin: true
    peerDependencies:
      browserslist: '>= 4.21.0'

  uri-js@4.4.1:
    resolution: {integrity: sha512-7rKUyy33Q1yc98pQ1DAmLtwX109F7TIfWlW1Ydo8Wl1ii1SeHieeh0HHfPeL2fMXK6z0s8ecKs9frCuLJvndBg==}

  url-template@2.0.8:
    resolution: {integrity: sha512-XdVKMF4SJ0nP/O7XIPB0JwAEuT9lDIYnNsK8yGVe43y0AWoKeJNdv3ZNWh7ksJ6KqQFjOO6ox/VEitLnaVNufw==}

  util-deprecate@1.0.2:
    resolution: {integrity: sha512-EPD5q1uXyFxJpCrLnCc1nHnq3gOa6DZBocAIiI2TaSCA7VCJ1UJDMagCzIkXNsUYfD1daK//LTEQ8xiIbrHtcw==}

  util@0.10.4:
    resolution: {integrity: sha512-0Pm9hTQ3se5ll1XihRic3FDIku70C+iHUdT/W926rSgHV5QgXsYbKZN8MSC3tJtSkhuROzvsQjAaFENRXr+19A==}

  utils-merge@1.0.1:
    resolution: {integrity: sha512-pMZTvIkT1d+TFGvDOqodOclx0QWkkgi6Tdoa8gC8ffGAAqz9pzPTZWAybbsHHoED/ztMtkv/VoYTYyShUn81hA==}
    engines: {node: '>= 0.4.0'}

  uuid@10.0.0:
    resolution: {integrity: sha512-8XkAphELsDnEGrDxUOHB3RGvXz6TeuYSGEZBOjtTtPm2lwhGBjLgOzLHB63IUWfBpNucQjND6d3AOudO+H3RWQ==}
    hasBin: true

  uuid@8.3.2:
    resolution: {integrity: sha512-+NYs2QeMWy+GWFOEm9xnn6HCDp0l7QBD7ml8zLUmJ+93Q5NF0NocErnwkTkXVFNiX3/fpC6afS8Dhb/gz7R7eg==}
    hasBin: true

  uuid@9.0.1:
    resolution: {integrity: sha512-b+1eJOlsR9K8HJpow9Ok3fiWOWSIcIzXodvv0rQjVoOVNpWMpxf1wZNpt4y9h10odCNrqnYp1OBzRktckBe3sA==}
    hasBin: true

  v8-compile-cache-lib@3.0.1:
    resolution: {integrity: sha512-wa7YjyUGfNZngI/vtK0UHAN+lgDCxBPCylVXGp0zu59Fz5aiGtNXaq3DhIov063MorB+VfufLh3JlF2KdTK3xg==}

  v8-to-istanbul@9.3.0:
    resolution: {integrity: sha512-kiGUalWN+rgBJ/1OHZsBtU4rXZOfj/7rKQxULKlIzwzQSvMJUUNgPwJEEh7gU6xEVxC0ahoOBvN2YI8GH6FNgA==}
    engines: {node: '>=10.12.0'}

  validate-npm-package-license@3.0.4:
    resolution: {integrity: sha512-DpKm2Ui/xN7/HQKCtpZxoRWBhZ9Z0kqtygG8XCgNQ8ZlDnxuQmWhj566j8fN4Cu3/JmbhsDo7fcAJq4s9h27Ew==}

  validate.io-array@1.0.6:
    resolution: {integrity: sha512-DeOy7CnPEziggrOO5CZhVKJw6S3Yi7e9e65R1Nl/RTN1vTQKnzjfvks0/8kQ40FP/dsjRAOd4hxmJ7uLa6vxkg==}

  validate.io-function@1.0.2:
    resolution: {integrity: sha512-LlFybRJEriSuBnUhQyG5bwglhh50EpTL2ul23MPIuR1odjO7XaMLFV8vHGwp7AZciFxtYOeiSCT5st+XSPONiQ==}

  vary@1.1.2:
    resolution: {integrity: sha512-BNGbWLfd0eUPabhkXUVm0j8uuvREyTh5ovRa/dyow/BqAbZJyC+5fU+IzQOzmAKzYqYRAISoRhdQr3eIZ/PXqg==}
    engines: {node: '>= 0.8'}

  walker@1.0.8:
    resolution: {integrity: sha512-ts/8E8l5b7kY0vlWLewOkDXMmPdLcVV4GmOQLyxuSswIJsweeFZtAsMF7k1Nszz+TYBQrlYRmzOnr398y1JemQ==}

  wav@1.0.2:
    resolution: {integrity: sha512-viHtz3cDd/Tcr/HbNqzQCofKdF6kWUymH9LGDdskfWFoIy/HJ+RTihgjEcHfnsy1PO4e9B+y4HwgTwMrByquhg==}

  web-streams-polyfill@3.3.3:
    resolution: {integrity: sha512-d2JWLCivmZYTSIoge9MsgFCZrt571BikcWGYkjC1khllbTeDlGqZ2D8vD8E/lJa8WGWbb7Plm8/XJYV7IJHZZw==}
    engines: {node: '>= 8'}

  web-streams-polyfill@4.0.0-beta.3:
    resolution: {integrity: sha512-QW95TCTaHmsYfHDybGMwO5IJIM93I/6vTRk+daHTWFPhwh+C8Cg7j7XyKrwrj8Ib6vYXe0ocYNrmzY4xAAN6ug==}
    engines: {node: '>= 14'}

  web-vitals@4.2.4:
    resolution: {integrity: sha512-r4DIlprAGwJ7YM11VZp4R884m0Vmgr6EAKe3P+kO0PPj3Unqyvv59rczf6UiGcb9Z8QxZVcqKNwv/g0WNdWwsw==}

  webidl-conversions@3.0.1:
    resolution: {integrity: sha512-2JAn3z8AR6rjK8Sm8orRC0h/bcl/DqL7tRPdGZ4I1CjdF+EaMLmYxBHyXuKL849eucPFhvBoxMsflfOb8kxaeQ==}

  webidl-conversions@4.0.2:
    resolution: {integrity: sha512-YQ+BmxuTgd6UXZW3+ICGfyqRyHXVlD5GtQr5+qjiNW7bF0cqrzX500HVXPBOvgXb5YnzDd+h0zqyv61KUD7+Sg==}

  webidl-conversions@7.0.0:
    resolution: {integrity: sha512-VwddBukDzu71offAQR975unBIGqfKZpM+8ZX6ySk8nYhVoo5CYaZyzt3YBvYtRtO+aoGlqxPg/B87NGVZ/fu6g==}
    engines: {node: '>=12'}

  websocket-driver@0.7.4:
    resolution: {integrity: sha512-b17KeDIQVjvb0ssuSDF2cYXSg2iztliJ4B9WdsuB6J952qCPKmnVq4DyW5motImXHDC1cBT/1UezrJVsKw5zjg==}
    engines: {node: '>=0.8.0'}

  websocket-extensions@0.1.4:
    resolution: {integrity: sha512-OqedPIGOfsDlo31UNwYbCFMSaO9m9G/0faIHj5/dZFDMFqPTcx6UwqyOy3COEaEOg/9VsGIpdqn62W5KhoKSpg==}
    engines: {node: '>=0.8.0'}

  whatwg-fetch@3.6.20:
    resolution: {integrity: sha512-EqhiFU6daOA8kpjOWTL0olhVOF3i7OrFzSYiGsEMB8GcXS+RrzauAERX65xMeNWVqxA6HXH2m69Z9LaKKdisfg==}

  whatwg-mimetype@4.0.0:
    resolution: {integrity: sha512-QaKxh0eNIi2mE9p2vEdzfagOKHCcj1pJ56EEHGQOVxp8r9/iszLUUV7v89x9O1p/T+NlTM5W7jW6+cz4Fq1YVg==}
    engines: {node: '>=18'}

  whatwg-url@14.0.0:
    resolution: {integrity: sha512-1lfMEm2IEr7RIV+f4lUNPOqfFL+pO+Xw3fJSqmjX9AbXcXcYOkCe1P6+9VBZB6n94af16NfZf+sSk0JCBZC9aw==}
    engines: {node: '>=18'}

  whatwg-url@5.0.0:
    resolution: {integrity: sha512-saE57nupxk6v3HY35+jzBwYa0rKSy0XR8JSxZPwgLr7ys0IBzhGviA1/TUGJLmSVqs8pb9AnvICXEuOHLprYTw==}

  whatwg-url@7.1.0:
    resolution: {integrity: sha512-WUu7Rg1DroM7oQvGWfOiAK21n74Gg+T4elXEQYkOhtyLeWiJFoOGLXPKI/9gzIie9CtwVLm8wtw6YJdKyxSjeg==}

  which-boxed-primitive@1.0.2:
    resolution: {integrity: sha512-bwZdv0AKLpplFY2KZRX6TvyuN7ojjr7lwkg6ml0roIy9YeuSr7JS372qlNW18UQYzgYK9ziGcerWqZOmEn9VNg==}

  which-pm-runs@1.1.0:
    resolution: {integrity: sha512-n1brCuqClxfFfq/Rb0ICg9giSZqCS+pLtccdag6C2HyufBrh3fBOiy9nb6ggRMvWOVH5GrdJskj5iGTZNxd7SA==}
    engines: {node: '>=4'}

  which-typed-array@1.1.15:
    resolution: {integrity: sha512-oV0jmFtUky6CXfkqehVvBP/LSWJ2sy4vWMioiENyJLePrBO/yKyV9OyJySfAKosh+RYkIl5zJCNZ8/4JncrpdA==}
    engines: {node: '>= 0.4'}

  which@2.0.2:
    resolution: {integrity: sha512-BLI3Tl1TW3Pvl70l3yq3Y64i+awpwXqsGBYWkkqMtnbXgrMD+yj7rhW0kuEDxzJaYXGjEW5ogapKNMEKNMjibA==}
    engines: {node: '>= 8'}
    hasBin: true

  winston-transport@4.7.0:
    resolution: {integrity: sha512-ajBj65K5I7denzer2IYW6+2bNIVqLGDHqDw3Ow8Ohh+vdW+rv4MZ6eiDvHoKhfJFZ2auyN8byXieDDJ96ViONg==}
    engines: {node: '>= 12.0.0'}

  winston@3.13.0:
    resolution: {integrity: sha512-rwidmA1w3SE4j0E5MuIufFhyJPBDG7Nu71RkZor1p2+qHvJSZ9GYDA81AyleQcZbh/+V6HjeBdfnTZJm9rSeQQ==}
    engines: {node: '>= 12.0.0'}

  wordwrap@1.0.0:
    resolution: {integrity: sha512-gvVzJFlPycKc5dZN4yPkP8w7Dc37BtP1yczEneOb4uq34pXZcvrtRTmWV8W+Ume+XCxKgbjM+nevkyFPMybd4Q==}

  wrap-ansi@7.0.0:
    resolution: {integrity: sha512-YVGIj2kamLSTxw6NsZjoBxfSwsn0ycdesmc4p+Q21c5zPuZ1pl+NfxVdxPtdHvmNVOQ6XSYG4AUtyt/Fi7D16Q==}
    engines: {node: '>=10'}

  wrap-ansi@8.1.0:
    resolution: {integrity: sha512-si7QWI6zUMq56bESFvagtmzMdGOtoxfR+Sez11Mobfc7tm+VkUckk9bW2UeffTGVUbOksxmSw0AA2gs8g71NCQ==}
    engines: {node: '>=12'}

  wrappy@1.0.2:
    resolution: {integrity: sha512-l4Sp/DRseor9wL6EvV2+TuQn63dMkPjZ/sp9XkghTEbV9KlPS1xUsZ3u7/IQO4wxtcFB4bgpQPRcR3QCvezPcQ==}

  write-file-atomic@4.0.2:
    resolution: {integrity: sha512-7KxauUdBmSdWnmpaGFg+ppNjKF8uNLry8LyzjauQDOVONfFLNKrKvQOxZ/VuTIcS/gge/YNahf5RIIQWTSarlg==}
    engines: {node: ^12.13.0 || ^14.15.0 || >=16.0.0}

  xtend@4.0.2:
    resolution: {integrity: sha512-LKYU1iAXJXUgAXn9URjiu+MWhyUXHsvfp7mcuYm9dSUKK0/CjtrUwFAxD82/mCWbtLsGjFIad0wIsod4zrTAEQ==}
    engines: {node: '>=0.4'}

  y18n@5.0.8:
    resolution: {integrity: sha512-0pfFzegeDWJHJIAmTLRP2DwHjdF5s7jo9tuztdQxAhINCdvS+3nGINqPd00AphqJR/0LhANUS6/+7SCb98YOfA==}
    engines: {node: '>=10'}

  yallist@2.1.2:
    resolution: {integrity: sha512-ncTzHV7NvsQZkYe1DW7cbDLm0YpzHmZF5r/iyP3ZnQtMiJ+pjzisCiMNI+Sj+xQF5pXhSHxSB3uDbsBTzY/c2A==}

  yallist@3.1.1:
    resolution: {integrity: sha512-a4UGQaWPH59mOXUYnAG2ewncQS4i4F43Tv3JoAM+s2VDAmS9NsK8GpDMLrCHPksFT7h3K6TOoUNn2pb7RoXx4g==}

  yallist@4.0.0:
    resolution: {integrity: sha512-3wdGidZyq5PB084XLES5TpOSRA3wjXAlIWMhum2kRcv/41Sn2emQ0dycQW4uZXLejwKvg6EsvbdlVL+FYEct7A==}

  yaml@2.6.1:
    resolution: {integrity: sha512-7r0XPzioN/Q9kXBro/XPnA6kznR73DHq+GXh5ON7ZozRO6aMjbmiBuKste2wslTFkC5d1dw0GooOCepZXJ2SAg==}
    engines: {node: '>= 14'}
    hasBin: true

  yaml@2.7.0:
    resolution: {integrity: sha512-+hSoy/QHluxmC9kCIJyL/uyFmLmc+e5CFR5Wa+bpIhIj85LVb9ZH2nVnqrHoSvKogwODv0ClqZkmiSSaIH5LTA==}
    engines: {node: '>= 14'}
    hasBin: true

  yargs-parser@21.1.1:
    resolution: {integrity: sha512-tVpsJW7DdjecAiFpbIB1e3qxIQsE6NoPc5/eTdrbbIC4h0LVsWhnoa3g+m2HclBIujHzsxZ4VJVA+GUuc2/LBw==}
    engines: {node: '>=12'}

  yargs@17.7.2:
    resolution: {integrity: sha512-7dSzzRQ++CKnNI/krKnYRV7JKKPUXMEh61soaHKg9mrWEhzFWhFnxPxGl+69cD1Ou63C13NUPCnmIcrvqCuM6w==}
    engines: {node: '>=12'}

  yn@3.1.1:
    resolution: {integrity: sha512-Ux4ygGWsu2c7isFWe8Yu1YluJmqVhxqK2cLXNQA5AcC3QfbGNpM7fu0Y8b/z16pXLnFxZYvWhd3fhBY9DLmC6Q==}
    engines: {node: '>=6'}

  yocto-queue@0.1.0:
    resolution: {integrity: sha512-rVksvsnNCdJ/ohGc6xgPwyN8eheCxsiLM8mxuE/t/mOVqJewPuO1miLpTHQiRgTKCLexL4MeAFVagts7HmNZ2Q==}
    engines: {node: '>=10'}

  zod-to-json-schema@3.22.5:
    resolution: {integrity: sha512-+akaPo6a0zpVCCseDed504KBJUQpEW5QZw7RMneNmKw+fGaML1Z9tUNLnHHAC8x6dzVRO1eB2oEMyZRnuBZg7Q==}
    peerDependencies:
      zod: ^3.22.4

  zod-to-json-schema@3.24.1:
    resolution: {integrity: sha512-3h08nf3Vw3Wl3PK+q3ow/lIil81IT2Oa7YpQyUUDsEWbXveMesdfK1xBd2RhCkynwZndAxixji/7SYJJowr62w==}
    peerDependencies:
      zod: ^3.24.1

  zod@3.22.4:
    resolution: {integrity: sha512-iC+8Io04lddc+mVqQ9AZ7OQ2MrUKGN+oIQyq1vemgt46jwCwLfhq7/pwnBnNXXXZb8VTVLKwp9EDkx+ryxIWmg==}

  zod@3.23.8:
    resolution: {integrity: sha512-XBx9AXhXktjUqnepgTiE5flcKIYWi/rme0Eaj+5Y0lftuGBq+jyRu/md4WnuxqgP1ubdpNCsYEYPxrzVHD8d6g==}

  zod@3.24.1:
    resolution: {integrity: sha512-muH7gBL9sI1nciMZV67X5fTKKBLtwpZ5VBp1vsOQzj1MhrBZ4wlVCm3gedKZWLp0Oyel8sIGfeiz54Su+OVT+A==}

snapshots:

  '@ampproject/remapping@2.3.0':
    dependencies:
      '@jridgewell/gen-mapping': 0.3.5
      '@jridgewell/trace-mapping': 0.3.25

  '@anthropic-ai/sdk@0.24.3(encoding@0.1.13)':
    dependencies:
      '@types/node': 18.19.53
      '@types/node-fetch': 2.6.11
      abort-controller: 3.0.0
      agentkeepalive: 4.5.0
      form-data-encoder: 1.7.2
      formdata-node: 4.4.1
      node-fetch: 2.7.0(encoding@0.1.13)
      web-streams-polyfill: 3.3.3
    transitivePeerDependencies:
      - encoding

  '@anthropic-ai/sdk@0.9.1(encoding@0.1.13)':
    dependencies:
      '@types/node': 18.19.53
      '@types/node-fetch': 2.6.11
      abort-controller: 3.0.0
      agentkeepalive: 4.5.0
      digest-fetch: 1.3.0
      form-data-encoder: 1.7.2
      formdata-node: 4.4.1
      node-fetch: 2.7.0(encoding@0.1.13)
      web-streams-polyfill: 3.3.3
    transitivePeerDependencies:
      - encoding

  '@anthropic-ai/vertex-sdk@0.4.0(encoding@0.1.13)':
    dependencies:
      '@anthropic-ai/sdk': 0.24.3(encoding@0.1.13)
      google-auth-library: 9.14.2(encoding@0.1.13)
    transitivePeerDependencies:
      - encoding
      - supports-color

  '@babel/code-frame@7.25.7':
    dependencies:
      '@babel/highlight': 7.25.7
      picocolors: 1.1.1

  '@babel/compat-data@7.25.7': {}

  '@babel/core@7.25.7':
    dependencies:
      '@ampproject/remapping': 2.3.0
      '@babel/code-frame': 7.25.7
      '@babel/generator': 7.25.7
      '@babel/helper-compilation-targets': 7.25.7
      '@babel/helper-module-transforms': 7.25.7(@babel/core@7.25.7)
      '@babel/helpers': 7.25.7
      '@babel/parser': 7.25.7
      '@babel/template': 7.25.7
      '@babel/traverse': 7.25.7
      '@babel/types': 7.25.7
      convert-source-map: 2.0.0
      debug: 4.4.0
      gensync: 1.0.0-beta.2
      json5: 2.2.3
      semver: 6.3.1
    transitivePeerDependencies:
      - supports-color

  '@babel/generator@7.25.7':
    dependencies:
      '@babel/types': 7.25.7
      '@jridgewell/gen-mapping': 0.3.5
      '@jridgewell/trace-mapping': 0.3.25
      jsesc: 3.0.2

  '@babel/helper-compilation-targets@7.25.7':
    dependencies:
      '@babel/compat-data': 7.25.7
      '@babel/helper-validator-option': 7.25.7
      browserslist: 4.24.0
      lru-cache: 5.1.1
      semver: 6.3.1

  '@babel/helper-module-imports@7.25.7':
    dependencies:
      '@babel/traverse': 7.25.7
      '@babel/types': 7.25.7
    transitivePeerDependencies:
      - supports-color

  '@babel/helper-module-transforms@7.25.7(@babel/core@7.25.7)':
    dependencies:
      '@babel/core': 7.25.7
      '@babel/helper-module-imports': 7.25.7
      '@babel/helper-simple-access': 7.25.7
      '@babel/helper-validator-identifier': 7.25.7
      '@babel/traverse': 7.25.7
    transitivePeerDependencies:
      - supports-color

  '@babel/helper-plugin-utils@7.25.7': {}

  '@babel/helper-simple-access@7.25.7':
    dependencies:
      '@babel/traverse': 7.25.7
      '@babel/types': 7.25.7
    transitivePeerDependencies:
      - supports-color

  '@babel/helper-string-parser@7.25.7': {}

  '@babel/helper-validator-identifier@7.25.7': {}

  '@babel/helper-validator-option@7.25.7': {}

  '@babel/helpers@7.25.7':
    dependencies:
      '@babel/template': 7.25.7
      '@babel/types': 7.25.7

  '@babel/highlight@7.25.7':
    dependencies:
      '@babel/helper-validator-identifier': 7.25.7
      chalk: 2.4.2
      js-tokens: 4.0.0
      picocolors: 1.1.1

  '@babel/parser@7.25.7':
    dependencies:
      '@babel/types': 7.25.7

  '@babel/plugin-syntax-async-generators@7.8.4(@babel/core@7.25.7)':
    dependencies:
      '@babel/core': 7.25.7
      '@babel/helper-plugin-utils': 7.25.7

  '@babel/plugin-syntax-bigint@7.8.3(@babel/core@7.25.7)':
    dependencies:
      '@babel/core': 7.25.7
      '@babel/helper-plugin-utils': 7.25.7

  '@babel/plugin-syntax-class-properties@7.12.13(@babel/core@7.25.7)':
    dependencies:
      '@babel/core': 7.25.7
      '@babel/helper-plugin-utils': 7.25.7

  '@babel/plugin-syntax-class-static-block@7.14.5(@babel/core@7.25.7)':
    dependencies:
      '@babel/core': 7.25.7
      '@babel/helper-plugin-utils': 7.25.7

  '@babel/plugin-syntax-import-attributes@7.25.7(@babel/core@7.25.7)':
    dependencies:
      '@babel/core': 7.25.7
      '@babel/helper-plugin-utils': 7.25.7

  '@babel/plugin-syntax-import-meta@7.10.4(@babel/core@7.25.7)':
    dependencies:
      '@babel/core': 7.25.7
      '@babel/helper-plugin-utils': 7.25.7

  '@babel/plugin-syntax-json-strings@7.8.3(@babel/core@7.25.7)':
    dependencies:
      '@babel/core': 7.25.7
      '@babel/helper-plugin-utils': 7.25.7

  '@babel/plugin-syntax-jsx@7.25.7(@babel/core@7.25.7)':
    dependencies:
      '@babel/core': 7.25.7
      '@babel/helper-plugin-utils': 7.25.7

  '@babel/plugin-syntax-logical-assignment-operators@7.10.4(@babel/core@7.25.7)':
    dependencies:
      '@babel/core': 7.25.7
      '@babel/helper-plugin-utils': 7.25.7

  '@babel/plugin-syntax-nullish-coalescing-operator@7.8.3(@babel/core@7.25.7)':
    dependencies:
      '@babel/core': 7.25.7
      '@babel/helper-plugin-utils': 7.25.7

  '@babel/plugin-syntax-numeric-separator@7.10.4(@babel/core@7.25.7)':
    dependencies:
      '@babel/core': 7.25.7
      '@babel/helper-plugin-utils': 7.25.7

  '@babel/plugin-syntax-object-rest-spread@7.8.3(@babel/core@7.25.7)':
    dependencies:
      '@babel/core': 7.25.7
      '@babel/helper-plugin-utils': 7.25.7

  '@babel/plugin-syntax-optional-catch-binding@7.8.3(@babel/core@7.25.7)':
    dependencies:
      '@babel/core': 7.25.7
      '@babel/helper-plugin-utils': 7.25.7

  '@babel/plugin-syntax-optional-chaining@7.8.3(@babel/core@7.25.7)':
    dependencies:
      '@babel/core': 7.25.7
      '@babel/helper-plugin-utils': 7.25.7

  '@babel/plugin-syntax-private-property-in-object@7.14.5(@babel/core@7.25.7)':
    dependencies:
      '@babel/core': 7.25.7
      '@babel/helper-plugin-utils': 7.25.7

  '@babel/plugin-syntax-top-level-await@7.14.5(@babel/core@7.25.7)':
    dependencies:
      '@babel/core': 7.25.7
      '@babel/helper-plugin-utils': 7.25.7

  '@babel/plugin-syntax-typescript@7.25.7(@babel/core@7.25.7)':
    dependencies:
      '@babel/core': 7.25.7
      '@babel/helper-plugin-utils': 7.25.7

  '@babel/template@7.25.7':
    dependencies:
      '@babel/code-frame': 7.25.7
      '@babel/parser': 7.25.7
      '@babel/types': 7.25.7

  '@babel/traverse@7.25.7':
    dependencies:
      '@babel/code-frame': 7.25.7
      '@babel/generator': 7.25.7
      '@babel/parser': 7.25.7
      '@babel/template': 7.25.7
      '@babel/types': 7.25.7
      debug: 4.4.0
      globals: 11.12.0
    transitivePeerDependencies:
      - supports-color

  '@babel/types@7.25.7':
    dependencies:
      '@babel/helper-string-parser': 7.25.7
      '@babel/helper-validator-identifier': 7.25.7
      to-fast-properties: 2.0.0

  '@bcoe/v8-coverage@0.2.3': {}

  '@colors/colors@1.6.0': {}

  '@cspotcode/source-map-support@0.8.1':
    dependencies:
      '@jridgewell/trace-mapping': 0.3.9
    optional: true

  '@dabh/diagnostics@2.0.3':
    dependencies:
      colorspace: 1.1.4
      enabled: 2.0.0
      kuler: 2.0.0

  '@emnapi/runtime@1.3.1':
    dependencies:
      tslib: 2.8.1
    optional: true

  '@esbuild/aix-ppc64@0.23.1':
    optional: true

  '@esbuild/aix-ppc64@0.24.0':
    optional: true

  '@esbuild/aix-ppc64@0.25.4':
    optional: true

  '@esbuild/android-arm64@0.23.1':
    optional: true

  '@esbuild/android-arm64@0.24.0':
    optional: true

  '@esbuild/android-arm64@0.25.4':
    optional: true

  '@esbuild/android-arm@0.23.1':
    optional: true

  '@esbuild/android-arm@0.24.0':
    optional: true

  '@esbuild/android-arm@0.25.4':
    optional: true

  '@esbuild/android-x64@0.23.1':
    optional: true

  '@esbuild/android-x64@0.24.0':
    optional: true

  '@esbuild/android-x64@0.25.4':
    optional: true

  '@esbuild/darwin-arm64@0.23.1':
    optional: true

  '@esbuild/darwin-arm64@0.24.0':
    optional: true

  '@esbuild/darwin-arm64@0.25.4':
    optional: true

  '@esbuild/darwin-x64@0.23.1':
    optional: true

  '@esbuild/darwin-x64@0.24.0':
    optional: true

  '@esbuild/darwin-x64@0.25.4':
    optional: true

  '@esbuild/freebsd-arm64@0.23.1':
    optional: true

  '@esbuild/freebsd-arm64@0.24.0':
    optional: true

  '@esbuild/freebsd-arm64@0.25.4':
    optional: true

  '@esbuild/freebsd-x64@0.23.1':
    optional: true

  '@esbuild/freebsd-x64@0.24.0':
    optional: true

  '@esbuild/freebsd-x64@0.25.4':
    optional: true

  '@esbuild/linux-arm64@0.23.1':
    optional: true

  '@esbuild/linux-arm64@0.24.0':
    optional: true

  '@esbuild/linux-arm64@0.25.4':
    optional: true

  '@esbuild/linux-arm@0.23.1':
    optional: true

  '@esbuild/linux-arm@0.24.0':
    optional: true

  '@esbuild/linux-arm@0.25.4':
    optional: true

  '@esbuild/linux-ia32@0.23.1':
    optional: true

  '@esbuild/linux-ia32@0.24.0':
    optional: true

  '@esbuild/linux-ia32@0.25.4':
    optional: true

  '@esbuild/linux-loong64@0.23.1':
    optional: true

  '@esbuild/linux-loong64@0.24.0':
    optional: true

  '@esbuild/linux-loong64@0.25.4':
    optional: true

  '@esbuild/linux-mips64el@0.23.1':
    optional: true

  '@esbuild/linux-mips64el@0.24.0':
    optional: true

  '@esbuild/linux-mips64el@0.25.4':
    optional: true

  '@esbuild/linux-ppc64@0.23.1':
    optional: true

  '@esbuild/linux-ppc64@0.24.0':
    optional: true

  '@esbuild/linux-ppc64@0.25.4':
    optional: true

  '@esbuild/linux-riscv64@0.23.1':
    optional: true

  '@esbuild/linux-riscv64@0.24.0':
    optional: true

  '@esbuild/linux-riscv64@0.25.4':
    optional: true

  '@esbuild/linux-s390x@0.23.1':
    optional: true

  '@esbuild/linux-s390x@0.24.0':
    optional: true

  '@esbuild/linux-s390x@0.25.4':
    optional: true

  '@esbuild/linux-x64@0.23.1':
    optional: true

  '@esbuild/linux-x64@0.24.0':
    optional: true

  '@esbuild/linux-x64@0.25.4':
    optional: true

  '@esbuild/netbsd-arm64@0.25.4':
    optional: true

  '@esbuild/netbsd-x64@0.23.1':
    optional: true

  '@esbuild/netbsd-x64@0.24.0':
    optional: true

  '@esbuild/netbsd-x64@0.25.4':
    optional: true

  '@esbuild/openbsd-arm64@0.23.1':
    optional: true

  '@esbuild/openbsd-arm64@0.24.0':
    optional: true

  '@esbuild/openbsd-arm64@0.25.4':
    optional: true

  '@esbuild/openbsd-x64@0.23.1':
    optional: true

  '@esbuild/openbsd-x64@0.24.0':
    optional: true

  '@esbuild/openbsd-x64@0.25.4':
    optional: true

  '@esbuild/sunos-x64@0.23.1':
    optional: true

  '@esbuild/sunos-x64@0.24.0':
    optional: true

  '@esbuild/sunos-x64@0.25.4':
    optional: true

  '@esbuild/win32-arm64@0.23.1':
    optional: true

  '@esbuild/win32-arm64@0.24.0':
    optional: true

  '@esbuild/win32-arm64@0.25.4':
    optional: true

  '@esbuild/win32-ia32@0.23.1':
    optional: true

  '@esbuild/win32-ia32@0.24.0':
    optional: true

  '@esbuild/win32-ia32@0.25.4':
    optional: true

  '@esbuild/win32-x64@0.23.1':
    optional: true

  '@esbuild/win32-x64@0.24.0':
    optional: true

  '@esbuild/win32-x64@0.25.4':
    optional: true

  '@fastify/busboy@3.0.0': {}

  '@firebase/analytics-compat@0.2.18(@firebase/app-compat@0.2.53)(@firebase/app@0.11.4)':
    dependencies:
      '@firebase/analytics': 0.10.12(@firebase/app@0.11.4)
      '@firebase/analytics-types': 0.8.3
      '@firebase/app-compat': 0.2.53
      '@firebase/component': 0.6.13
      '@firebase/util': 1.11.0
      tslib: 2.8.1
    transitivePeerDependencies:
      - '@firebase/app'

  '@firebase/analytics-types@0.8.3': {}

  '@firebase/analytics@0.10.12(@firebase/app@0.11.4)':
    dependencies:
      '@firebase/app': 0.11.4
      '@firebase/component': 0.6.13
      '@firebase/installations': 0.6.13(@firebase/app@0.11.4)
      '@firebase/logger': 0.4.4
      '@firebase/util': 1.11.0
      tslib: 2.8.1

  '@firebase/app-check-compat@0.3.20(@firebase/app-compat@0.2.53)(@firebase/app@0.11.4)':
    dependencies:
      '@firebase/app-check': 0.8.13(@firebase/app@0.11.4)
      '@firebase/app-check-types': 0.5.3
      '@firebase/app-compat': 0.2.53
      '@firebase/component': 0.6.13
      '@firebase/logger': 0.4.4
      '@firebase/util': 1.11.0
      tslib: 2.8.1
    transitivePeerDependencies:
      - '@firebase/app'

  '@firebase/app-check-interop-types@0.3.1': {}

  '@firebase/app-check-interop-types@0.3.3': {}

  '@firebase/app-check-types@0.5.3': {}

  '@firebase/app-check@0.8.13(@firebase/app@0.11.4)':
    dependencies:
      '@firebase/app': 0.11.4
      '@firebase/component': 0.6.13
      '@firebase/logger': 0.4.4
      '@firebase/util': 1.11.0
      tslib: 2.8.1

  '@firebase/app-compat@0.2.53':
    dependencies:
      '@firebase/app': 0.11.4
      '@firebase/component': 0.6.13
      '@firebase/logger': 0.4.4
      '@firebase/util': 1.11.0
      tslib: 2.8.1

  '@firebase/app-types@0.9.1': {}

  '@firebase/app-types@0.9.3': {}

  '@firebase/app@0.11.4':
    dependencies:
      '@firebase/component': 0.6.13
      '@firebase/logger': 0.4.4
      '@firebase/util': 1.11.0
      idb: 7.1.1
      tslib: 2.8.1

  '@firebase/auth-compat@0.5.20(@firebase/app-compat@0.2.53)(@firebase/app-types@0.9.3)(@firebase/app@0.11.4)':
    dependencies:
      '@firebase/app-compat': 0.2.53
      '@firebase/auth': 1.10.0(@firebase/app@0.11.4)
      '@firebase/auth-types': 0.13.0(@firebase/app-types@0.9.3)(@firebase/util@1.11.0)
      '@firebase/component': 0.6.13
      '@firebase/util': 1.11.0
      tslib: 2.8.1
    transitivePeerDependencies:
      - '@firebase/app'
      - '@firebase/app-types'
      - '@react-native-async-storage/async-storage'

  '@firebase/auth-interop-types@0.2.2': {}

  '@firebase/auth-interop-types@0.2.4': {}

  '@firebase/auth-types@0.13.0(@firebase/app-types@0.9.3)(@firebase/util@1.11.0)':
    dependencies:
      '@firebase/app-types': 0.9.3
      '@firebase/util': 1.11.0

  '@firebase/auth@1.10.0(@firebase/app@0.11.4)':
    dependencies:
      '@firebase/app': 0.11.4
      '@firebase/component': 0.6.13
      '@firebase/logger': 0.4.4
      '@firebase/util': 1.11.0
      tslib: 2.8.1

  '@firebase/component@0.6.13':
    dependencies:
      '@firebase/util': 1.11.0
      tslib: 2.8.1

  '@firebase/component@0.6.6':
    dependencies:
      '@firebase/util': 1.9.5
      tslib: 2.8.1

  '@firebase/data-connect@0.3.3(@firebase/app@0.11.4)':
    dependencies:
      '@firebase/app': 0.11.4
      '@firebase/auth-interop-types': 0.2.4
      '@firebase/component': 0.6.13
      '@firebase/logger': 0.4.4
      '@firebase/util': 1.11.0
      tslib: 2.8.1

  '@firebase/database-compat@1.0.4':
    dependencies:
      '@firebase/component': 0.6.6
      '@firebase/database': 1.0.4
      '@firebase/database-types': 1.0.2
      '@firebase/logger': 0.4.1
      '@firebase/util': 1.9.5
      tslib: 2.8.1

  '@firebase/database-compat@2.0.5':
    dependencies:
      '@firebase/component': 0.6.13
      '@firebase/database': 1.0.14
      '@firebase/database-types': 1.0.10
      '@firebase/logger': 0.4.4
      '@firebase/util': 1.11.0
      tslib: 2.8.1

  '@firebase/database-types@1.0.10':
    dependencies:
      '@firebase/app-types': 0.9.3
      '@firebase/util': 1.11.0

  '@firebase/database-types@1.0.2':
    dependencies:
      '@firebase/app-types': 0.9.1
      '@firebase/util': 1.9.5

  '@firebase/database@1.0.14':
    dependencies:
      '@firebase/app-check-interop-types': 0.3.3
      '@firebase/auth-interop-types': 0.2.4
      '@firebase/component': 0.6.13
      '@firebase/logger': 0.4.4
      '@firebase/util': 1.11.0
      faye-websocket: 0.11.4
      tslib: 2.8.1

  '@firebase/database@1.0.4':
    dependencies:
      '@firebase/app-check-interop-types': 0.3.1
      '@firebase/auth-interop-types': 0.2.2
      '@firebase/component': 0.6.6
      '@firebase/logger': 0.4.1
      '@firebase/util': 1.9.5
      faye-websocket: 0.11.4
      tslib: 2.8.1

  '@firebase/firestore-compat@0.3.45(@firebase/app-compat@0.2.53)(@firebase/app-types@0.9.3)(@firebase/app@0.11.4)':
    dependencies:
      '@firebase/app-compat': 0.2.53
      '@firebase/component': 0.6.13
      '@firebase/firestore': 4.7.10(@firebase/app@0.11.4)
      '@firebase/firestore-types': 3.0.3(@firebase/app-types@0.9.3)(@firebase/util@1.11.0)
      '@firebase/util': 1.11.0
      tslib: 2.8.1
    transitivePeerDependencies:
      - '@firebase/app'
      - '@firebase/app-types'

  '@firebase/firestore-types@3.0.3(@firebase/app-types@0.9.3)(@firebase/util@1.11.0)':
    dependencies:
      '@firebase/app-types': 0.9.3
      '@firebase/util': 1.11.0

  '@firebase/firestore@4.7.10(@firebase/app@0.11.4)':
    dependencies:
      '@firebase/app': 0.11.4
      '@firebase/component': 0.6.13
      '@firebase/logger': 0.4.4
      '@firebase/util': 1.11.0
      '@firebase/webchannel-wrapper': 1.0.3
      '@grpc/grpc-js': 1.9.15
      '@grpc/proto-loader': 0.7.13
      tslib: 2.8.1

  '@firebase/functions-compat@0.3.20(@firebase/app-compat@0.2.53)(@firebase/app@0.11.4)':
    dependencies:
      '@firebase/app-compat': 0.2.53
      '@firebase/component': 0.6.13
      '@firebase/functions': 0.12.3(@firebase/app@0.11.4)
      '@firebase/functions-types': 0.6.3
      '@firebase/util': 1.11.0
      tslib: 2.8.1
    transitivePeerDependencies:
      - '@firebase/app'

  '@firebase/functions-types@0.6.3': {}

  '@firebase/functions@0.12.3(@firebase/app@0.11.4)':
    dependencies:
      '@firebase/app': 0.11.4
      '@firebase/app-check-interop-types': 0.3.3
      '@firebase/auth-interop-types': 0.2.4
      '@firebase/component': 0.6.13
      '@firebase/messaging-interop-types': 0.2.3
      '@firebase/util': 1.11.0
      tslib: 2.8.1

  '@firebase/installations-compat@0.2.13(@firebase/app-compat@0.2.53)(@firebase/app-types@0.9.3)(@firebase/app@0.11.4)':
    dependencies:
      '@firebase/app-compat': 0.2.53
      '@firebase/component': 0.6.13
      '@firebase/installations': 0.6.13(@firebase/app@0.11.4)
      '@firebase/installations-types': 0.5.3(@firebase/app-types@0.9.3)
      '@firebase/util': 1.11.0
      tslib: 2.8.1
    transitivePeerDependencies:
      - '@firebase/app'
      - '@firebase/app-types'

  '@firebase/installations-types@0.5.3(@firebase/app-types@0.9.3)':
    dependencies:
      '@firebase/app-types': 0.9.3

  '@firebase/installations@0.6.13(@firebase/app@0.11.4)':
    dependencies:
      '@firebase/app': 0.11.4
      '@firebase/component': 0.6.13
      '@firebase/util': 1.11.0
      idb: 7.1.1
      tslib: 2.8.1

  '@firebase/logger@0.4.1':
    dependencies:
      tslib: 2.8.1

  '@firebase/logger@0.4.4':
    dependencies:
      tslib: 2.8.1

  '@firebase/messaging-compat@0.2.17(@firebase/app-compat@0.2.53)(@firebase/app@0.11.4)':
    dependencies:
      '@firebase/app-compat': 0.2.53
      '@firebase/component': 0.6.13
      '@firebase/messaging': 0.12.17(@firebase/app@0.11.4)
      '@firebase/util': 1.11.0
      tslib: 2.8.1
    transitivePeerDependencies:
      - '@firebase/app'

  '@firebase/messaging-interop-types@0.2.3': {}

  '@firebase/messaging@0.12.17(@firebase/app@0.11.4)':
    dependencies:
      '@firebase/app': 0.11.4
      '@firebase/component': 0.6.13
      '@firebase/installations': 0.6.13(@firebase/app@0.11.4)
      '@firebase/messaging-interop-types': 0.2.3
      '@firebase/util': 1.11.0
      idb: 7.1.1
      tslib: 2.8.1

  '@firebase/performance-compat@0.2.15(@firebase/app-compat@0.2.53)(@firebase/app@0.11.4)':
    dependencies:
      '@firebase/app-compat': 0.2.53
      '@firebase/component': 0.6.13
      '@firebase/logger': 0.4.4
      '@firebase/performance': 0.7.2(@firebase/app@0.11.4)
      '@firebase/performance-types': 0.2.3
      '@firebase/util': 1.11.0
      tslib: 2.8.1
    transitivePeerDependencies:
      - '@firebase/app'

  '@firebase/performance-types@0.2.3': {}

  '@firebase/performance@0.7.2(@firebase/app@0.11.4)':
    dependencies:
      '@firebase/app': 0.11.4
      '@firebase/component': 0.6.13
      '@firebase/installations': 0.6.13(@firebase/app@0.11.4)
      '@firebase/logger': 0.4.4
      '@firebase/util': 1.11.0
      tslib: 2.8.1
      web-vitals: 4.2.4

  '@firebase/remote-config-compat@0.2.13(@firebase/app-compat@0.2.53)(@firebase/app@0.11.4)':
    dependencies:
      '@firebase/app-compat': 0.2.53
      '@firebase/component': 0.6.13
      '@firebase/logger': 0.4.4
      '@firebase/remote-config': 0.6.0(@firebase/app@0.11.4)
      '@firebase/remote-config-types': 0.4.0
      '@firebase/util': 1.11.0
      tslib: 2.8.1
    transitivePeerDependencies:
      - '@firebase/app'

  '@firebase/remote-config-types@0.4.0': {}

  '@firebase/remote-config@0.6.0(@firebase/app@0.11.4)':
    dependencies:
      '@firebase/app': 0.11.4
      '@firebase/component': 0.6.13
      '@firebase/installations': 0.6.13(@firebase/app@0.11.4)
      '@firebase/logger': 0.4.4
      '@firebase/util': 1.11.0
      tslib: 2.8.1

  '@firebase/storage-compat@0.3.17(@firebase/app-compat@0.2.53)(@firebase/app-types@0.9.3)(@firebase/app@0.11.4)':
    dependencies:
      '@firebase/app-compat': 0.2.53
      '@firebase/component': 0.6.13
      '@firebase/storage': 0.13.7(@firebase/app@0.11.4)
      '@firebase/storage-types': 0.8.3(@firebase/app-types@0.9.3)(@firebase/util@1.11.0)
      '@firebase/util': 1.11.0
      tslib: 2.8.1
    transitivePeerDependencies:
      - '@firebase/app'
      - '@firebase/app-types'

  '@firebase/storage-types@0.8.3(@firebase/app-types@0.9.3)(@firebase/util@1.11.0)':
    dependencies:
      '@firebase/app-types': 0.9.3
      '@firebase/util': 1.11.0

  '@firebase/storage@0.13.7(@firebase/app@0.11.4)':
    dependencies:
      '@firebase/app': 0.11.4
      '@firebase/component': 0.6.13
      '@firebase/util': 1.11.0
      tslib: 2.8.1

  '@firebase/util@1.11.0':
    dependencies:
      tslib: 2.8.1

  '@firebase/util@1.9.5':
    dependencies:
      tslib: 2.8.1

  '@firebase/vertexai@1.2.1(@firebase/app-types@0.9.3)(@firebase/app@0.11.4)':
    dependencies:
      '@firebase/app': 0.11.4
      '@firebase/app-check-interop-types': 0.3.3
      '@firebase/app-types': 0.9.3
      '@firebase/component': 0.6.13
      '@firebase/logger': 0.4.4
      '@firebase/util': 1.11.0
      tslib: 2.8.1

  '@firebase/webchannel-wrapper@1.0.3': {}

<<<<<<< HEAD
  '@genkit-ai/ai@1.8.0':
    dependencies:
      '@genkit-ai/core': 1.8.0
=======
  '@genkit-ai/ai@1.11.1':
    dependencies:
      '@genkit-ai/core': 1.11.1
>>>>>>> 6bb6deba
      '@opentelemetry/api': 1.9.0
      '@types/node': 20.17.17
      colorette: 2.0.20
      dotprompt: 1.1.1
      json5: 2.2.3
      node-fetch: 3.3.2
      partial-json: 0.1.7
      uuid: 10.0.0
    transitivePeerDependencies:
      - supports-color

<<<<<<< HEAD
  '@genkit-ai/core@1.8.0':
=======
  '@genkit-ai/core@1.11.1':
>>>>>>> 6bb6deba
    dependencies:
      '@opentelemetry/api': 1.9.0
      '@opentelemetry/context-async-hooks': 1.30.1(@opentelemetry/api@1.9.0)
      '@opentelemetry/core': 1.30.1(@opentelemetry/api@1.9.0)
      '@opentelemetry/sdk-metrics': 1.30.1(@opentelemetry/api@1.9.0)
      '@opentelemetry/sdk-node': 0.52.1(@opentelemetry/api@1.9.0)
      '@opentelemetry/sdk-trace-base': 1.30.1(@opentelemetry/api@1.9.0)
      '@types/json-schema': 7.0.15
      ajv: 8.17.1
      ajv-formats: 3.0.1(ajv@8.17.1)
      async-mutex: 0.5.0
      body-parser: 1.20.3
      cors: 2.8.5
      dotprompt: 1.1.1
      express: 4.21.2
      get-port: 5.1.1
      json-schema: 0.4.0
      zod: 3.24.1
      zod-to-json-schema: 3.24.1(zod@3.24.1)
    transitivePeerDependencies:
      - supports-color

  '@genkit-ai/express@1.8.0(@genkit-ai/core@1.11.1)(express@5.0.1)(genkit@genkit)':
    dependencies:
      '@genkit-ai/core': 1.11.1
      body-parser: 1.20.3
      cors: 2.8.5
      express: 5.0.1
      genkit: link:genkit
    transitivePeerDependencies:
      - supports-color

  '@gerrit0/mini-shiki@1.24.4':
    dependencies:
      '@shikijs/engine-oniguruma': 1.24.2
      '@shikijs/types': 1.24.2
      '@shikijs/vscode-textmate': 9.3.1

  '@google-cloud/aiplatform@3.25.0(encoding@0.1.13)':
    dependencies:
      google-gax: 4.3.7(encoding@0.1.13)
      protobuf.js: 1.1.2
    transitivePeerDependencies:
      - encoding
      - supports-color

  '@google-cloud/bigquery@7.8.0(encoding@0.1.13)':
    dependencies:
      '@google-cloud/common': 5.0.1(encoding@0.1.13)
      '@google-cloud/paginator': 5.0.2
      '@google-cloud/precise-date': 4.0.0
      '@google-cloud/promisify': 4.0.0
      arrify: 2.0.1
      big.js: 6.2.1
      duplexify: 4.1.3
      extend: 3.0.2
      is: 3.3.0
      stream-events: 1.0.5
      uuid: 9.0.1
    transitivePeerDependencies:
      - encoding
      - supports-color

  '@google-cloud/common@5.0.1(encoding@0.1.13)':
    dependencies:
      '@google-cloud/projectify': 4.0.0
      '@google-cloud/promisify': 4.0.0
      arrify: 2.0.1
      duplexify: 4.1.3
      ent: 2.2.0
      extend: 3.0.2
      google-auth-library: 9.14.2(encoding@0.1.13)
      retry-request: 7.0.2(encoding@0.1.13)
      teeny-request: 9.0.0(encoding@0.1.13)
    transitivePeerDependencies:
      - encoding
      - supports-color

  '@google-cloud/firestore@7.11.0(encoding@0.1.13)':
    dependencies:
      '@opentelemetry/api': 1.9.0
      fast-deep-equal: 3.1.3
      functional-red-black-tree: 1.0.1
      google-gax: 4.4.1(encoding@0.1.13)
      protobufjs: 7.3.2
    transitivePeerDependencies:
      - encoding
      - supports-color

  '@google-cloud/logging-winston@6.0.0(encoding@0.1.13)(winston@3.13.0)':
    dependencies:
      '@google-cloud/logging': 11.0.0(encoding@0.1.13)
      google-auth-library: 9.14.2(encoding@0.1.13)
      lodash.mapvalues: 4.6.0
      winston: 3.13.0
      winston-transport: 4.7.0
    transitivePeerDependencies:
      - encoding
      - supports-color

  '@google-cloud/logging@11.0.0(encoding@0.1.13)':
    dependencies:
      '@google-cloud/common': 5.0.1(encoding@0.1.13)
      '@google-cloud/paginator': 5.0.0
      '@google-cloud/projectify': 4.0.0
      '@google-cloud/promisify': 4.0.0
      arrify: 2.0.1
      dot-prop: 6.0.1
      eventid: 2.0.1
      extend: 3.0.2
      gcp-metadata: 6.1.0(encoding@0.1.13)
      google-auth-library: 9.14.2(encoding@0.1.13)
      google-gax: 4.3.2(encoding@0.1.13)
      on-finished: 2.4.1
      pumpify: 2.0.1
      stream-events: 1.0.5
      uuid: 9.0.1
    transitivePeerDependencies:
      - encoding
      - supports-color

  '@google-cloud/opentelemetry-cloud-monitoring-exporter@0.19.0(@opentelemetry/api@1.9.0)(@opentelemetry/core@1.25.1(@opentelemetry/api@1.9.0))(@opentelemetry/resources@1.25.1(@opentelemetry/api@1.9.0))(@opentelemetry/sdk-metrics@1.25.1(@opentelemetry/api@1.9.0))(encoding@0.1.13)':
    dependencies:
      '@google-cloud/opentelemetry-resource-util': 2.4.0(@opentelemetry/resources@1.25.1(@opentelemetry/api@1.9.0))(encoding@0.1.13)
      '@google-cloud/precise-date': 4.0.0
      '@opentelemetry/api': 1.9.0
      '@opentelemetry/core': 1.25.1(@opentelemetry/api@1.9.0)
      '@opentelemetry/resources': 1.25.1(@opentelemetry/api@1.9.0)
      '@opentelemetry/sdk-metrics': 1.25.1(@opentelemetry/api@1.9.0)
      google-auth-library: 9.14.2(encoding@0.1.13)
      googleapis: 137.1.0(encoding@0.1.13)
    transitivePeerDependencies:
      - encoding
      - supports-color

  '@google-cloud/opentelemetry-cloud-trace-exporter@2.4.1(@opentelemetry/api@1.9.0)(@opentelemetry/core@1.25.1(@opentelemetry/api@1.9.0))(@opentelemetry/resources@1.25.1(@opentelemetry/api@1.9.0))(@opentelemetry/sdk-trace-base@1.25.1(@opentelemetry/api@1.9.0))(encoding@0.1.13)':
    dependencies:
      '@google-cloud/opentelemetry-resource-util': 2.4.0(@opentelemetry/resources@1.25.1(@opentelemetry/api@1.9.0))(encoding@0.1.13)
      '@grpc/grpc-js': 1.10.10
      '@grpc/proto-loader': 0.7.13
      '@opentelemetry/api': 1.9.0
      '@opentelemetry/core': 1.25.1(@opentelemetry/api@1.9.0)
      '@opentelemetry/resources': 1.25.1(@opentelemetry/api@1.9.0)
      '@opentelemetry/sdk-trace-base': 1.25.1(@opentelemetry/api@1.9.0)
      google-auth-library: 9.14.2(encoding@0.1.13)
    transitivePeerDependencies:
      - encoding
      - supports-color

  '@google-cloud/opentelemetry-resource-util@2.4.0(@opentelemetry/resources@1.25.1(@opentelemetry/api@1.9.0))(encoding@0.1.13)':
    dependencies:
      '@opentelemetry/resources': 1.25.1(@opentelemetry/api@1.9.0)
      '@opentelemetry/semantic-conventions': 1.26.0
      gcp-metadata: 6.1.0(encoding@0.1.13)
    transitivePeerDependencies:
      - encoding
      - supports-color

  '@google-cloud/paginator@5.0.0':
    dependencies:
      arrify: 2.0.1
      extend: 3.0.2

  '@google-cloud/paginator@5.0.2':
    dependencies:
      arrify: 2.0.1
      extend: 3.0.2

  '@google-cloud/precise-date@4.0.0': {}

  '@google-cloud/projectify@4.0.0': {}

  '@google-cloud/promisify@4.0.0': {}

  '@google-cloud/storage@7.10.1(encoding@0.1.13)':
    dependencies:
      '@google-cloud/paginator': 5.0.2
      '@google-cloud/projectify': 4.0.0
      '@google-cloud/promisify': 4.0.0
      abort-controller: 3.0.0
      async-retry: 1.3.3
      duplexify: 4.1.3
      ent: 2.2.0
      fast-xml-parser: 4.3.6
      gaxios: 6.3.0(encoding@0.1.13)
      google-auth-library: 9.14.2(encoding@0.1.13)
      mime: 3.0.0
      p-limit: 3.1.0
      retry-request: 7.0.2(encoding@0.1.13)
      teeny-request: 9.0.0(encoding@0.1.13)
      uuid: 8.3.2
    transitivePeerDependencies:
      - encoding
      - supports-color
    optional: true

  '@google-cloud/vertexai@1.9.3(encoding@0.1.13)':
    dependencies:
      google-auth-library: 9.14.2(encoding@0.1.13)
    transitivePeerDependencies:
      - encoding
      - supports-color

  '@google/generative-ai@0.15.0': {}

  '@google/generative-ai@0.21.0': {}

  '@google/generative-ai@0.24.0': {}

  '@googleapis/checks@4.0.2(encoding@0.1.13)':
    dependencies:
      googleapis-common: 7.2.0(encoding@0.1.13)
    transitivePeerDependencies:
      - encoding
      - supports-color

  '@grpc/grpc-js@1.10.10':
    dependencies:
      '@grpc/proto-loader': 0.7.13
      '@js-sdsl/ordered-map': 4.4.2

  '@grpc/grpc-js@1.10.4':
    dependencies:
      '@grpc/proto-loader': 0.7.12
      '@js-sdsl/ordered-map': 4.4.2

  '@grpc/grpc-js@1.9.15':
    dependencies:
      '@grpc/proto-loader': 0.7.13
      '@types/node': 20.17.17

  '@grpc/proto-loader@0.7.12':
    dependencies:
      lodash.camelcase: 4.3.0
      long: 5.2.3
      protobufjs: 7.3.2
      yargs: 17.7.2

  '@grpc/proto-loader@0.7.13':
    dependencies:
      lodash.camelcase: 4.3.0
      long: 5.2.3
      protobufjs: 7.3.2
      yargs: 17.7.2

  '@img/sharp-darwin-arm64@0.33.5':
    optionalDependencies:
      '@img/sharp-libvips-darwin-arm64': 1.0.4
    optional: true

  '@img/sharp-darwin-x64@0.33.5':
    optionalDependencies:
      '@img/sharp-libvips-darwin-x64': 1.0.4
    optional: true

  '@img/sharp-libvips-darwin-arm64@1.0.4':
    optional: true

  '@img/sharp-libvips-darwin-x64@1.0.4':
    optional: true

  '@img/sharp-libvips-linux-arm64@1.0.4':
    optional: true

  '@img/sharp-libvips-linux-arm@1.0.5':
    optional: true

  '@img/sharp-libvips-linux-s390x@1.0.4':
    optional: true

  '@img/sharp-libvips-linux-x64@1.0.4':
    optional: true

  '@img/sharp-libvips-linuxmusl-arm64@1.0.4':
    optional: true

  '@img/sharp-libvips-linuxmusl-x64@1.0.4':
    optional: true

  '@img/sharp-linux-arm64@0.33.5':
    optionalDependencies:
      '@img/sharp-libvips-linux-arm64': 1.0.4
    optional: true

  '@img/sharp-linux-arm@0.33.5':
    optionalDependencies:
      '@img/sharp-libvips-linux-arm': 1.0.5
    optional: true

  '@img/sharp-linux-s390x@0.33.5':
    optionalDependencies:
      '@img/sharp-libvips-linux-s390x': 1.0.4
    optional: true

  '@img/sharp-linux-x64@0.33.5':
    optionalDependencies:
      '@img/sharp-libvips-linux-x64': 1.0.4
    optional: true

  '@img/sharp-linuxmusl-arm64@0.33.5':
    optionalDependencies:
      '@img/sharp-libvips-linuxmusl-arm64': 1.0.4
    optional: true

  '@img/sharp-linuxmusl-x64@0.33.5':
    optionalDependencies:
      '@img/sharp-libvips-linuxmusl-x64': 1.0.4
    optional: true

  '@img/sharp-wasm32@0.33.5':
    dependencies:
      '@emnapi/runtime': 1.3.1
    optional: true

  '@img/sharp-win32-ia32@0.33.5':
    optional: true

  '@img/sharp-win32-x64@0.33.5':
    optional: true

  '@isaacs/cliui@8.0.2':
    dependencies:
      string-width: 5.1.2
      string-width-cjs: string-width@4.2.3
      strip-ansi: 7.1.0
      strip-ansi-cjs: strip-ansi@6.0.1
      wrap-ansi: 8.1.0
      wrap-ansi-cjs: wrap-ansi@7.0.0

  '@istanbuljs/load-nyc-config@1.1.0':
    dependencies:
      camelcase: 5.3.1
      find-up: 4.1.0
      get-package-type: 0.1.0
      js-yaml: 3.14.1
      resolve-from: 5.0.0

  '@istanbuljs/schema@0.1.3': {}

  '@jest/console@29.7.0':
    dependencies:
      '@jest/types': 29.6.3
      '@types/node': 20.17.17
      chalk: 4.1.2
      jest-message-util: 29.7.0
      jest-util: 29.7.0
      slash: 3.0.0

  '@jest/core@29.7.0(ts-node@10.9.2(@types/node@20.11.30)(typescript@4.9.5))':
    dependencies:
      '@jest/console': 29.7.0
      '@jest/reporters': 29.7.0
      '@jest/test-result': 29.7.0
      '@jest/transform': 29.7.0
      '@jest/types': 29.6.3
      '@types/node': 20.17.17
      ansi-escapes: 4.3.2
      chalk: 4.1.2
      ci-info: 3.9.0
      exit: 0.1.2
      graceful-fs: 4.2.11
      jest-changed-files: 29.7.0
      jest-config: 29.7.0(@types/node@20.17.17)(ts-node@10.9.2(@types/node@20.11.30)(typescript@4.9.5))
      jest-haste-map: 29.7.0
      jest-message-util: 29.7.0
      jest-regex-util: 29.6.3
      jest-resolve: 29.7.0
      jest-resolve-dependencies: 29.7.0
      jest-runner: 29.7.0
      jest-runtime: 29.7.0
      jest-snapshot: 29.7.0
      jest-util: 29.7.0
      jest-validate: 29.7.0
      jest-watcher: 29.7.0
      micromatch: 4.0.5
      pretty-format: 29.7.0
      slash: 3.0.0
      strip-ansi: 6.0.1
    transitivePeerDependencies:
      - babel-plugin-macros
      - supports-color
      - ts-node

  '@jest/core@29.7.0(ts-node@10.9.2(@types/node@20.16.9)(typescript@4.9.5))':
    dependencies:
      '@jest/console': 29.7.0
      '@jest/reporters': 29.7.0
      '@jest/test-result': 29.7.0
      '@jest/transform': 29.7.0
      '@jest/types': 29.6.3
      '@types/node': 20.17.17
      ansi-escapes: 4.3.2
      chalk: 4.1.2
      ci-info: 3.9.0
      exit: 0.1.2
      graceful-fs: 4.2.11
      jest-changed-files: 29.7.0
      jest-config: 29.7.0(@types/node@20.17.17)(ts-node@10.9.2(@types/node@20.16.9)(typescript@4.9.5))
      jest-haste-map: 29.7.0
      jest-message-util: 29.7.0
      jest-regex-util: 29.6.3
      jest-resolve: 29.7.0
      jest-resolve-dependencies: 29.7.0
      jest-runner: 29.7.0
      jest-runtime: 29.7.0
      jest-snapshot: 29.7.0
      jest-util: 29.7.0
      jest-validate: 29.7.0
      jest-watcher: 29.7.0
      micromatch: 4.0.5
      pretty-format: 29.7.0
      slash: 3.0.0
      strip-ansi: 6.0.1
    transitivePeerDependencies:
      - babel-plugin-macros
      - supports-color
      - ts-node

  '@jest/core@29.7.0(ts-node@10.9.2(@types/node@20.16.9)(typescript@5.6.3))':
    dependencies:
      '@jest/console': 29.7.0
      '@jest/reporters': 29.7.0
      '@jest/test-result': 29.7.0
      '@jest/transform': 29.7.0
      '@jest/types': 29.6.3
      '@types/node': 20.17.17
      ansi-escapes: 4.3.2
      chalk: 4.1.2
      ci-info: 3.9.0
      exit: 0.1.2
      graceful-fs: 4.2.11
      jest-changed-files: 29.7.0
      jest-config: 29.7.0(@types/node@20.17.17)(ts-node@10.9.2(@types/node@20.16.9)(typescript@5.6.3))
      jest-haste-map: 29.7.0
      jest-message-util: 29.7.0
      jest-regex-util: 29.6.3
      jest-resolve: 29.7.0
      jest-resolve-dependencies: 29.7.0
      jest-runner: 29.7.0
      jest-runtime: 29.7.0
      jest-snapshot: 29.7.0
      jest-util: 29.7.0
      jest-validate: 29.7.0
      jest-watcher: 29.7.0
      micromatch: 4.0.5
      pretty-format: 29.7.0
      slash: 3.0.0
      strip-ansi: 6.0.1
    transitivePeerDependencies:
      - babel-plugin-macros
      - supports-color
      - ts-node

  '@jest/core@29.7.0(ts-node@10.9.2(@types/node@20.17.17)(typescript@5.6.3))':
    dependencies:
      '@jest/console': 29.7.0
      '@jest/reporters': 29.7.0
      '@jest/test-result': 29.7.0
      '@jest/transform': 29.7.0
      '@jest/types': 29.6.3
      '@types/node': 20.17.17
      ansi-escapes: 4.3.2
      chalk: 4.1.2
      ci-info: 3.9.0
      exit: 0.1.2
      graceful-fs: 4.2.11
      jest-changed-files: 29.7.0
      jest-config: 29.7.0(@types/node@20.17.17)(ts-node@10.9.2(@types/node@20.17.17)(typescript@5.6.3))
      jest-haste-map: 29.7.0
      jest-message-util: 29.7.0
      jest-regex-util: 29.6.3
      jest-resolve: 29.7.0
      jest-resolve-dependencies: 29.7.0
      jest-runner: 29.7.0
      jest-runtime: 29.7.0
      jest-snapshot: 29.7.0
      jest-util: 29.7.0
      jest-validate: 29.7.0
      jest-watcher: 29.7.0
      micromatch: 4.0.5
      pretty-format: 29.7.0
      slash: 3.0.0
      strip-ansi: 6.0.1
    transitivePeerDependencies:
      - babel-plugin-macros
      - supports-color
      - ts-node

  '@jest/environment@29.7.0':
    dependencies:
      '@jest/fake-timers': 29.7.0
      '@jest/types': 29.6.3
      '@types/node': 20.17.17
      jest-mock: 29.7.0

  '@jest/expect-utils@29.7.0':
    dependencies:
      jest-get-type: 29.6.3

  '@jest/expect@29.7.0':
    dependencies:
      expect: 29.7.0
      jest-snapshot: 29.7.0
    transitivePeerDependencies:
      - supports-color

  '@jest/fake-timers@29.7.0':
    dependencies:
      '@jest/types': 29.6.3
      '@sinonjs/fake-timers': 10.3.0
      '@types/node': 20.17.17
      jest-message-util: 29.7.0
      jest-mock: 29.7.0
      jest-util: 29.7.0

  '@jest/globals@29.7.0':
    dependencies:
      '@jest/environment': 29.7.0
      '@jest/expect': 29.7.0
      '@jest/types': 29.6.3
      jest-mock: 29.7.0
    transitivePeerDependencies:
      - supports-color

  '@jest/reporters@29.7.0':
    dependencies:
      '@bcoe/v8-coverage': 0.2.3
      '@jest/console': 29.7.0
      '@jest/test-result': 29.7.0
      '@jest/transform': 29.7.0
      '@jest/types': 29.6.3
      '@jridgewell/trace-mapping': 0.3.25
      '@types/node': 20.17.17
      chalk: 4.1.2
      collect-v8-coverage: 1.0.2
      exit: 0.1.2
      glob: 7.2.3
      graceful-fs: 4.2.11
      istanbul-lib-coverage: 3.2.2
      istanbul-lib-instrument: 6.0.3
      istanbul-lib-report: 3.0.1
      istanbul-lib-source-maps: 4.0.1
      istanbul-reports: 3.1.7
      jest-message-util: 29.7.0
      jest-util: 29.7.0
      jest-worker: 29.7.0
      slash: 3.0.0
      string-length: 4.0.2
      strip-ansi: 6.0.1
      v8-to-istanbul: 9.3.0
    transitivePeerDependencies:
      - supports-color

  '@jest/schemas@29.6.3':
    dependencies:
      '@sinclair/typebox': 0.27.8

  '@jest/source-map@29.6.3':
    dependencies:
      '@jridgewell/trace-mapping': 0.3.25
      callsites: 3.1.0
      graceful-fs: 4.2.11

  '@jest/test-result@29.7.0':
    dependencies:
      '@jest/console': 29.7.0
      '@jest/types': 29.6.3
      '@types/istanbul-lib-coverage': 2.0.6
      collect-v8-coverage: 1.0.2

  '@jest/test-sequencer@29.7.0':
    dependencies:
      '@jest/test-result': 29.7.0
      graceful-fs: 4.2.11
      jest-haste-map: 29.7.0
      slash: 3.0.0

  '@jest/transform@29.7.0':
    dependencies:
      '@babel/core': 7.25.7
      '@jest/types': 29.6.3
      '@jridgewell/trace-mapping': 0.3.25
      babel-plugin-istanbul: 6.1.1
      chalk: 4.1.2
      convert-source-map: 2.0.0
      fast-json-stable-stringify: 2.1.0
      graceful-fs: 4.2.11
      jest-haste-map: 29.7.0
      jest-regex-util: 29.6.3
      jest-util: 29.7.0
      micromatch: 4.0.5
      pirates: 4.0.6
      slash: 3.0.0
      write-file-atomic: 4.0.2
    transitivePeerDependencies:
      - supports-color

  '@jest/types@29.6.3':
    dependencies:
      '@jest/schemas': 29.6.3
      '@types/istanbul-lib-coverage': 2.0.6
      '@types/istanbul-reports': 3.0.4
      '@types/node': 20.17.17
      '@types/yargs': 17.0.33
      chalk: 4.1.2

  '@jridgewell/gen-mapping@0.3.5':
    dependencies:
      '@jridgewell/set-array': 1.2.1
      '@jridgewell/sourcemap-codec': 1.4.15
      '@jridgewell/trace-mapping': 0.3.25

  '@jridgewell/resolve-uri@3.1.2': {}

  '@jridgewell/set-array@1.2.1': {}

  '@jridgewell/sourcemap-codec@1.4.15': {}

  '@jridgewell/sourcemap-codec@1.5.0':
    optional: true

  '@jridgewell/trace-mapping@0.3.25':
    dependencies:
      '@jridgewell/resolve-uri': 3.1.2
      '@jridgewell/sourcemap-codec': 1.4.15

  '@jridgewell/trace-mapping@0.3.9':
    dependencies:
      '@jridgewell/resolve-uri': 3.1.2
      '@jridgewell/sourcemap-codec': 1.5.0
    optional: true

  '@js-sdsl/ordered-map@4.4.2': {}

  '@langchain/community@0.0.53(@pinecone-database/pinecone@2.2.0)(chromadb@1.9.2(encoding@0.1.13)(openai@4.97.0(encoding@0.1.13)(zod@3.24.1)))(encoding@0.1.13)(firebase-admin@12.3.1(encoding@0.1.13))(google-auth-library@8.9.0(encoding@0.1.13))(jsonwebtoken@9.0.2)':
    dependencies:
      '@langchain/core': 0.1.61
      '@langchain/openai': 0.0.28(encoding@0.1.13)
      expr-eval: 2.0.2
      flat: 5.0.2
      langsmith: 0.1.14
      uuid: 9.0.1
      zod: 3.24.1
      zod-to-json-schema: 3.22.5(zod@3.24.1)
    optionalDependencies:
      '@pinecone-database/pinecone': 2.2.0
      chromadb: 1.9.2(encoding@0.1.13)(openai@4.97.0(encoding@0.1.13)(zod@3.24.1))
      firebase-admin: 12.3.1(encoding@0.1.13)
      google-auth-library: 8.9.0(encoding@0.1.13)
      jsonwebtoken: 9.0.2
    transitivePeerDependencies:
      - encoding

  '@langchain/core@0.1.61':
    dependencies:
      ansi-styles: 5.2.0
      camelcase: 6.3.0
      decamelize: 1.2.0
      js-tiktoken: 1.0.11
      langsmith: 0.1.14
      ml-distance: 4.0.1
      mustache: 4.2.0
      p-queue: 6.6.2
      p-retry: 4.6.2
      uuid: 9.0.1
      zod: 3.24.1
      zod-to-json-schema: 3.22.5(zod@3.24.1)

  '@langchain/openai@0.0.28(encoding@0.1.13)':
    dependencies:
      '@langchain/core': 0.1.61
      js-tiktoken: 1.0.11
      openai: 4.97.0(encoding@0.1.13)(zod@3.24.1)
      zod: 3.24.1
      zod-to-json-schema: 3.24.1(zod@3.24.1)
    transitivePeerDependencies:
      - encoding
      - ws

  '@langchain/textsplitters@0.0.0':
    dependencies:
      '@langchain/core': 0.1.61
      js-tiktoken: 1.0.11

  '@mistralai/mistralai-gcp@1.3.5(encoding@0.1.13)(react-dom@18.3.1(react@18.3.1))(react@18.3.1)(zod@3.24.1)':
    dependencies:
      google-auth-library: 9.14.2(encoding@0.1.13)
      react: 18.3.1
      react-dom: 18.3.1(react@18.3.1)
      zod: 3.24.1
    transitivePeerDependencies:
      - encoding
      - supports-color

  '@mistralai/mistralai-gcp@1.3.5(react-dom@18.3.1(react@18.3.1))(react@18.3.1)(zod@3.22.4)':
    dependencies:
      google-auth-library: 9.14.2(encoding@0.1.13)
      react: 18.3.1
      react-dom: 18.3.1(react@18.3.1)
      zod: 3.22.4
    transitivePeerDependencies:
      - encoding
      - supports-color

  '@modelcontextprotocol/sdk@1.11.0':
    dependencies:
      content-type: 1.0.5
      cors: 2.8.5
      cross-spawn: 7.0.6
      eventsource: 3.0.5
      express: 5.0.1
      express-rate-limit: 7.5.0(express@5.0.1)
      pkce-challenge: 5.0.0
      raw-body: 3.0.0
      zod: 3.24.1
      zod-to-json-schema: 3.24.1(zod@3.24.1)
    transitivePeerDependencies:
      - supports-color

  '@next/env@15.2.4': {}

  '@next/swc-darwin-arm64@15.2.4':
    optional: true

  '@next/swc-darwin-x64@15.2.4':
    optional: true

  '@next/swc-linux-arm64-gnu@15.2.4':
    optional: true

  '@next/swc-linux-arm64-musl@15.2.4':
    optional: true

  '@next/swc-linux-x64-gnu@15.2.4':
    optional: true

  '@next/swc-linux-x64-musl@15.2.4':
    optional: true

  '@next/swc-win32-arm64-msvc@15.2.4':
    optional: true

  '@next/swc-win32-x64-msvc@15.2.4':
    optional: true

  '@opentelemetry/api-logs@0.52.1':
    dependencies:
      '@opentelemetry/api': 1.9.0

  '@opentelemetry/api@1.9.0': {}

  '@opentelemetry/auto-instrumentations-node@0.49.1(@opentelemetry/api@1.9.0)(encoding@0.1.13)':
    dependencies:
      '@opentelemetry/api': 1.9.0
      '@opentelemetry/instrumentation': 0.52.1(@opentelemetry/api@1.9.0)
      '@opentelemetry/instrumentation-amqplib': 0.41.0(@opentelemetry/api@1.9.0)
      '@opentelemetry/instrumentation-aws-lambda': 0.43.0(@opentelemetry/api@1.9.0)
      '@opentelemetry/instrumentation-aws-sdk': 0.43.1(@opentelemetry/api@1.9.0)
      '@opentelemetry/instrumentation-bunyan': 0.40.0(@opentelemetry/api@1.9.0)
      '@opentelemetry/instrumentation-cassandra-driver': 0.40.0(@opentelemetry/api@1.9.0)
      '@opentelemetry/instrumentation-connect': 0.38.0(@opentelemetry/api@1.9.0)
      '@opentelemetry/instrumentation-cucumber': 0.8.0(@opentelemetry/api@1.9.0)
      '@opentelemetry/instrumentation-dataloader': 0.11.0(@opentelemetry/api@1.9.0)
      '@opentelemetry/instrumentation-dns': 0.38.0(@opentelemetry/api@1.9.0)
      '@opentelemetry/instrumentation-express': 0.41.1(@opentelemetry/api@1.9.0)
      '@opentelemetry/instrumentation-fastify': 0.38.0(@opentelemetry/api@1.9.0)
      '@opentelemetry/instrumentation-fs': 0.14.0(@opentelemetry/api@1.9.0)
      '@opentelemetry/instrumentation-generic-pool': 0.38.0(@opentelemetry/api@1.9.0)
      '@opentelemetry/instrumentation-graphql': 0.42.0(@opentelemetry/api@1.9.0)
      '@opentelemetry/instrumentation-grpc': 0.52.1(@opentelemetry/api@1.9.0)
      '@opentelemetry/instrumentation-hapi': 0.40.0(@opentelemetry/api@1.9.0)
      '@opentelemetry/instrumentation-http': 0.52.1(@opentelemetry/api@1.9.0)
      '@opentelemetry/instrumentation-ioredis': 0.42.0(@opentelemetry/api@1.9.0)
      '@opentelemetry/instrumentation-kafkajs': 0.2.0(@opentelemetry/api@1.9.0)
      '@opentelemetry/instrumentation-knex': 0.39.0(@opentelemetry/api@1.9.0)
      '@opentelemetry/instrumentation-koa': 0.42.0(@opentelemetry/api@1.9.0)
      '@opentelemetry/instrumentation-lru-memoizer': 0.39.0(@opentelemetry/api@1.9.0)
      '@opentelemetry/instrumentation-memcached': 0.38.0(@opentelemetry/api@1.9.0)
      '@opentelemetry/instrumentation-mongodb': 0.46.0(@opentelemetry/api@1.9.0)
      '@opentelemetry/instrumentation-mongoose': 0.40.0(@opentelemetry/api@1.9.0)
      '@opentelemetry/instrumentation-mysql': 0.40.0(@opentelemetry/api@1.9.0)
      '@opentelemetry/instrumentation-mysql2': 0.40.0(@opentelemetry/api@1.9.0)
      '@opentelemetry/instrumentation-nestjs-core': 0.39.0(@opentelemetry/api@1.9.0)
      '@opentelemetry/instrumentation-net': 0.38.0(@opentelemetry/api@1.9.0)
      '@opentelemetry/instrumentation-pg': 0.43.0(@opentelemetry/api@1.9.0)
      '@opentelemetry/instrumentation-pino': 0.41.0(@opentelemetry/api@1.9.0)
      '@opentelemetry/instrumentation-redis': 0.41.0(@opentelemetry/api@1.9.0)
      '@opentelemetry/instrumentation-redis-4': 0.41.0(@opentelemetry/api@1.9.0)
      '@opentelemetry/instrumentation-restify': 0.40.0(@opentelemetry/api@1.9.0)
      '@opentelemetry/instrumentation-router': 0.39.0(@opentelemetry/api@1.9.0)
      '@opentelemetry/instrumentation-socket.io': 0.41.0(@opentelemetry/api@1.9.0)
      '@opentelemetry/instrumentation-tedious': 0.12.0(@opentelemetry/api@1.9.0)
      '@opentelemetry/instrumentation-undici': 0.4.0(@opentelemetry/api@1.9.0)
      '@opentelemetry/instrumentation-winston': 0.39.0(@opentelemetry/api@1.9.0)
      '@opentelemetry/resource-detector-alibaba-cloud': 0.29.0(@opentelemetry/api@1.9.0)
      '@opentelemetry/resource-detector-aws': 1.5.2(@opentelemetry/api@1.9.0)
      '@opentelemetry/resource-detector-azure': 0.2.9(@opentelemetry/api@1.9.0)
      '@opentelemetry/resource-detector-container': 0.3.11(@opentelemetry/api@1.9.0)
      '@opentelemetry/resource-detector-gcp': 0.29.10(@opentelemetry/api@1.9.0)(encoding@0.1.13)
      '@opentelemetry/resources': 1.25.1(@opentelemetry/api@1.9.0)
      '@opentelemetry/sdk-node': 0.52.1(@opentelemetry/api@1.9.0)
    transitivePeerDependencies:
      - encoding
      - supports-color

  '@opentelemetry/context-async-hooks@1.25.1(@opentelemetry/api@1.9.0)':
    dependencies:
      '@opentelemetry/api': 1.9.0

  '@opentelemetry/context-async-hooks@1.30.1(@opentelemetry/api@1.9.0)':
    dependencies:
      '@opentelemetry/api': 1.9.0

  '@opentelemetry/core@1.25.1(@opentelemetry/api@1.9.0)':
    dependencies:
      '@opentelemetry/api': 1.9.0
      '@opentelemetry/semantic-conventions': 1.25.1

  '@opentelemetry/core@1.26.0(@opentelemetry/api@1.9.0)':
    dependencies:
      '@opentelemetry/api': 1.9.0
      '@opentelemetry/semantic-conventions': 1.27.0

  '@opentelemetry/core@1.30.1(@opentelemetry/api@1.9.0)':
    dependencies:
      '@opentelemetry/api': 1.9.0
      '@opentelemetry/semantic-conventions': 1.28.0

  '@opentelemetry/exporter-trace-otlp-grpc@0.52.1(@opentelemetry/api@1.9.0)':
    dependencies:
      '@grpc/grpc-js': 1.10.10
      '@opentelemetry/api': 1.9.0
      '@opentelemetry/core': 1.25.1(@opentelemetry/api@1.9.0)
      '@opentelemetry/otlp-grpc-exporter-base': 0.52.1(@opentelemetry/api@1.9.0)
      '@opentelemetry/otlp-transformer': 0.52.1(@opentelemetry/api@1.9.0)
      '@opentelemetry/resources': 1.25.1(@opentelemetry/api@1.9.0)
      '@opentelemetry/sdk-trace-base': 1.25.1(@opentelemetry/api@1.9.0)

  '@opentelemetry/exporter-trace-otlp-http@0.52.1(@opentelemetry/api@1.9.0)':
    dependencies:
      '@opentelemetry/api': 1.9.0
      '@opentelemetry/core': 1.25.1(@opentelemetry/api@1.9.0)
      '@opentelemetry/otlp-exporter-base': 0.52.1(@opentelemetry/api@1.9.0)
      '@opentelemetry/otlp-transformer': 0.52.1(@opentelemetry/api@1.9.0)
      '@opentelemetry/resources': 1.25.1(@opentelemetry/api@1.9.0)
      '@opentelemetry/sdk-trace-base': 1.25.1(@opentelemetry/api@1.9.0)

  '@opentelemetry/exporter-trace-otlp-proto@0.52.1(@opentelemetry/api@1.9.0)':
    dependencies:
      '@opentelemetry/api': 1.9.0
      '@opentelemetry/core': 1.25.1(@opentelemetry/api@1.9.0)
      '@opentelemetry/otlp-exporter-base': 0.52.1(@opentelemetry/api@1.9.0)
      '@opentelemetry/otlp-transformer': 0.52.1(@opentelemetry/api@1.9.0)
      '@opentelemetry/resources': 1.25.1(@opentelemetry/api@1.9.0)
      '@opentelemetry/sdk-trace-base': 1.25.1(@opentelemetry/api@1.9.0)

  '@opentelemetry/exporter-zipkin@1.25.1(@opentelemetry/api@1.9.0)':
    dependencies:
      '@opentelemetry/api': 1.9.0
      '@opentelemetry/core': 1.25.1(@opentelemetry/api@1.9.0)
      '@opentelemetry/resources': 1.25.1(@opentelemetry/api@1.9.0)
      '@opentelemetry/sdk-trace-base': 1.25.1(@opentelemetry/api@1.9.0)
      '@opentelemetry/semantic-conventions': 1.25.1

  '@opentelemetry/instrumentation-amqplib@0.41.0(@opentelemetry/api@1.9.0)':
    dependencies:
      '@opentelemetry/api': 1.9.0
      '@opentelemetry/core': 1.26.0(@opentelemetry/api@1.9.0)
      '@opentelemetry/instrumentation': 0.52.1(@opentelemetry/api@1.9.0)
      '@opentelemetry/semantic-conventions': 1.27.0
    transitivePeerDependencies:
      - supports-color

  '@opentelemetry/instrumentation-aws-lambda@0.43.0(@opentelemetry/api@1.9.0)':
    dependencies:
      '@opentelemetry/api': 1.9.0
      '@opentelemetry/instrumentation': 0.52.1(@opentelemetry/api@1.9.0)
      '@opentelemetry/propagator-aws-xray': 1.3.1(@opentelemetry/api@1.9.0)
      '@opentelemetry/resources': 1.26.0(@opentelemetry/api@1.9.0)
      '@opentelemetry/semantic-conventions': 1.27.0
      '@types/aws-lambda': 8.10.122
    transitivePeerDependencies:
      - supports-color

  '@opentelemetry/instrumentation-aws-sdk@0.43.1(@opentelemetry/api@1.9.0)':
    dependencies:
      '@opentelemetry/api': 1.9.0
      '@opentelemetry/core': 1.26.0(@opentelemetry/api@1.9.0)
      '@opentelemetry/instrumentation': 0.52.1(@opentelemetry/api@1.9.0)
      '@opentelemetry/propagation-utils': 0.30.10(@opentelemetry/api@1.9.0)
      '@opentelemetry/semantic-conventions': 1.27.0
    transitivePeerDependencies:
      - supports-color

  '@opentelemetry/instrumentation-bunyan@0.40.0(@opentelemetry/api@1.9.0)':
    dependencies:
      '@opentelemetry/api': 1.9.0
      '@opentelemetry/api-logs': 0.52.1
      '@opentelemetry/instrumentation': 0.52.1(@opentelemetry/api@1.9.0)
      '@types/bunyan': 1.8.9
    transitivePeerDependencies:
      - supports-color

  '@opentelemetry/instrumentation-cassandra-driver@0.40.0(@opentelemetry/api@1.9.0)':
    dependencies:
      '@opentelemetry/api': 1.9.0
      '@opentelemetry/instrumentation': 0.52.1(@opentelemetry/api@1.9.0)
      '@opentelemetry/semantic-conventions': 1.27.0
    transitivePeerDependencies:
      - supports-color

  '@opentelemetry/instrumentation-connect@0.38.0(@opentelemetry/api@1.9.0)':
    dependencies:
      '@opentelemetry/api': 1.9.0
      '@opentelemetry/core': 1.26.0(@opentelemetry/api@1.9.0)
      '@opentelemetry/instrumentation': 0.52.1(@opentelemetry/api@1.9.0)
      '@opentelemetry/semantic-conventions': 1.27.0
      '@types/connect': 3.4.36
    transitivePeerDependencies:
      - supports-color

  '@opentelemetry/instrumentation-cucumber@0.8.0(@opentelemetry/api@1.9.0)':
    dependencies:
      '@opentelemetry/api': 1.9.0
      '@opentelemetry/instrumentation': 0.52.1(@opentelemetry/api@1.9.0)
      '@opentelemetry/semantic-conventions': 1.27.0
    transitivePeerDependencies:
      - supports-color

  '@opentelemetry/instrumentation-dataloader@0.11.0(@opentelemetry/api@1.9.0)':
    dependencies:
      '@opentelemetry/api': 1.9.0
      '@opentelemetry/instrumentation': 0.52.1(@opentelemetry/api@1.9.0)
    transitivePeerDependencies:
      - supports-color

  '@opentelemetry/instrumentation-dns@0.38.0(@opentelemetry/api@1.9.0)':
    dependencies:
      '@opentelemetry/api': 1.9.0
      '@opentelemetry/instrumentation': 0.52.1(@opentelemetry/api@1.9.0)
      semver: 7.6.3
    transitivePeerDependencies:
      - supports-color

  '@opentelemetry/instrumentation-express@0.41.1(@opentelemetry/api@1.9.0)':
    dependencies:
      '@opentelemetry/api': 1.9.0
      '@opentelemetry/core': 1.26.0(@opentelemetry/api@1.9.0)
      '@opentelemetry/instrumentation': 0.52.1(@opentelemetry/api@1.9.0)
      '@opentelemetry/semantic-conventions': 1.27.0
    transitivePeerDependencies:
      - supports-color

  '@opentelemetry/instrumentation-fastify@0.38.0(@opentelemetry/api@1.9.0)':
    dependencies:
      '@opentelemetry/api': 1.9.0
      '@opentelemetry/core': 1.26.0(@opentelemetry/api@1.9.0)
      '@opentelemetry/instrumentation': 0.52.1(@opentelemetry/api@1.9.0)
      '@opentelemetry/semantic-conventions': 1.27.0
    transitivePeerDependencies:
      - supports-color

  '@opentelemetry/instrumentation-fs@0.14.0(@opentelemetry/api@1.9.0)':
    dependencies:
      '@opentelemetry/api': 1.9.0
      '@opentelemetry/core': 1.26.0(@opentelemetry/api@1.9.0)
      '@opentelemetry/instrumentation': 0.52.1(@opentelemetry/api@1.9.0)
    transitivePeerDependencies:
      - supports-color

  '@opentelemetry/instrumentation-generic-pool@0.38.0(@opentelemetry/api@1.9.0)':
    dependencies:
      '@opentelemetry/api': 1.9.0
      '@opentelemetry/instrumentation': 0.52.1(@opentelemetry/api@1.9.0)
    transitivePeerDependencies:
      - supports-color

  '@opentelemetry/instrumentation-graphql@0.42.0(@opentelemetry/api@1.9.0)':
    dependencies:
      '@opentelemetry/api': 1.9.0
      '@opentelemetry/instrumentation': 0.52.1(@opentelemetry/api@1.9.0)
    transitivePeerDependencies:
      - supports-color

  '@opentelemetry/instrumentation-grpc@0.52.1(@opentelemetry/api@1.9.0)':
    dependencies:
      '@opentelemetry/api': 1.9.0
      '@opentelemetry/instrumentation': 0.52.1(@opentelemetry/api@1.9.0)
      '@opentelemetry/semantic-conventions': 1.25.1
    transitivePeerDependencies:
      - supports-color

  '@opentelemetry/instrumentation-hapi@0.40.0(@opentelemetry/api@1.9.0)':
    dependencies:
      '@opentelemetry/api': 1.9.0
      '@opentelemetry/core': 1.26.0(@opentelemetry/api@1.9.0)
      '@opentelemetry/instrumentation': 0.52.1(@opentelemetry/api@1.9.0)
      '@opentelemetry/semantic-conventions': 1.27.0
    transitivePeerDependencies:
      - supports-color

  '@opentelemetry/instrumentation-http@0.52.1(@opentelemetry/api@1.9.0)':
    dependencies:
      '@opentelemetry/api': 1.9.0
      '@opentelemetry/core': 1.25.1(@opentelemetry/api@1.9.0)
      '@opentelemetry/instrumentation': 0.52.1(@opentelemetry/api@1.9.0)
      '@opentelemetry/semantic-conventions': 1.25.1
      semver: 7.6.3
    transitivePeerDependencies:
      - supports-color

  '@opentelemetry/instrumentation-ioredis@0.42.0(@opentelemetry/api@1.9.0)':
    dependencies:
      '@opentelemetry/api': 1.9.0
      '@opentelemetry/instrumentation': 0.52.1(@opentelemetry/api@1.9.0)
      '@opentelemetry/redis-common': 0.36.2
      '@opentelemetry/semantic-conventions': 1.27.0
    transitivePeerDependencies:
      - supports-color

  '@opentelemetry/instrumentation-kafkajs@0.2.0(@opentelemetry/api@1.9.0)':
    dependencies:
      '@opentelemetry/api': 1.9.0
      '@opentelemetry/instrumentation': 0.52.1(@opentelemetry/api@1.9.0)
      '@opentelemetry/semantic-conventions': 1.27.0
    transitivePeerDependencies:
      - supports-color

  '@opentelemetry/instrumentation-knex@0.39.0(@opentelemetry/api@1.9.0)':
    dependencies:
      '@opentelemetry/api': 1.9.0
      '@opentelemetry/instrumentation': 0.52.1(@opentelemetry/api@1.9.0)
      '@opentelemetry/semantic-conventions': 1.27.0
    transitivePeerDependencies:
      - supports-color

  '@opentelemetry/instrumentation-koa@0.42.0(@opentelemetry/api@1.9.0)':
    dependencies:
      '@opentelemetry/api': 1.9.0
      '@opentelemetry/core': 1.26.0(@opentelemetry/api@1.9.0)
      '@opentelemetry/instrumentation': 0.52.1(@opentelemetry/api@1.9.0)
      '@opentelemetry/semantic-conventions': 1.27.0
    transitivePeerDependencies:
      - supports-color

  '@opentelemetry/instrumentation-lru-memoizer@0.39.0(@opentelemetry/api@1.9.0)':
    dependencies:
      '@opentelemetry/api': 1.9.0
      '@opentelemetry/instrumentation': 0.52.1(@opentelemetry/api@1.9.0)
    transitivePeerDependencies:
      - supports-color

  '@opentelemetry/instrumentation-memcached@0.38.0(@opentelemetry/api@1.9.0)':
    dependencies:
      '@opentelemetry/api': 1.9.0
      '@opentelemetry/instrumentation': 0.52.1(@opentelemetry/api@1.9.0)
      '@opentelemetry/semantic-conventions': 1.27.0
      '@types/memcached': 2.2.10
    transitivePeerDependencies:
      - supports-color

  '@opentelemetry/instrumentation-mongodb@0.46.0(@opentelemetry/api@1.9.0)':
    dependencies:
      '@opentelemetry/api': 1.9.0
      '@opentelemetry/instrumentation': 0.52.1(@opentelemetry/api@1.9.0)
      '@opentelemetry/sdk-metrics': 1.25.1(@opentelemetry/api@1.9.0)
      '@opentelemetry/semantic-conventions': 1.27.0
    transitivePeerDependencies:
      - supports-color

  '@opentelemetry/instrumentation-mongoose@0.40.0(@opentelemetry/api@1.9.0)':
    dependencies:
      '@opentelemetry/api': 1.9.0
      '@opentelemetry/core': 1.26.0(@opentelemetry/api@1.9.0)
      '@opentelemetry/instrumentation': 0.52.1(@opentelemetry/api@1.9.0)
      '@opentelemetry/semantic-conventions': 1.27.0
    transitivePeerDependencies:
      - supports-color

  '@opentelemetry/instrumentation-mysql2@0.40.0(@opentelemetry/api@1.9.0)':
    dependencies:
      '@opentelemetry/api': 1.9.0
      '@opentelemetry/instrumentation': 0.52.1(@opentelemetry/api@1.9.0)
      '@opentelemetry/semantic-conventions': 1.27.0
      '@opentelemetry/sql-common': 0.40.1(@opentelemetry/api@1.9.0)
    transitivePeerDependencies:
      - supports-color

  '@opentelemetry/instrumentation-mysql@0.40.0(@opentelemetry/api@1.9.0)':
    dependencies:
      '@opentelemetry/api': 1.9.0
      '@opentelemetry/instrumentation': 0.52.1(@opentelemetry/api@1.9.0)
      '@opentelemetry/semantic-conventions': 1.27.0
      '@types/mysql': 2.15.22
    transitivePeerDependencies:
      - supports-color

  '@opentelemetry/instrumentation-nestjs-core@0.39.0(@opentelemetry/api@1.9.0)':
    dependencies:
      '@opentelemetry/api': 1.9.0
      '@opentelemetry/instrumentation': 0.52.1(@opentelemetry/api@1.9.0)
      '@opentelemetry/semantic-conventions': 1.27.0
    transitivePeerDependencies:
      - supports-color

  '@opentelemetry/instrumentation-net@0.38.0(@opentelemetry/api@1.9.0)':
    dependencies:
      '@opentelemetry/api': 1.9.0
      '@opentelemetry/instrumentation': 0.52.1(@opentelemetry/api@1.9.0)
      '@opentelemetry/semantic-conventions': 1.27.0
    transitivePeerDependencies:
      - supports-color

  '@opentelemetry/instrumentation-pg@0.43.0(@opentelemetry/api@1.9.0)':
    dependencies:
      '@opentelemetry/api': 1.9.0
      '@opentelemetry/instrumentation': 0.52.1(@opentelemetry/api@1.9.0)
      '@opentelemetry/semantic-conventions': 1.27.0
      '@opentelemetry/sql-common': 0.40.1(@opentelemetry/api@1.9.0)
      '@types/pg': 8.6.1
      '@types/pg-pool': 2.0.4
    transitivePeerDependencies:
      - supports-color

  '@opentelemetry/instrumentation-pino@0.41.0(@opentelemetry/api@1.9.0)':
    dependencies:
      '@opentelemetry/api': 1.9.0
      '@opentelemetry/api-logs': 0.52.1
      '@opentelemetry/core': 1.25.1(@opentelemetry/api@1.9.0)
      '@opentelemetry/instrumentation': 0.52.1(@opentelemetry/api@1.9.0)
    transitivePeerDependencies:
      - supports-color

  '@opentelemetry/instrumentation-redis-4@0.41.0(@opentelemetry/api@1.9.0)':
    dependencies:
      '@opentelemetry/api': 1.9.0
      '@opentelemetry/instrumentation': 0.52.1(@opentelemetry/api@1.9.0)
      '@opentelemetry/redis-common': 0.36.2
      '@opentelemetry/semantic-conventions': 1.27.0
    transitivePeerDependencies:
      - supports-color

  '@opentelemetry/instrumentation-redis@0.41.0(@opentelemetry/api@1.9.0)':
    dependencies:
      '@opentelemetry/api': 1.9.0
      '@opentelemetry/instrumentation': 0.52.1(@opentelemetry/api@1.9.0)
      '@opentelemetry/redis-common': 0.36.2
      '@opentelemetry/semantic-conventions': 1.27.0
    transitivePeerDependencies:
      - supports-color

  '@opentelemetry/instrumentation-restify@0.40.0(@opentelemetry/api@1.9.0)':
    dependencies:
      '@opentelemetry/api': 1.9.0
      '@opentelemetry/core': 1.26.0(@opentelemetry/api@1.9.0)
      '@opentelemetry/instrumentation': 0.52.1(@opentelemetry/api@1.9.0)
      '@opentelemetry/semantic-conventions': 1.27.0
    transitivePeerDependencies:
      - supports-color

  '@opentelemetry/instrumentation-router@0.39.0(@opentelemetry/api@1.9.0)':
    dependencies:
      '@opentelemetry/api': 1.9.0
      '@opentelemetry/instrumentation': 0.52.1(@opentelemetry/api@1.9.0)
      '@opentelemetry/semantic-conventions': 1.27.0
    transitivePeerDependencies:
      - supports-color

  '@opentelemetry/instrumentation-socket.io@0.41.0(@opentelemetry/api@1.9.0)':
    dependencies:
      '@opentelemetry/api': 1.9.0
      '@opentelemetry/instrumentation': 0.52.1(@opentelemetry/api@1.9.0)
      '@opentelemetry/semantic-conventions': 1.27.0
    transitivePeerDependencies:
      - supports-color

  '@opentelemetry/instrumentation-tedious@0.12.0(@opentelemetry/api@1.9.0)':
    dependencies:
      '@opentelemetry/api': 1.9.0
      '@opentelemetry/instrumentation': 0.52.1(@opentelemetry/api@1.9.0)
      '@opentelemetry/semantic-conventions': 1.27.0
      '@types/tedious': 4.0.14
    transitivePeerDependencies:
      - supports-color

  '@opentelemetry/instrumentation-undici@0.4.0(@opentelemetry/api@1.9.0)':
    dependencies:
      '@opentelemetry/api': 1.9.0
      '@opentelemetry/core': 1.26.0(@opentelemetry/api@1.9.0)
      '@opentelemetry/instrumentation': 0.52.1(@opentelemetry/api@1.9.0)
    transitivePeerDependencies:
      - supports-color

  '@opentelemetry/instrumentation-winston@0.39.0(@opentelemetry/api@1.9.0)':
    dependencies:
      '@opentelemetry/api': 1.9.0
      '@opentelemetry/api-logs': 0.52.1
      '@opentelemetry/instrumentation': 0.52.1(@opentelemetry/api@1.9.0)
    transitivePeerDependencies:
      - supports-color

  '@opentelemetry/instrumentation@0.52.1(@opentelemetry/api@1.9.0)':
    dependencies:
      '@opentelemetry/api': 1.9.0
      '@opentelemetry/api-logs': 0.52.1
      '@types/shimmer': 1.0.5
      import-in-the-middle: 1.11.0
      require-in-the-middle: 7.3.0
      semver: 7.6.0
      shimmer: 1.2.1
    transitivePeerDependencies:
      - supports-color

  '@opentelemetry/otlp-exporter-base@0.52.1(@opentelemetry/api@1.9.0)':
    dependencies:
      '@opentelemetry/api': 1.9.0
      '@opentelemetry/core': 1.25.1(@opentelemetry/api@1.9.0)
      '@opentelemetry/otlp-transformer': 0.52.1(@opentelemetry/api@1.9.0)

  '@opentelemetry/otlp-grpc-exporter-base@0.52.1(@opentelemetry/api@1.9.0)':
    dependencies:
      '@grpc/grpc-js': 1.10.10
      '@opentelemetry/api': 1.9.0
      '@opentelemetry/core': 1.25.1(@opentelemetry/api@1.9.0)
      '@opentelemetry/otlp-exporter-base': 0.52.1(@opentelemetry/api@1.9.0)
      '@opentelemetry/otlp-transformer': 0.52.1(@opentelemetry/api@1.9.0)

  '@opentelemetry/otlp-transformer@0.52.1(@opentelemetry/api@1.9.0)':
    dependencies:
      '@opentelemetry/api': 1.9.0
      '@opentelemetry/api-logs': 0.52.1
      '@opentelemetry/core': 1.25.1(@opentelemetry/api@1.9.0)
      '@opentelemetry/resources': 1.25.1(@opentelemetry/api@1.9.0)
      '@opentelemetry/sdk-logs': 0.52.1(@opentelemetry/api@1.9.0)
      '@opentelemetry/sdk-metrics': 1.25.1(@opentelemetry/api@1.9.0)
      '@opentelemetry/sdk-trace-base': 1.25.1(@opentelemetry/api@1.9.0)
      protobufjs: 7.3.2

  '@opentelemetry/propagation-utils@0.30.10(@opentelemetry/api@1.9.0)':
    dependencies:
      '@opentelemetry/api': 1.9.0

  '@opentelemetry/propagator-aws-xray@1.3.1(@opentelemetry/api@1.9.0)':
    dependencies:
      '@opentelemetry/api': 1.9.0
      '@opentelemetry/core': 1.26.0(@opentelemetry/api@1.9.0)

  '@opentelemetry/propagator-b3@1.25.1(@opentelemetry/api@1.9.0)':
    dependencies:
      '@opentelemetry/api': 1.9.0
      '@opentelemetry/core': 1.25.1(@opentelemetry/api@1.9.0)

  '@opentelemetry/propagator-jaeger@1.25.1(@opentelemetry/api@1.9.0)':
    dependencies:
      '@opentelemetry/api': 1.9.0
      '@opentelemetry/core': 1.25.1(@opentelemetry/api@1.9.0)

  '@opentelemetry/redis-common@0.36.2': {}

  '@opentelemetry/resource-detector-alibaba-cloud@0.29.0(@opentelemetry/api@1.9.0)':
    dependencies:
      '@opentelemetry/api': 1.9.0
      '@opentelemetry/resources': 1.26.0(@opentelemetry/api@1.9.0)
      '@opentelemetry/semantic-conventions': 1.27.0

  '@opentelemetry/resource-detector-aws@1.5.2(@opentelemetry/api@1.9.0)':
    dependencies:
      '@opentelemetry/api': 1.9.0
      '@opentelemetry/core': 1.26.0(@opentelemetry/api@1.9.0)
      '@opentelemetry/resources': 1.26.0(@opentelemetry/api@1.9.0)
      '@opentelemetry/semantic-conventions': 1.27.0

  '@opentelemetry/resource-detector-azure@0.2.9(@opentelemetry/api@1.9.0)':
    dependencies:
      '@opentelemetry/api': 1.9.0
      '@opentelemetry/resources': 1.26.0(@opentelemetry/api@1.9.0)
      '@opentelemetry/semantic-conventions': 1.27.0

  '@opentelemetry/resource-detector-container@0.3.11(@opentelemetry/api@1.9.0)':
    dependencies:
      '@opentelemetry/api': 1.9.0
      '@opentelemetry/resources': 1.26.0(@opentelemetry/api@1.9.0)
      '@opentelemetry/semantic-conventions': 1.27.0

  '@opentelemetry/resource-detector-gcp@0.29.10(@opentelemetry/api@1.9.0)(encoding@0.1.13)':
    dependencies:
      '@opentelemetry/api': 1.9.0
      '@opentelemetry/core': 1.26.0(@opentelemetry/api@1.9.0)
      '@opentelemetry/resources': 1.26.0(@opentelemetry/api@1.9.0)
      '@opentelemetry/semantic-conventions': 1.27.0
      gcp-metadata: 6.1.0(encoding@0.1.13)
    transitivePeerDependencies:
      - encoding
      - supports-color

  '@opentelemetry/resources@1.25.1(@opentelemetry/api@1.9.0)':
    dependencies:
      '@opentelemetry/api': 1.9.0
      '@opentelemetry/core': 1.25.1(@opentelemetry/api@1.9.0)
      '@opentelemetry/semantic-conventions': 1.25.1

  '@opentelemetry/resources@1.26.0(@opentelemetry/api@1.9.0)':
    dependencies:
      '@opentelemetry/api': 1.9.0
      '@opentelemetry/core': 1.26.0(@opentelemetry/api@1.9.0)
      '@opentelemetry/semantic-conventions': 1.27.0

  '@opentelemetry/resources@1.30.1(@opentelemetry/api@1.9.0)':
    dependencies:
      '@opentelemetry/api': 1.9.0
      '@opentelemetry/core': 1.30.1(@opentelemetry/api@1.9.0)
      '@opentelemetry/semantic-conventions': 1.28.0

  '@opentelemetry/sdk-logs@0.52.1(@opentelemetry/api@1.9.0)':
    dependencies:
      '@opentelemetry/api': 1.9.0
      '@opentelemetry/api-logs': 0.52.1
      '@opentelemetry/core': 1.25.1(@opentelemetry/api@1.9.0)
      '@opentelemetry/resources': 1.25.1(@opentelemetry/api@1.9.0)

  '@opentelemetry/sdk-metrics@1.25.1(@opentelemetry/api@1.9.0)':
    dependencies:
      '@opentelemetry/api': 1.9.0
      '@opentelemetry/core': 1.25.1(@opentelemetry/api@1.9.0)
      '@opentelemetry/resources': 1.25.1(@opentelemetry/api@1.9.0)
      lodash.merge: 4.6.2

  '@opentelemetry/sdk-metrics@1.30.1(@opentelemetry/api@1.9.0)':
    dependencies:
      '@opentelemetry/api': 1.9.0
      '@opentelemetry/core': 1.30.1(@opentelemetry/api@1.9.0)
      '@opentelemetry/resources': 1.30.1(@opentelemetry/api@1.9.0)

  '@opentelemetry/sdk-node@0.52.1(@opentelemetry/api@1.9.0)':
    dependencies:
      '@opentelemetry/api': 1.9.0
      '@opentelemetry/api-logs': 0.52.1
      '@opentelemetry/core': 1.25.1(@opentelemetry/api@1.9.0)
      '@opentelemetry/exporter-trace-otlp-grpc': 0.52.1(@opentelemetry/api@1.9.0)
      '@opentelemetry/exporter-trace-otlp-http': 0.52.1(@opentelemetry/api@1.9.0)
      '@opentelemetry/exporter-trace-otlp-proto': 0.52.1(@opentelemetry/api@1.9.0)
      '@opentelemetry/exporter-zipkin': 1.25.1(@opentelemetry/api@1.9.0)
      '@opentelemetry/instrumentation': 0.52.1(@opentelemetry/api@1.9.0)
      '@opentelemetry/resources': 1.25.1(@opentelemetry/api@1.9.0)
      '@opentelemetry/sdk-logs': 0.52.1(@opentelemetry/api@1.9.0)
      '@opentelemetry/sdk-metrics': 1.25.1(@opentelemetry/api@1.9.0)
      '@opentelemetry/sdk-trace-base': 1.25.1(@opentelemetry/api@1.9.0)
      '@opentelemetry/sdk-trace-node': 1.25.1(@opentelemetry/api@1.9.0)
      '@opentelemetry/semantic-conventions': 1.25.1
    transitivePeerDependencies:
      - supports-color

  '@opentelemetry/sdk-trace-base@1.25.1(@opentelemetry/api@1.9.0)':
    dependencies:
      '@opentelemetry/api': 1.9.0
      '@opentelemetry/core': 1.25.1(@opentelemetry/api@1.9.0)
      '@opentelemetry/resources': 1.25.1(@opentelemetry/api@1.9.0)
      '@opentelemetry/semantic-conventions': 1.25.1

  '@opentelemetry/sdk-trace-base@1.26.0(@opentelemetry/api@1.9.0)':
    dependencies:
      '@opentelemetry/api': 1.9.0
      '@opentelemetry/core': 1.26.0(@opentelemetry/api@1.9.0)
      '@opentelemetry/resources': 1.26.0(@opentelemetry/api@1.9.0)
      '@opentelemetry/semantic-conventions': 1.27.0

  '@opentelemetry/sdk-trace-base@1.30.1(@opentelemetry/api@1.9.0)':
    dependencies:
      '@opentelemetry/api': 1.9.0
      '@opentelemetry/core': 1.30.1(@opentelemetry/api@1.9.0)
      '@opentelemetry/resources': 1.30.1(@opentelemetry/api@1.9.0)
      '@opentelemetry/semantic-conventions': 1.28.0

  '@opentelemetry/sdk-trace-node@1.25.1(@opentelemetry/api@1.9.0)':
    dependencies:
      '@opentelemetry/api': 1.9.0
      '@opentelemetry/context-async-hooks': 1.25.1(@opentelemetry/api@1.9.0)
      '@opentelemetry/core': 1.25.1(@opentelemetry/api@1.9.0)
      '@opentelemetry/propagator-b3': 1.25.1(@opentelemetry/api@1.9.0)
      '@opentelemetry/propagator-jaeger': 1.25.1(@opentelemetry/api@1.9.0)
      '@opentelemetry/sdk-trace-base': 1.25.1(@opentelemetry/api@1.9.0)
      semver: 7.6.3

  '@opentelemetry/semantic-conventions@1.25.1': {}

  '@opentelemetry/semantic-conventions@1.26.0': {}

  '@opentelemetry/semantic-conventions@1.27.0': {}

  '@opentelemetry/semantic-conventions@1.28.0': {}

  '@opentelemetry/sql-common@0.40.1(@opentelemetry/api@1.9.0)':
    dependencies:
      '@opentelemetry/api': 1.9.0
      '@opentelemetry/core': 1.26.0(@opentelemetry/api@1.9.0)

  '@pdf-lib/standard-fonts@1.0.0':
    dependencies:
      pako: 1.0.11

  '@pdf-lib/upng@1.0.1':
    dependencies:
      pako: 1.0.11

  '@pinecone-database/pinecone@2.2.0':
    dependencies:
      '@sinclair/typebox': 0.29.6
      ajv: 8.12.0
      cross-fetch: 3.1.8(encoding@0.1.13)
      encoding: 0.1.13

  '@pkgjs/parseargs@0.11.0':
    optional: true

  '@protobufjs/aspromise@1.1.2': {}

  '@protobufjs/base64@1.1.2': {}

  '@protobufjs/codegen@2.0.4': {}

  '@protobufjs/eventemitter@1.1.0': {}

  '@protobufjs/fetch@1.1.0':
    dependencies:
      '@protobufjs/aspromise': 1.1.2
      '@protobufjs/inquire': 1.1.0

  '@protobufjs/float@1.0.2': {}

  '@protobufjs/inquire@1.1.0': {}

  '@protobufjs/path@1.1.2': {}

  '@protobufjs/pool@1.1.0': {}

  '@protobufjs/utf8@1.1.0': {}

  '@rollup/rollup-android-arm-eabi@4.25.0':
    optional: true

  '@rollup/rollup-android-arm64@4.25.0':
    optional: true

  '@rollup/rollup-darwin-arm64@4.25.0':
    optional: true

  '@rollup/rollup-darwin-x64@4.25.0':
    optional: true

  '@rollup/rollup-freebsd-arm64@4.25.0':
    optional: true

  '@rollup/rollup-freebsd-x64@4.25.0':
    optional: true

  '@rollup/rollup-linux-arm-gnueabihf@4.25.0':
    optional: true

  '@rollup/rollup-linux-arm-musleabihf@4.25.0':
    optional: true

  '@rollup/rollup-linux-arm64-gnu@4.25.0':
    optional: true

  '@rollup/rollup-linux-arm64-musl@4.25.0':
    optional: true

  '@rollup/rollup-linux-powerpc64le-gnu@4.25.0':
    optional: true

  '@rollup/rollup-linux-riscv64-gnu@4.25.0':
    optional: true

  '@rollup/rollup-linux-s390x-gnu@4.25.0':
    optional: true

  '@rollup/rollup-linux-x64-gnu@4.25.0':
    optional: true

  '@rollup/rollup-linux-x64-musl@4.25.0':
    optional: true

  '@rollup/rollup-win32-arm64-msvc@4.25.0':
    optional: true

  '@rollup/rollup-win32-ia32-msvc@4.25.0':
    optional: true

  '@rollup/rollup-win32-x64-msvc@4.25.0':
    optional: true

  '@shikijs/engine-oniguruma@1.24.2':
    dependencies:
      '@shikijs/types': 1.24.2
      '@shikijs/vscode-textmate': 9.3.1

  '@shikijs/types@1.24.2':
    dependencies:
      '@shikijs/vscode-textmate': 9.3.1
      '@types/hast': 3.0.4

  '@shikijs/vscode-textmate@9.3.1': {}

  '@sinclair/typebox@0.27.8': {}

  '@sinclair/typebox@0.29.6': {}

  '@sinonjs/commons@3.0.1':
    dependencies:
      type-detect: 4.0.8

  '@sinonjs/fake-timers@10.3.0':
    dependencies:
      '@sinonjs/commons': 3.0.1

  '@swc/counter@0.1.3': {}

  '@swc/helpers@0.5.15':
    dependencies:
      tslib: 2.8.1

  '@tootallnate/once@2.0.0': {}

  '@tsconfig/node10@1.0.11':
    optional: true

  '@tsconfig/node12@1.0.11':
    optional: true

  '@tsconfig/node14@1.0.3':
    optional: true

  '@tsconfig/node16@1.0.4':
    optional: true

  '@types/aws-lambda@8.10.122': {}

  '@types/babel__core@7.20.5':
    dependencies:
      '@babel/parser': 7.25.7
      '@babel/types': 7.25.7
      '@types/babel__generator': 7.6.8
      '@types/babel__template': 7.4.4
      '@types/babel__traverse': 7.20.6

  '@types/babel__generator@7.6.8':
    dependencies:
      '@babel/types': 7.25.7

  '@types/babel__template@7.4.4':
    dependencies:
      '@babel/parser': 7.25.7
      '@babel/types': 7.25.7

  '@types/babel__traverse@7.20.6':
    dependencies:
      '@babel/types': 7.25.7

  '@types/body-parser@1.19.5':
    dependencies:
      '@types/connect': 3.4.38
      '@types/node': 20.16.9

  '@types/bunyan@1.8.9':
    dependencies:
      '@types/node': 20.17.17

  '@types/caseless@0.12.5': {}

  '@types/connect@3.4.36':
    dependencies:
      '@types/node': 20.17.17

  '@types/connect@3.4.38':
    dependencies:
      '@types/node': 20.17.17

  '@types/cors@2.8.17':
    dependencies:
      '@types/node': 20.17.17

  '@types/data-urls@3.0.4':
    dependencies:
      '@types/whatwg-mimetype': 3.0.2
      '@types/whatwg-url': 11.0.5

  '@types/estree@1.0.6': {}

  '@types/express-serve-static-core@4.17.43':
    dependencies:
      '@types/node': 20.17.17
      '@types/qs': 6.9.14
      '@types/range-parser': 1.2.7
      '@types/send': 0.17.4

  '@types/express@4.17.21':
    dependencies:
      '@types/body-parser': 1.19.5
      '@types/express-serve-static-core': 4.17.43
      '@types/qs': 6.9.14
      '@types/serve-static': 1.15.5

  '@types/graceful-fs@4.1.9':
    dependencies:
      '@types/node': 20.17.17

  '@types/handlebars@4.1.0':
    dependencies:
      handlebars: 4.7.8

  '@types/hast@3.0.4':
    dependencies:
      '@types/unist': 3.0.3

  '@types/http-errors@2.0.4': {}

  '@types/istanbul-lib-coverage@2.0.6': {}

  '@types/istanbul-lib-report@3.0.3':
    dependencies:
      '@types/istanbul-lib-coverage': 2.0.6

  '@types/istanbul-reports@3.0.4':
    dependencies:
      '@types/istanbul-lib-report': 3.0.3

  '@types/jest@29.5.13':
    dependencies:
      expect: 29.7.0
      pretty-format: 29.7.0

  '@types/json-schema@7.0.15': {}

  '@types/jsonwebtoken@9.0.6':
    dependencies:
      '@types/node': 20.17.17

  '@types/long@4.0.2': {}

  '@types/memcached@2.2.10':
    dependencies:
      '@types/node': 20.17.17

  '@types/mime@1.3.5': {}

  '@types/mime@3.0.4': {}

  '@types/mysql@2.15.22':
    dependencies:
      '@types/node': 20.17.17

  '@types/node-fetch@2.6.11':
    dependencies:
      '@types/node': 20.17.17
      form-data: 4.0.0

  '@types/node@18.19.53':
    dependencies:
      undici-types: 5.26.5

  '@types/node@20.11.30':
    dependencies:
      undici-types: 5.26.5

  '@types/node@20.16.9':
    dependencies:
      undici-types: 6.19.8

  '@types/node@20.17.17':
    dependencies:
      undici-types: 6.19.8

  '@types/node@22.9.0':
    dependencies:
      undici-types: 6.19.8

  '@types/pdf-parse@1.1.4': {}

  '@types/pg-pool@2.0.4':
    dependencies:
      '@types/pg': 8.6.1

  '@types/pg@8.6.1':
    dependencies:
      '@types/node': 20.17.17
      pg-protocol: 1.6.0
      pg-types: 2.2.0

  '@types/qs@6.9.14': {}

  '@types/range-parser@1.2.7': {}

  '@types/react-dom@19.0.3(@types/react@19.0.8)':
    dependencies:
      '@types/react': 19.0.8

  '@types/react@19.0.8':
    dependencies:
      csstype: 3.1.3

  '@types/request@2.48.12':
    dependencies:
      '@types/caseless': 0.12.5
      '@types/node': 20.17.17
      '@types/tough-cookie': 4.0.5
      form-data: 2.5.1

  '@types/retry@0.12.0': {}

  '@types/send@0.17.4':
    dependencies:
      '@types/mime': 1.3.5
      '@types/node': 20.17.17

  '@types/serve-static@1.15.5':
    dependencies:
      '@types/http-errors': 2.0.4
      '@types/mime': 3.0.4
      '@types/node': 20.17.17

  '@types/shimmer@1.0.5': {}

  '@types/stack-utils@2.0.3': {}

  '@types/tedious@4.0.14':
    dependencies:
      '@types/node': 20.17.17

  '@types/tough-cookie@4.0.5': {}

  '@types/triple-beam@1.3.5': {}

  '@types/unist@3.0.3': {}

  '@types/uuid@9.0.8': {}

  '@types/wav@1.0.4':
    dependencies:
      '@types/node': 20.17.17

  '@types/webidl-conversions@7.0.3': {}

  '@types/whatwg-mimetype@3.0.2': {}

  '@types/whatwg-url@11.0.5':
    dependencies:
      '@types/webidl-conversions': 7.0.3

  '@types/yargs-parser@21.0.3': {}

  '@types/yargs@17.0.33':
    dependencies:
      '@types/yargs-parser': 21.0.3

  abort-controller@3.0.0:
    dependencies:
      event-target-shim: 5.0.1

  accepts@1.3.8:
    dependencies:
      mime-types: 2.1.35
      negotiator: 0.6.3

  accepts@2.0.0:
    dependencies:
      mime-types: 3.0.0
      negotiator: 1.0.0

  acorn-import-attributes@1.9.5(acorn@8.11.3):
    dependencies:
      acorn: 8.11.3

  acorn-walk@8.3.4:
    dependencies:
      acorn: 8.14.0
    optional: true

  acorn@8.11.3: {}

  acorn@8.14.0:
    optional: true

  agent-base@6.0.2:
    dependencies:
      debug: 4.4.0
    transitivePeerDependencies:
      - supports-color

  agent-base@7.1.0:
    dependencies:
      debug: 4.4.0
    transitivePeerDependencies:
      - supports-color

  agentkeepalive@4.5.0:
    dependencies:
      humanize-ms: 1.2.1

  ajv-formats@3.0.1(ajv@8.12.0):
    optionalDependencies:
      ajv: 8.12.0

  ajv-formats@3.0.1(ajv@8.17.1):
    optionalDependencies:
      ajv: 8.17.1

  ajv@8.12.0:
    dependencies:
      fast-deep-equal: 3.1.3
      json-schema-traverse: 1.0.0
      require-from-string: 2.0.2
      uri-js: 4.4.1

  ajv@8.17.1:
    dependencies:
      fast-deep-equal: 3.1.3
      fast-uri: 3.0.6
      json-schema-traverse: 1.0.0
      require-from-string: 2.0.2

  ansi-escapes@4.3.2:
    dependencies:
      type-fest: 0.21.3

  ansi-regex@5.0.1: {}

  ansi-regex@6.0.1: {}

  ansi-styles@3.2.1:
    dependencies:
      color-convert: 1.9.3

  ansi-styles@4.3.0:
    dependencies:
      color-convert: 2.0.1

  ansi-styles@5.2.0: {}

  ansi-styles@6.2.1: {}

  any-promise@1.3.0: {}

  anymatch@3.1.3:
    dependencies:
      normalize-path: 3.0.0
      picomatch: 2.3.1

  arg@4.1.3:
    optional: true

  argparse@1.0.10:
    dependencies:
      sprintf-js: 1.0.3

  argparse@2.0.1: {}

  array-buffer-byte-length@1.0.1:
    dependencies:
      call-bind: 1.0.7
      is-array-buffer: 3.0.4

  array-flatten@1.1.1: {}

  arraybuffer.prototype.slice@1.0.3:
    dependencies:
      array-buffer-byte-length: 1.0.1
      call-bind: 1.0.7
      define-properties: 1.2.1
      es-abstract: 1.23.2
      es-errors: 1.3.0
      get-intrinsic: 1.2.4
      is-array-buffer: 3.0.4
      is-shared-array-buffer: 1.0.3

  arrify@2.0.1: {}

  async-mutex@0.5.0:
    dependencies:
      tslib: 2.6.2

  async-retry@1.3.3:
    dependencies:
      retry: 0.13.1
    optional: true

  async@3.2.5: {}

  asynckit@0.4.0: {}

  available-typed-arrays@1.0.7:
    dependencies:
      possible-typed-array-names: 1.0.0

  babel-jest@29.7.0(@babel/core@7.25.7):
    dependencies:
      '@babel/core': 7.25.7
      '@jest/transform': 29.7.0
      '@types/babel__core': 7.20.5
      babel-plugin-istanbul: 6.1.1
      babel-preset-jest: 29.6.3(@babel/core@7.25.7)
      chalk: 4.1.2
      graceful-fs: 4.2.11
      slash: 3.0.0
    transitivePeerDependencies:
      - supports-color

  babel-plugin-istanbul@6.1.1:
    dependencies:
      '@babel/helper-plugin-utils': 7.25.7
      '@istanbuljs/load-nyc-config': 1.1.0
      '@istanbuljs/schema': 0.1.3
      istanbul-lib-instrument: 5.2.1
      test-exclude: 6.0.0
    transitivePeerDependencies:
      - supports-color

  babel-plugin-jest-hoist@29.6.3:
    dependencies:
      '@babel/template': 7.25.7
      '@babel/types': 7.25.7
      '@types/babel__core': 7.20.5
      '@types/babel__traverse': 7.20.6

  babel-preset-current-node-syntax@1.1.0(@babel/core@7.25.7):
    dependencies:
      '@babel/core': 7.25.7
      '@babel/plugin-syntax-async-generators': 7.8.4(@babel/core@7.25.7)
      '@babel/plugin-syntax-bigint': 7.8.3(@babel/core@7.25.7)
      '@babel/plugin-syntax-class-properties': 7.12.13(@babel/core@7.25.7)
      '@babel/plugin-syntax-class-static-block': 7.14.5(@babel/core@7.25.7)
      '@babel/plugin-syntax-import-attributes': 7.25.7(@babel/core@7.25.7)
      '@babel/plugin-syntax-import-meta': 7.10.4(@babel/core@7.25.7)
      '@babel/plugin-syntax-json-strings': 7.8.3(@babel/core@7.25.7)
      '@babel/plugin-syntax-logical-assignment-operators': 7.10.4(@babel/core@7.25.7)
      '@babel/plugin-syntax-nullish-coalescing-operator': 7.8.3(@babel/core@7.25.7)
      '@babel/plugin-syntax-numeric-separator': 7.10.4(@babel/core@7.25.7)
      '@babel/plugin-syntax-object-rest-spread': 7.8.3(@babel/core@7.25.7)
      '@babel/plugin-syntax-optional-catch-binding': 7.8.3(@babel/core@7.25.7)
      '@babel/plugin-syntax-optional-chaining': 7.8.3(@babel/core@7.25.7)
      '@babel/plugin-syntax-private-property-in-object': 7.14.5(@babel/core@7.25.7)
      '@babel/plugin-syntax-top-level-await': 7.14.5(@babel/core@7.25.7)

  babel-preset-jest@29.6.3(@babel/core@7.25.7):
    dependencies:
      '@babel/core': 7.25.7
      babel-plugin-jest-hoist: 29.6.3
      babel-preset-current-node-syntax: 1.1.0(@babel/core@7.25.7)

  balanced-match@1.0.2: {}

  base-64@0.1.0: {}

  base64-js@1.5.1: {}

  big.js@6.2.1: {}

  bignumber.js@9.1.2: {}

  binary-extensions@2.3.0: {}

  binary-search@1.3.6: {}

  bl@4.1.0:
    dependencies:
      buffer: 5.7.1
      inherits: 2.0.4
      readable-stream: 3.6.2
    optional: true

  body-parser@1.20.3:
    dependencies:
      bytes: 3.1.2
      content-type: 1.0.5
      debug: 2.6.9
      depd: 2.0.0
      destroy: 1.2.0
      http-errors: 2.0.0
      iconv-lite: 0.4.24
      on-finished: 2.4.1
      qs: 6.13.0
      raw-body: 2.5.2
      type-is: 1.6.18
      unpipe: 1.0.0
    transitivePeerDependencies:
      - supports-color

  body-parser@2.1.0:
    dependencies:
      bytes: 3.1.2
      content-type: 1.0.5
      debug: 4.4.0
      http-errors: 2.0.0
      iconv-lite: 0.5.2
      on-finished: 2.4.1
      qs: 6.14.0
      raw-body: 3.0.0
      type-is: 2.0.0
    transitivePeerDependencies:
      - supports-color

  brace-expansion@1.1.11:
    dependencies:
      balanced-match: 1.0.2
      concat-map: 0.0.1

  brace-expansion@2.0.1:
    dependencies:
      balanced-match: 1.0.2

  braces@3.0.2:
    dependencies:
      fill-range: 7.0.1

  browserslist@4.24.0:
    dependencies:
      caniuse-lite: 1.0.30001667
      electron-to-chromium: 1.5.33
      node-releases: 2.0.18
      update-browserslist-db: 1.1.1(browserslist@4.24.0)

  bs-logger@0.2.6:
    dependencies:
      fast-json-stable-stringify: 2.1.0

  bser@2.1.1:
    dependencies:
      node-int64: 0.4.0

  buffer-alloc-unsafe@1.1.0: {}

  buffer-alloc@1.2.0:
    dependencies:
      buffer-alloc-unsafe: 1.1.0
      buffer-fill: 1.0.0

  buffer-equal-constant-time@1.0.1: {}

  buffer-fill@1.0.0: {}

  buffer-from@1.1.2: {}

  buffer@5.7.1:
    dependencies:
      base64-js: 1.5.1
      ieee754: 1.2.1
    optional: true

  bundle-require@5.0.0(esbuild@0.24.0):
    dependencies:
      esbuild: 0.24.0
      load-tsconfig: 0.2.5

  busboy@1.6.0:
    dependencies:
      streamsearch: 1.1.0

  bytes@3.1.2: {}

  cac@6.7.14: {}

  call-bind-apply-helpers@1.0.2:
    dependencies:
      es-errors: 1.3.0
      function-bind: 1.1.2

  call-bind@1.0.7:
    dependencies:
      es-define-property: 1.0.0
      es-errors: 1.3.0
      function-bind: 1.1.2
      get-intrinsic: 1.2.4
      set-function-length: 1.2.2

  call-bound@1.0.4:
    dependencies:
      call-bind-apply-helpers: 1.0.2
      get-intrinsic: 1.3.0

  callsites@3.1.0: {}

  camelcase@5.3.1: {}

  camelcase@6.3.0: {}

  caniuse-lite@1.0.30001667: {}

  canvas@3.0.0-rc2:
    dependencies:
      node-addon-api: 7.1.1
      prebuild-install: 7.1.2
      simple-get: 3.1.1
    optional: true

  chalk@2.4.2:
    dependencies:
      ansi-styles: 3.2.1
      escape-string-regexp: 1.0.5
      supports-color: 5.5.0

  chalk@4.1.2:
    dependencies:
      ansi-styles: 4.3.0
      supports-color: 7.2.0

  char-regex@1.0.2: {}

  charenc@0.0.2: {}

  chokidar@4.0.1:
    dependencies:
      readdirp: 4.0.2

  chownr@1.1.4:
    optional: true

  chromadb@1.8.1(encoding@0.1.13)(openai@4.97.0(encoding@0.1.13)(zod@3.24.1)):
    dependencies:
      cliui: 8.0.1
      isomorphic-fetch: 3.0.0(encoding@0.1.13)
    optionalDependencies:
      openai: 4.97.0(encoding@0.1.13)(zod@3.24.1)
    transitivePeerDependencies:
      - encoding

  chromadb@1.9.2(encoding@0.1.13)(openai@4.97.0(encoding@0.1.13)(zod@3.24.1)):
    dependencies:
      cliui: 8.0.1
      isomorphic-fetch: 3.0.0(encoding@0.1.13)
    optionalDependencies:
      openai: 4.97.0(encoding@0.1.13)(zod@3.24.1)
    transitivePeerDependencies:
      - encoding
    optional: true

  ci-info@3.9.0: {}

  cjs-module-lexer@1.2.3: {}

  client-only@0.0.1: {}

  cliui@8.0.1:
    dependencies:
      string-width: 4.2.3
      strip-ansi: 6.0.1
      wrap-ansi: 7.0.0

  co@4.6.0: {}

  collect-v8-coverage@1.0.2: {}

  color-convert@1.9.3:
    dependencies:
      color-name: 1.1.3

  color-convert@2.0.1:
    dependencies:
      color-name: 1.1.4

  color-name@1.1.3: {}

  color-name@1.1.4: {}

  color-string@1.9.1:
    dependencies:
      color-name: 1.1.4
      simple-swizzle: 0.2.2

  color@3.2.1:
    dependencies:
      color-convert: 1.9.3
      color-string: 1.9.1

  color@4.2.3:
    dependencies:
      color-convert: 2.0.1
      color-string: 1.9.1
    optional: true

  colorette@2.0.20: {}

  colorspace@1.1.4:
    dependencies:
      color: 3.2.1
      text-hex: 1.0.0

  combined-stream@1.0.8:
    dependencies:
      delayed-stream: 1.0.0

  commander@10.0.1: {}

  commander@4.1.1: {}

  commander@7.2.0: {}

  compute-cosine-similarity@1.1.0:
    dependencies:
      compute-dot: 1.1.0
      compute-l2norm: 1.1.0
      validate.io-array: 1.0.6
      validate.io-function: 1.0.2

  compute-dot@1.1.0:
    dependencies:
      validate.io-array: 1.0.6
      validate.io-function: 1.0.2

  compute-l2norm@1.1.0:
    dependencies:
      validate.io-array: 1.0.6
      validate.io-function: 1.0.2

  concat-map@0.0.1: {}

  consola@3.2.3: {}

  content-disposition@0.5.4:
    dependencies:
      safe-buffer: 5.2.1

  content-disposition@1.0.0:
    dependencies:
      safe-buffer: 5.2.1

  content-type@1.0.5: {}

  convert-source-map@2.0.0: {}

  cookie-signature@1.0.6: {}

  cookie-signature@1.2.2: {}

  cookie@0.6.0: {}

  cookie@0.7.1: {}

  core-util-is@1.0.3: {}

  cors@2.8.5:
    dependencies:
      object-assign: 4.1.1
      vary: 1.1.2

  create-jest@29.7.0(@types/node@20.11.30)(ts-node@10.9.2(@types/node@20.11.30)(typescript@4.9.5)):
    dependencies:
      '@jest/types': 29.6.3
      chalk: 4.1.2
      exit: 0.1.2
      graceful-fs: 4.2.11
      jest-config: 29.7.0(@types/node@20.11.30)(ts-node@10.9.2(@types/node@20.11.30)(typescript@4.9.5))
      jest-util: 29.7.0
      prompts: 2.4.2
    transitivePeerDependencies:
      - '@types/node'
      - babel-plugin-macros
      - supports-color
      - ts-node

  create-jest@29.7.0(@types/node@20.16.9)(ts-node@10.9.2(@types/node@20.16.9)(typescript@4.9.5)):
    dependencies:
      '@jest/types': 29.6.3
      chalk: 4.1.2
      exit: 0.1.2
      graceful-fs: 4.2.11
      jest-config: 29.7.0(@types/node@20.16.9)(ts-node@10.9.2(@types/node@20.16.9)(typescript@4.9.5))
      jest-util: 29.7.0
      prompts: 2.4.2
    transitivePeerDependencies:
      - '@types/node'
      - babel-plugin-macros
      - supports-color
      - ts-node

  create-jest@29.7.0(@types/node@20.16.9)(ts-node@10.9.2(@types/node@20.16.9)(typescript@5.6.3)):
    dependencies:
      '@jest/types': 29.6.3
      chalk: 4.1.2
      exit: 0.1.2
      graceful-fs: 4.2.11
      jest-config: 29.7.0(@types/node@20.16.9)(ts-node@10.9.2(@types/node@20.16.9)(typescript@5.6.3))
      jest-util: 29.7.0
      prompts: 2.4.2
    transitivePeerDependencies:
      - '@types/node'
      - babel-plugin-macros
      - supports-color
      - ts-node

  create-jest@29.7.0(@types/node@20.17.17)(ts-node@10.9.2(@types/node@20.17.17)(typescript@5.6.3)):
    dependencies:
      '@jest/types': 29.6.3
      chalk: 4.1.2
      exit: 0.1.2
      graceful-fs: 4.2.11
      jest-config: 29.7.0(@types/node@20.17.17)(ts-node@10.9.2(@types/node@20.17.17)(typescript@5.6.3))
      jest-util: 29.7.0
      prompts: 2.4.2
    transitivePeerDependencies:
      - '@types/node'
      - babel-plugin-macros
      - supports-color
      - ts-node

  create-require@1.1.1:
    optional: true

  cross-env@7.0.3:
    dependencies:
      cross-spawn: 7.0.6

  cross-fetch@3.1.8(encoding@0.1.13):
    dependencies:
      node-fetch: 2.7.0(encoding@0.1.13)
    transitivePeerDependencies:
      - encoding

  cross-spawn@7.0.6:
    dependencies:
      path-key: 3.1.1
      shebang-command: 2.0.0
      which: 2.0.2

  crypt@0.0.2: {}

  csstype@3.1.3: {}

  data-uri-to-buffer@4.0.1: {}

  data-urls@5.0.0:
    dependencies:
      whatwg-mimetype: 4.0.0
      whatwg-url: 14.0.0

  data-view-buffer@1.0.1:
    dependencies:
      call-bind: 1.0.7
      es-errors: 1.3.0
      is-data-view: 1.0.1

  data-view-byte-length@1.0.1:
    dependencies:
      call-bind: 1.0.7
      es-errors: 1.3.0
      is-data-view: 1.0.1

  data-view-byte-offset@1.0.0:
    dependencies:
      call-bind: 1.0.7
      es-errors: 1.3.0
      is-data-view: 1.0.1

  debug@2.6.9:
    dependencies:
      ms: 2.0.0

  debug@3.2.7:
    dependencies:
      ms: 2.1.3

  debug@4.3.6:
    dependencies:
      ms: 2.1.2

  debug@4.3.7:
    dependencies:
      ms: 2.1.3

  debug@4.4.0:
    dependencies:
      ms: 2.1.3

  decamelize@1.2.0: {}

  decompress-response@4.2.1:
    dependencies:
      mimic-response: 2.1.0
    optional: true

  decompress-response@6.0.0:
    dependencies:
      mimic-response: 3.1.0
    optional: true

  dedent@1.5.3: {}

  deep-extend@0.6.0:
    optional: true

  deepmerge@4.3.1: {}

  define-data-property@1.1.4:
    dependencies:
      es-define-property: 1.0.0
      es-errors: 1.3.0
      gopd: 1.0.1

  define-properties@1.2.1:
    dependencies:
      define-data-property: 1.1.4
      has-property-descriptors: 1.0.2
      object-keys: 1.1.1

  delayed-stream@1.0.0: {}

  depd@2.0.0: {}

  destroy@1.2.0: {}

  detect-libc@2.0.3:
    optional: true

  detect-newline@3.1.0: {}

  diff-sequences@29.6.3: {}

  diff@4.0.2:
    optional: true

  digest-fetch@1.3.0:
    dependencies:
      base-64: 0.1.0
      md5: 2.3.0

  dommatrix@1.0.3: {}

  dot-prop@6.0.1:
    dependencies:
      is-obj: 2.0.0

  dotenv@16.4.5: {}

  dotprompt@1.1.1:
    dependencies:
      '@types/handlebars': 4.1.0
      handlebars: 4.7.8
      yaml: 2.7.0

  dunder-proto@1.0.1:
    dependencies:
      call-bind-apply-helpers: 1.0.2
      es-errors: 1.3.0
      gopd: 1.2.0

  duplexify@4.1.3:
    dependencies:
      end-of-stream: 1.4.4
      inherits: 2.0.4
      readable-stream: 3.6.2
      stream-shift: 1.0.3

  eastasianwidth@0.2.0: {}

  ecdsa-sig-formatter@1.0.11:
    dependencies:
      safe-buffer: 5.2.1

  ee-first@1.1.1: {}

  ejs@3.1.10:
    dependencies:
      jake: 10.9.1

  electron-to-chromium@1.5.33: {}

  emittery@0.13.1: {}

  emoji-regex@8.0.0: {}

  emoji-regex@9.2.2: {}

  enabled@2.0.0: {}

  encodeurl@1.0.2: {}

  encodeurl@2.0.0: {}

  encoding@0.1.13:
    dependencies:
      iconv-lite: 0.6.3

  end-of-stream@1.4.4:
    dependencies:
      once: 1.4.0

  ent@2.2.0: {}

  entities@4.5.0: {}

  error-ex@1.3.2:
    dependencies:
      is-arrayish: 0.2.1

  es-abstract@1.23.2:
    dependencies:
      array-buffer-byte-length: 1.0.1
      arraybuffer.prototype.slice: 1.0.3
      available-typed-arrays: 1.0.7
      call-bind: 1.0.7
      data-view-buffer: 1.0.1
      data-view-byte-length: 1.0.1
      data-view-byte-offset: 1.0.0
      es-define-property: 1.0.0
      es-errors: 1.3.0
      es-object-atoms: 1.0.0
      es-set-tostringtag: 2.0.3
      es-to-primitive: 1.2.1
      function.prototype.name: 1.1.6
      get-intrinsic: 1.2.4
      get-symbol-description: 1.0.2
      globalthis: 1.0.3
      gopd: 1.0.1
      has-property-descriptors: 1.0.2
      has-proto: 1.0.3
      has-symbols: 1.0.3
      hasown: 2.0.2
      internal-slot: 1.0.7
      is-array-buffer: 3.0.4
      is-callable: 1.2.7
      is-data-view: 1.0.1
      is-negative-zero: 2.0.3
      is-regex: 1.1.4
      is-shared-array-buffer: 1.0.3
      is-string: 1.0.7
      is-typed-array: 1.1.13
      is-weakref: 1.0.2
      object-inspect: 1.13.1
      object-keys: 1.1.1
      object.assign: 4.1.5
      regexp.prototype.flags: 1.5.2
      safe-array-concat: 1.1.2
      safe-regex-test: 1.0.3
      string.prototype.trim: 1.2.9
      string.prototype.trimend: 1.0.8
      string.prototype.trimstart: 1.0.8
      typed-array-buffer: 1.0.2
      typed-array-byte-length: 1.0.1
      typed-array-byte-offset: 1.0.2
      typed-array-length: 1.0.6
      unbox-primitive: 1.0.2
      which-typed-array: 1.1.15

  es-define-property@1.0.0:
    dependencies:
      get-intrinsic: 1.2.4

  es-define-property@1.0.1: {}

  es-errors@1.3.0: {}

  es-object-atoms@1.0.0:
    dependencies:
      es-errors: 1.3.0

  es-object-atoms@1.1.1:
    dependencies:
      es-errors: 1.3.0

  es-set-tostringtag@2.0.3:
    dependencies:
      get-intrinsic: 1.2.4
      has-tostringtag: 1.0.2
      hasown: 2.0.2

  es-to-primitive@1.2.1:
    dependencies:
      is-callable: 1.2.7
      is-date-object: 1.0.5
      is-symbol: 1.0.4

  esbuild@0.23.1:
    optionalDependencies:
      '@esbuild/aix-ppc64': 0.23.1
      '@esbuild/android-arm': 0.23.1
      '@esbuild/android-arm64': 0.23.1
      '@esbuild/android-x64': 0.23.1
      '@esbuild/darwin-arm64': 0.23.1
      '@esbuild/darwin-x64': 0.23.1
      '@esbuild/freebsd-arm64': 0.23.1
      '@esbuild/freebsd-x64': 0.23.1
      '@esbuild/linux-arm': 0.23.1
      '@esbuild/linux-arm64': 0.23.1
      '@esbuild/linux-ia32': 0.23.1
      '@esbuild/linux-loong64': 0.23.1
      '@esbuild/linux-mips64el': 0.23.1
      '@esbuild/linux-ppc64': 0.23.1
      '@esbuild/linux-riscv64': 0.23.1
      '@esbuild/linux-s390x': 0.23.1
      '@esbuild/linux-x64': 0.23.1
      '@esbuild/netbsd-x64': 0.23.1
      '@esbuild/openbsd-arm64': 0.23.1
      '@esbuild/openbsd-x64': 0.23.1
      '@esbuild/sunos-x64': 0.23.1
      '@esbuild/win32-arm64': 0.23.1
      '@esbuild/win32-ia32': 0.23.1
      '@esbuild/win32-x64': 0.23.1

  esbuild@0.24.0:
    optionalDependencies:
      '@esbuild/aix-ppc64': 0.24.0
      '@esbuild/android-arm': 0.24.0
      '@esbuild/android-arm64': 0.24.0
      '@esbuild/android-x64': 0.24.0
      '@esbuild/darwin-arm64': 0.24.0
      '@esbuild/darwin-x64': 0.24.0
      '@esbuild/freebsd-arm64': 0.24.0
      '@esbuild/freebsd-x64': 0.24.0
      '@esbuild/linux-arm': 0.24.0
      '@esbuild/linux-arm64': 0.24.0
      '@esbuild/linux-ia32': 0.24.0
      '@esbuild/linux-loong64': 0.24.0
      '@esbuild/linux-mips64el': 0.24.0
      '@esbuild/linux-ppc64': 0.24.0
      '@esbuild/linux-riscv64': 0.24.0
      '@esbuild/linux-s390x': 0.24.0
      '@esbuild/linux-x64': 0.24.0
      '@esbuild/netbsd-x64': 0.24.0
      '@esbuild/openbsd-arm64': 0.24.0
      '@esbuild/openbsd-x64': 0.24.0
      '@esbuild/sunos-x64': 0.24.0
      '@esbuild/win32-arm64': 0.24.0
      '@esbuild/win32-ia32': 0.24.0
      '@esbuild/win32-x64': 0.24.0

  esbuild@0.25.4:
    optionalDependencies:
      '@esbuild/aix-ppc64': 0.25.4
      '@esbuild/android-arm': 0.25.4
      '@esbuild/android-arm64': 0.25.4
      '@esbuild/android-x64': 0.25.4
      '@esbuild/darwin-arm64': 0.25.4
      '@esbuild/darwin-x64': 0.25.4
      '@esbuild/freebsd-arm64': 0.25.4
      '@esbuild/freebsd-x64': 0.25.4
      '@esbuild/linux-arm': 0.25.4
      '@esbuild/linux-arm64': 0.25.4
      '@esbuild/linux-ia32': 0.25.4
      '@esbuild/linux-loong64': 0.25.4
      '@esbuild/linux-mips64el': 0.25.4
      '@esbuild/linux-ppc64': 0.25.4
      '@esbuild/linux-riscv64': 0.25.4
      '@esbuild/linux-s390x': 0.25.4
      '@esbuild/linux-x64': 0.25.4
      '@esbuild/netbsd-arm64': 0.25.4
      '@esbuild/netbsd-x64': 0.25.4
      '@esbuild/openbsd-arm64': 0.25.4
      '@esbuild/openbsd-x64': 0.25.4
      '@esbuild/sunos-x64': 0.25.4
      '@esbuild/win32-arm64': 0.25.4
      '@esbuild/win32-ia32': 0.25.4
      '@esbuild/win32-x64': 0.25.4

  escalade@3.1.2: {}

  escalade@3.2.0: {}

  escape-html@1.0.3: {}

  escape-string-regexp@1.0.5: {}

  escape-string-regexp@2.0.0: {}

  esprima@4.0.1: {}

  etag@1.8.1: {}

  event-target-shim@5.0.1: {}

  eventemitter3@4.0.7: {}

  eventid@2.0.1:
    dependencies:
      uuid: 8.3.2

  eventsource-parser@3.0.0: {}

  eventsource@3.0.5:
    dependencies:
      eventsource-parser: 3.0.0

  execa@5.1.1:
    dependencies:
      cross-spawn: 7.0.6
      get-stream: 6.0.1
      human-signals: 2.1.0
      is-stream: 2.0.1
      merge-stream: 2.0.0
      npm-run-path: 4.0.1
      onetime: 5.1.2
      signal-exit: 3.0.7
      strip-final-newline: 2.0.0

  exit@0.1.2: {}

  expand-template@2.0.3:
    optional: true

  expect@29.7.0:
    dependencies:
      '@jest/expect-utils': 29.7.0
      jest-get-type: 29.6.3
      jest-matcher-utils: 29.7.0
      jest-message-util: 29.7.0
      jest-util: 29.7.0

  expr-eval@2.0.2: {}

  express-rate-limit@7.5.0(express@5.0.1):
    dependencies:
      express: 5.0.1

  express@4.21.0:
    dependencies:
      accepts: 1.3.8
      array-flatten: 1.1.1
      body-parser: 1.20.3
      content-disposition: 0.5.4
      content-type: 1.0.5
      cookie: 0.6.0
      cookie-signature: 1.0.6
      debug: 2.6.9
      depd: 2.0.0
      encodeurl: 2.0.0
      escape-html: 1.0.3
      etag: 1.8.1
      finalhandler: 1.3.1
      fresh: 0.5.2
      http-errors: 2.0.0
      merge-descriptors: 1.0.3
      methods: 1.1.2
      on-finished: 2.4.1
      parseurl: 1.3.3
      path-to-regexp: 0.1.10
      proxy-addr: 2.0.7
      qs: 6.13.0
      range-parser: 1.2.1
      safe-buffer: 5.2.1
      send: 0.19.0
      serve-static: 1.16.2
      setprototypeof: 1.2.0
      statuses: 2.0.1
      type-is: 1.6.18
      utils-merge: 1.0.1
      vary: 1.1.2
    transitivePeerDependencies:
      - supports-color

  express@4.21.1:
    dependencies:
      accepts: 1.3.8
      array-flatten: 1.1.1
      body-parser: 1.20.3
      content-disposition: 0.5.4
      content-type: 1.0.5
      cookie: 0.7.1
      cookie-signature: 1.0.6
      debug: 2.6.9
      depd: 2.0.0
      encodeurl: 2.0.0
      escape-html: 1.0.3
      etag: 1.8.1
      finalhandler: 1.3.1
      fresh: 0.5.2
      http-errors: 2.0.0
      merge-descriptors: 1.0.3
      methods: 1.1.2
      on-finished: 2.4.1
      parseurl: 1.3.3
      path-to-regexp: 0.1.10
      proxy-addr: 2.0.7
      qs: 6.13.0
      range-parser: 1.2.1
      safe-buffer: 5.2.1
      send: 0.19.0
      serve-static: 1.16.2
      setprototypeof: 1.2.0
      statuses: 2.0.1
      type-is: 1.6.18
      utils-merge: 1.0.1
      vary: 1.1.2
    transitivePeerDependencies:
      - supports-color

  express@4.21.2:
    dependencies:
      accepts: 1.3.8
      array-flatten: 1.1.1
      body-parser: 1.20.3
      content-disposition: 0.5.4
      content-type: 1.0.5
      cookie: 0.7.1
      cookie-signature: 1.0.6
      debug: 2.6.9
      depd: 2.0.0
      encodeurl: 2.0.0
      escape-html: 1.0.3
      etag: 1.8.1
      finalhandler: 1.3.1
      fresh: 0.5.2
      http-errors: 2.0.0
      merge-descriptors: 1.0.3
      methods: 1.1.2
      on-finished: 2.4.1
      parseurl: 1.3.3
      path-to-regexp: 0.1.12
      proxy-addr: 2.0.7
      qs: 6.13.0
      range-parser: 1.2.1
      safe-buffer: 5.2.1
      send: 0.19.0
      serve-static: 1.16.2
      setprototypeof: 1.2.0
      statuses: 2.0.1
      type-is: 1.6.18
      utils-merge: 1.0.1
      vary: 1.1.2
    transitivePeerDependencies:
      - supports-color

  express@5.0.1:
    dependencies:
      accepts: 2.0.0
      body-parser: 2.1.0
      content-disposition: 1.0.0
      content-type: 1.0.5
      cookie: 0.7.1
      cookie-signature: 1.2.2
      debug: 4.3.6
      depd: 2.0.0
      encodeurl: 2.0.0
      escape-html: 1.0.3
      etag: 1.8.1
      finalhandler: 2.1.0
      fresh: 2.0.0
      http-errors: 2.0.0
      merge-descriptors: 2.0.0
      methods: 1.1.2
      mime-types: 3.0.0
      on-finished: 2.4.1
      once: 1.4.0
      parseurl: 1.3.3
      proxy-addr: 2.0.7
      qs: 6.13.0
      range-parser: 1.2.1
      router: 2.1.0
      safe-buffer: 5.2.1
      send: 1.1.0
      serve-static: 2.1.0
      setprototypeof: 1.2.0
      statuses: 2.0.1
      type-is: 2.0.0
      utils-merge: 1.0.1
      vary: 1.1.2
    transitivePeerDependencies:
      - supports-color

  extend@3.0.2: {}

  farmhash-modern@1.1.0: {}

  fast-deep-equal@3.1.3: {}

  fast-json-stable-stringify@2.1.0: {}

  fast-text-encoding@1.0.6:
    optional: true

  fast-uri@3.0.6: {}

  fast-xml-parser@4.3.6:
    dependencies:
      strnum: 1.0.5
    optional: true

  faye-websocket@0.11.4:
    dependencies:
      websocket-driver: 0.7.4

  fb-watchman@2.0.2:
    dependencies:
      bser: 2.1.1

  fdir@6.4.2(picomatch@4.0.2):
    optionalDependencies:
      picomatch: 4.0.2

  fecha@4.2.3: {}

  fetch-blob@3.2.0:
    dependencies:
      node-domexception: 1.0.0
      web-streams-polyfill: 3.3.3

  file-type-checker@1.1.3: {}

  filelist@1.0.4:
    dependencies:
      minimatch: 5.1.6

  fill-range@7.0.1:
    dependencies:
      to-regex-range: 5.0.1

  finalhandler@1.3.1:
    dependencies:
      debug: 2.6.9
      encodeurl: 2.0.0
      escape-html: 1.0.3
      on-finished: 2.4.1
      parseurl: 1.3.3
      statuses: 2.0.1
      unpipe: 1.0.0
    transitivePeerDependencies:
      - supports-color

  finalhandler@2.1.0:
    dependencies:
      debug: 4.4.0
      encodeurl: 2.0.0
      escape-html: 1.0.3
      on-finished: 2.4.1
      parseurl: 1.3.3
      statuses: 2.0.1
    transitivePeerDependencies:
      - supports-color

  find-package@1.0.0:
    dependencies:
      parents: 1.0.1

  find-up@4.1.0:
    dependencies:
      locate-path: 5.0.0
      path-exists: 4.0.0

  firebase-admin@12.3.1(encoding@0.1.13):
    dependencies:
      '@fastify/busboy': 3.0.0
      '@firebase/database-compat': 1.0.4
      '@firebase/database-types': 1.0.2
      '@types/node': 22.9.0
      farmhash-modern: 1.1.0
      jsonwebtoken: 9.0.2
      jwks-rsa: 3.1.0
      node-forge: 1.3.1
      uuid: 10.0.0
    optionalDependencies:
      '@google-cloud/firestore': 7.11.0(encoding@0.1.13)
      '@google-cloud/storage': 7.10.1(encoding@0.1.13)
    transitivePeerDependencies:
      - encoding
      - supports-color

  firebase-functions@6.3.1(firebase-admin@12.3.1(encoding@0.1.13)):
    dependencies:
      '@types/cors': 2.8.17
      '@types/express': 4.17.21
      cors: 2.8.5
      express: 4.21.1
      firebase-admin: 12.3.1(encoding@0.1.13)
      protobufjs: 7.3.2
    transitivePeerDependencies:
      - supports-color

  firebase@11.6.0:
    dependencies:
      '@firebase/analytics': 0.10.12(@firebase/app@0.11.4)
      '@firebase/analytics-compat': 0.2.18(@firebase/app-compat@0.2.53)(@firebase/app@0.11.4)
      '@firebase/app': 0.11.4
      '@firebase/app-check': 0.8.13(@firebase/app@0.11.4)
      '@firebase/app-check-compat': 0.3.20(@firebase/app-compat@0.2.53)(@firebase/app@0.11.4)
      '@firebase/app-compat': 0.2.53
      '@firebase/app-types': 0.9.3
      '@firebase/auth': 1.10.0(@firebase/app@0.11.4)
      '@firebase/auth-compat': 0.5.20(@firebase/app-compat@0.2.53)(@firebase/app-types@0.9.3)(@firebase/app@0.11.4)
      '@firebase/data-connect': 0.3.3(@firebase/app@0.11.4)
      '@firebase/database': 1.0.14
      '@firebase/database-compat': 2.0.5
      '@firebase/firestore': 4.7.10(@firebase/app@0.11.4)
      '@firebase/firestore-compat': 0.3.45(@firebase/app-compat@0.2.53)(@firebase/app-types@0.9.3)(@firebase/app@0.11.4)
      '@firebase/functions': 0.12.3(@firebase/app@0.11.4)
      '@firebase/functions-compat': 0.3.20(@firebase/app-compat@0.2.53)(@firebase/app@0.11.4)
      '@firebase/installations': 0.6.13(@firebase/app@0.11.4)
      '@firebase/installations-compat': 0.2.13(@firebase/app-compat@0.2.53)(@firebase/app-types@0.9.3)(@firebase/app@0.11.4)
      '@firebase/messaging': 0.12.17(@firebase/app@0.11.4)
      '@firebase/messaging-compat': 0.2.17(@firebase/app-compat@0.2.53)(@firebase/app@0.11.4)
      '@firebase/performance': 0.7.2(@firebase/app@0.11.4)
      '@firebase/performance-compat': 0.2.15(@firebase/app-compat@0.2.53)(@firebase/app@0.11.4)
      '@firebase/remote-config': 0.6.0(@firebase/app@0.11.4)
      '@firebase/remote-config-compat': 0.2.13(@firebase/app-compat@0.2.53)(@firebase/app@0.11.4)
      '@firebase/storage': 0.13.7(@firebase/app@0.11.4)
      '@firebase/storage-compat': 0.3.17(@firebase/app-compat@0.2.53)(@firebase/app-types@0.9.3)(@firebase/app@0.11.4)
      '@firebase/util': 1.11.0
      '@firebase/vertexai': 1.2.1(@firebase/app-types@0.9.3)(@firebase/app@0.11.4)
    transitivePeerDependencies:
      - '@react-native-async-storage/async-storage'

  flat@5.0.2: {}

  fn.name@1.1.0: {}

  for-each@0.3.3:
    dependencies:
      is-callable: 1.2.7

  foreground-child@3.1.1:
    dependencies:
      cross-spawn: 7.0.6
      signal-exit: 4.1.0

  form-data-encoder@1.7.2: {}

  form-data@2.5.1:
    dependencies:
      asynckit: 0.4.0
      combined-stream: 1.0.8
      mime-types: 2.1.35

  form-data@4.0.0:
    dependencies:
      asynckit: 0.4.0
      combined-stream: 1.0.8
      mime-types: 2.1.35

  formdata-node@4.4.1:
    dependencies:
      node-domexception: 1.0.0
      web-streams-polyfill: 4.0.0-beta.3

  formdata-polyfill@4.0.10:
    dependencies:
      fetch-blob: 3.2.0

  forwarded@0.2.0: {}

  fresh@0.5.2: {}

  fresh@2.0.0: {}

  fs-constants@1.0.0:
    optional: true

  fs.realpath@1.0.0: {}

  fsevents@2.3.3:
    optional: true

  function-bind@1.1.2: {}

  function.prototype.name@1.1.6:
    dependencies:
      call-bind: 1.0.7
      define-properties: 1.2.1
      es-abstract: 1.23.2
      functions-have-names: 1.2.3

  functional-red-black-tree@1.0.1: {}

  functions-have-names@1.2.3: {}

  gaxios@5.1.3(encoding@0.1.13):
    dependencies:
      extend: 3.0.2
      https-proxy-agent: 5.0.1
      is-stream: 2.0.1
      node-fetch: 2.7.0(encoding@0.1.13)
    transitivePeerDependencies:
      - encoding
      - supports-color
    optional: true

  gaxios@6.3.0(encoding@0.1.13):
    dependencies:
      extend: 3.0.2
      https-proxy-agent: 7.0.4
      is-stream: 2.0.1
      node-fetch: 2.7.0(encoding@0.1.13)
    transitivePeerDependencies:
      - encoding
      - supports-color

  gcp-metadata@5.3.0(encoding@0.1.13):
    dependencies:
      gaxios: 5.1.3(encoding@0.1.13)
      json-bigint: 1.0.0
    transitivePeerDependencies:
      - encoding
      - supports-color
    optional: true

  gcp-metadata@6.1.0(encoding@0.1.13):
    dependencies:
      gaxios: 6.3.0(encoding@0.1.13)
      json-bigint: 1.0.0
    transitivePeerDependencies:
      - encoding
      - supports-color

<<<<<<< HEAD
  genkitx-openai@0.10.1(@genkit-ai/ai@1.8.0)(@genkit-ai/core@1.8.0):
    dependencies:
      '@genkit-ai/ai': 1.8.0
      '@genkit-ai/core': 1.8.0
=======
  genkitx-openai@0.10.1(@genkit-ai/ai@1.11.1)(@genkit-ai/core@1.11.1):
    dependencies:
      '@genkit-ai/ai': 1.11.1
      '@genkit-ai/core': 1.11.1
>>>>>>> 6bb6deba
      openai: 4.53.0(encoding@0.1.13)
      zod: 3.24.1
    transitivePeerDependencies:
      - encoding

  gensync@1.0.0-beta.2: {}

  genversion@3.2.0:
    dependencies:
      commander: 7.2.0
      ejs: 3.1.10
      find-package: 1.0.0

  get-caller-file@2.0.5: {}

  get-intrinsic@1.2.4:
    dependencies:
      es-errors: 1.3.0
      function-bind: 1.1.2
      has-proto: 1.0.3
      has-symbols: 1.0.3
      hasown: 2.0.2

  get-intrinsic@1.3.0:
    dependencies:
      call-bind-apply-helpers: 1.0.2
      es-define-property: 1.0.1
      es-errors: 1.3.0
      es-object-atoms: 1.1.1
      function-bind: 1.1.2
      get-proto: 1.0.1
      gopd: 1.2.0
      has-symbols: 1.1.0
      hasown: 2.0.2
      math-intrinsics: 1.1.0

  get-package-type@0.1.0: {}

  get-port@5.1.0: {}

  get-port@5.1.1: {}

  get-proto@1.0.1:
    dependencies:
      dunder-proto: 1.0.1
      es-object-atoms: 1.1.1

  get-stream@6.0.1: {}

  get-symbol-description@1.0.2:
    dependencies:
      call-bind: 1.0.7
      es-errors: 1.3.0
      get-intrinsic: 1.2.4

  get-tsconfig@4.8.1:
    dependencies:
      resolve-pkg-maps: 1.0.0

  github-from-package@0.0.0:
    optional: true

  glob@10.3.12:
    dependencies:
      foreground-child: 3.1.1
      jackspeak: 2.3.6
      minimatch: 9.0.5
      minipass: 7.1.2
      path-scurry: 1.10.2

  glob@11.0.0:
    dependencies:
      foreground-child: 3.1.1
      jackspeak: 4.0.2
      minimatch: 10.0.1
      minipass: 7.1.2
      package-json-from-dist: 1.0.1
      path-scurry: 2.0.0

  glob@7.2.3:
    dependencies:
      fs.realpath: 1.0.0
      inflight: 1.0.6
      inherits: 2.0.4
      minimatch: 3.1.2
      once: 1.4.0
      path-is-absolute: 1.0.1

  globals@11.12.0: {}

  globalthis@1.0.3:
    dependencies:
      define-properties: 1.2.1

  google-auth-library@8.9.0(encoding@0.1.13):
    dependencies:
      arrify: 2.0.1
      base64-js: 1.5.1
      ecdsa-sig-formatter: 1.0.11
      fast-text-encoding: 1.0.6
      gaxios: 5.1.3(encoding@0.1.13)
      gcp-metadata: 5.3.0(encoding@0.1.13)
      gtoken: 6.1.2(encoding@0.1.13)
      jws: 4.0.0
      lru-cache: 6.0.0
    transitivePeerDependencies:
      - encoding
      - supports-color
    optional: true

  google-auth-library@9.11.0(encoding@0.1.13):
    dependencies:
      base64-js: 1.5.1
      ecdsa-sig-formatter: 1.0.11
      gaxios: 6.3.0(encoding@0.1.13)
      gcp-metadata: 6.1.0(encoding@0.1.13)
      gtoken: 7.1.0(encoding@0.1.13)
      jws: 4.0.0
    transitivePeerDependencies:
      - encoding
      - supports-color

  google-auth-library@9.14.2(encoding@0.1.13):
    dependencies:
      base64-js: 1.5.1
      ecdsa-sig-formatter: 1.0.11
      gaxios: 6.3.0(encoding@0.1.13)
      gcp-metadata: 6.1.0(encoding@0.1.13)
      gtoken: 7.1.0(encoding@0.1.13)
      jws: 4.0.0
    transitivePeerDependencies:
      - encoding
      - supports-color

  google-auth-library@9.7.0(encoding@0.1.13):
    dependencies:
      base64-js: 1.5.1
      ecdsa-sig-formatter: 1.0.11
      gaxios: 6.3.0(encoding@0.1.13)
      gcp-metadata: 6.1.0(encoding@0.1.13)
      gtoken: 7.1.0(encoding@0.1.13)
      jws: 4.0.0
    transitivePeerDependencies:
      - encoding
      - supports-color

  google-gax@4.3.2(encoding@0.1.13):
    dependencies:
      '@grpc/grpc-js': 1.10.4
      '@grpc/proto-loader': 0.7.12
      '@types/long': 4.0.2
      abort-controller: 3.0.0
      duplexify: 4.1.3
      google-auth-library: 9.14.2(encoding@0.1.13)
      node-fetch: 2.7.0(encoding@0.1.13)
      object-hash: 3.0.0
      proto3-json-serializer: 2.0.1
      protobufjs: 7.2.6
      retry-request: 7.0.2(encoding@0.1.13)
      uuid: 9.0.1
    transitivePeerDependencies:
      - encoding
      - supports-color

  google-gax@4.3.7(encoding@0.1.13):
    dependencies:
      '@grpc/grpc-js': 1.10.10
      '@grpc/proto-loader': 0.7.13
      '@types/long': 4.0.2
      abort-controller: 3.0.0
      duplexify: 4.1.3
      google-auth-library: 9.14.2(encoding@0.1.13)
      node-fetch: 2.7.0(encoding@0.1.13)
      object-hash: 3.0.0
      proto3-json-serializer: 2.0.2
      protobufjs: 7.3.2
      retry-request: 7.0.2(encoding@0.1.13)
      uuid: 9.0.1
    transitivePeerDependencies:
      - encoding
      - supports-color

  google-gax@4.4.1(encoding@0.1.13):
    dependencies:
      '@grpc/grpc-js': 1.10.10
      '@grpc/proto-loader': 0.7.13
      '@types/long': 4.0.2
      abort-controller: 3.0.0
      duplexify: 4.1.3
      google-auth-library: 9.14.2(encoding@0.1.13)
      node-fetch: 2.7.0(encoding@0.1.13)
      object-hash: 3.0.0
      proto3-json-serializer: 2.0.2
      protobufjs: 7.3.2
      retry-request: 7.0.2(encoding@0.1.13)
      uuid: 9.0.1
    transitivePeerDependencies:
      - encoding
      - supports-color

  google-p12-pem@4.0.1:
    dependencies:
      node-forge: 1.3.1
    optional: true

  googleapis-common@7.2.0(encoding@0.1.13):
    dependencies:
      extend: 3.0.2
      gaxios: 6.3.0(encoding@0.1.13)
      google-auth-library: 9.14.2(encoding@0.1.13)
      qs: 6.13.0
      url-template: 2.0.8
      uuid: 9.0.1
    transitivePeerDependencies:
      - encoding
      - supports-color

  googleapis@137.1.0(encoding@0.1.13):
    dependencies:
      google-auth-library: 9.14.2(encoding@0.1.13)
      googleapis-common: 7.2.0(encoding@0.1.13)
    transitivePeerDependencies:
      - encoding
      - supports-color

  googleapis@140.0.1(encoding@0.1.13):
    dependencies:
      google-auth-library: 9.14.2(encoding@0.1.13)
      googleapis-common: 7.2.0(encoding@0.1.13)
    transitivePeerDependencies:
      - encoding
      - supports-color

  gopd@1.0.1:
    dependencies:
      get-intrinsic: 1.2.4

  gopd@1.2.0: {}

  graceful-fs@4.2.11: {}

  gtoken@6.1.2(encoding@0.1.13):
    dependencies:
      gaxios: 5.1.3(encoding@0.1.13)
      google-p12-pem: 4.0.1
      jws: 4.0.0
    transitivePeerDependencies:
      - encoding
      - supports-color
    optional: true

  gtoken@7.1.0(encoding@0.1.13):
    dependencies:
      gaxios: 6.3.0(encoding@0.1.13)
      jws: 4.0.0
    transitivePeerDependencies:
      - encoding
      - supports-color

  handlebars@4.7.8:
    dependencies:
      minimist: 1.2.8
      neo-async: 2.6.2
      source-map: 0.6.1
      wordwrap: 1.0.0
    optionalDependencies:
      uglify-js: 3.17.4

  has-bigints@1.0.2: {}

  has-flag@3.0.0: {}

  has-flag@4.0.0: {}

  has-property-descriptors@1.0.2:
    dependencies:
      es-define-property: 1.0.0

  has-proto@1.0.3: {}

  has-symbols@1.0.3: {}

  has-symbols@1.1.0: {}

  has-tostringtag@1.0.2:
    dependencies:
      has-symbols: 1.0.3

  hasown@2.0.2:
    dependencies:
      function-bind: 1.1.2

  hosted-git-info@2.8.9: {}

  html-escaper@2.0.2: {}

  http-errors@2.0.0:
    dependencies:
      depd: 2.0.0
      inherits: 2.0.4
      setprototypeof: 1.2.0
      statuses: 2.0.1
      toidentifier: 1.0.1

  http-parser-js@0.5.8: {}

  http-proxy-agent@5.0.0:
    dependencies:
      '@tootallnate/once': 2.0.0
      agent-base: 6.0.2
      debug: 4.4.0
    transitivePeerDependencies:
      - supports-color

  https-proxy-agent@5.0.1:
    dependencies:
      agent-base: 6.0.2
      debug: 4.4.0
    transitivePeerDependencies:
      - supports-color

  https-proxy-agent@7.0.4:
    dependencies:
      agent-base: 7.1.0
      debug: 4.4.0
    transitivePeerDependencies:
      - supports-color

  human-signals@2.1.0: {}

  humanize-ms@1.2.1:
    dependencies:
      ms: 2.1.3

  iconv-lite@0.4.24:
    dependencies:
      safer-buffer: 2.1.2

  iconv-lite@0.5.2:
    dependencies:
      safer-buffer: 2.1.2

  iconv-lite@0.6.3:
    dependencies:
      safer-buffer: 2.1.2

  idb@7.1.1: {}

  ieee754@1.2.1:
    optional: true

  ignore@5.3.1:
    optional: true

  import-in-the-middle@1.11.0:
    dependencies:
      acorn: 8.11.3
      acorn-import-attributes: 1.9.5(acorn@8.11.3)
      cjs-module-lexer: 1.2.3
      module-details-from-path: 1.0.3

  import-local@3.2.0:
    dependencies:
      pkg-dir: 4.2.0
      resolve-cwd: 3.0.0

  imurmurhash@0.1.4: {}

  inflight@1.0.6:
    dependencies:
      once: 1.4.0
      wrappy: 1.0.2

  inherits@2.0.3: {}

  inherits@2.0.4: {}

  ini@1.3.8:
    optional: true

  internal-slot@1.0.7:
    dependencies:
      es-errors: 1.3.0
      hasown: 2.0.2
      side-channel: 1.0.6

  ipaddr.js@1.9.1: {}

  is-any-array@2.0.1: {}

  is-array-buffer@3.0.4:
    dependencies:
      call-bind: 1.0.7
      get-intrinsic: 1.2.4

  is-arrayish@0.2.1: {}

  is-arrayish@0.3.2: {}

  is-bigint@1.0.4:
    dependencies:
      has-bigints: 1.0.2

  is-boolean-object@1.1.2:
    dependencies:
      call-bind: 1.0.7
      has-tostringtag: 1.0.2

  is-buffer@1.1.6: {}

  is-callable@1.2.7: {}

  is-core-module@2.13.1:
    dependencies:
      hasown: 2.0.2

  is-data-view@1.0.1:
    dependencies:
      is-typed-array: 1.1.13

  is-date-object@1.0.5:
    dependencies:
      has-tostringtag: 1.0.2

  is-fullwidth-code-point@3.0.0: {}

  is-generator-fn@2.1.0: {}

  is-negative-zero@2.0.3: {}

  is-number-object@1.0.7:
    dependencies:
      has-tostringtag: 1.0.2

  is-number@7.0.0: {}

  is-obj@2.0.0: {}

  is-promise@4.0.0: {}

  is-regex@1.1.4:
    dependencies:
      call-bind: 1.0.7
      has-tostringtag: 1.0.2

  is-shared-array-buffer@1.0.3:
    dependencies:
      call-bind: 1.0.7

  is-stream@2.0.1: {}

  is-string@1.0.7:
    dependencies:
      has-tostringtag: 1.0.2

  is-symbol@1.0.4:
    dependencies:
      has-symbols: 1.0.3

  is-typed-array@1.1.13:
    dependencies:
      which-typed-array: 1.1.15

  is-weakref@1.0.2:
    dependencies:
      call-bind: 1.0.7

  is@3.3.0: {}

  isarray@0.0.1: {}

  isarray@2.0.5: {}

  isexe@2.0.0: {}

  isomorphic-fetch@3.0.0(encoding@0.1.13):
    dependencies:
      node-fetch: 2.7.0(encoding@0.1.13)
      whatwg-fetch: 3.6.20
    transitivePeerDependencies:
      - encoding

  istanbul-lib-coverage@3.2.2: {}

  istanbul-lib-instrument@5.2.1:
    dependencies:
      '@babel/core': 7.25.7
      '@babel/parser': 7.25.7
      '@istanbuljs/schema': 0.1.3
      istanbul-lib-coverage: 3.2.2
      semver: 6.3.1
    transitivePeerDependencies:
      - supports-color

  istanbul-lib-instrument@6.0.3:
    dependencies:
      '@babel/core': 7.25.7
      '@babel/parser': 7.25.7
      '@istanbuljs/schema': 0.1.3
      istanbul-lib-coverage: 3.2.2
      semver: 7.6.3
    transitivePeerDependencies:
      - supports-color

  istanbul-lib-report@3.0.1:
    dependencies:
      istanbul-lib-coverage: 3.2.2
      make-dir: 4.0.0
      supports-color: 7.2.0

  istanbul-lib-source-maps@4.0.1:
    dependencies:
      debug: 4.4.0
      istanbul-lib-coverage: 3.2.2
      source-map: 0.6.1
    transitivePeerDependencies:
      - supports-color

  istanbul-reports@3.1.7:
    dependencies:
      html-escaper: 2.0.2
      istanbul-lib-report: 3.0.1

  jackspeak@2.3.6:
    dependencies:
      '@isaacs/cliui': 8.0.2
    optionalDependencies:
      '@pkgjs/parseargs': 0.11.0

  jackspeak@4.0.2:
    dependencies:
      '@isaacs/cliui': 8.0.2

  jake@10.9.1:
    dependencies:
      async: 3.2.5
      chalk: 4.1.2
      filelist: 1.0.4
      minimatch: 3.1.2

  jest-changed-files@29.7.0:
    dependencies:
      execa: 5.1.1
      jest-util: 29.7.0
      p-limit: 3.1.0

  jest-circus@29.7.0:
    dependencies:
      '@jest/environment': 29.7.0
      '@jest/expect': 29.7.0
      '@jest/test-result': 29.7.0
      '@jest/types': 29.6.3
      '@types/node': 20.17.17
      chalk: 4.1.2
      co: 4.6.0
      dedent: 1.5.3
      is-generator-fn: 2.1.0
      jest-each: 29.7.0
      jest-matcher-utils: 29.7.0
      jest-message-util: 29.7.0
      jest-runtime: 29.7.0
      jest-snapshot: 29.7.0
      jest-util: 29.7.0
      p-limit: 3.1.0
      pretty-format: 29.7.0
      pure-rand: 6.1.0
      slash: 3.0.0
      stack-utils: 2.0.6
    transitivePeerDependencies:
      - babel-plugin-macros
      - supports-color

  jest-cli@29.7.0(@types/node@20.11.30)(ts-node@10.9.2(@types/node@20.11.30)(typescript@4.9.5)):
    dependencies:
      '@jest/core': 29.7.0(ts-node@10.9.2(@types/node@20.11.30)(typescript@4.9.5))
      '@jest/test-result': 29.7.0
      '@jest/types': 29.6.3
      chalk: 4.1.2
      create-jest: 29.7.0(@types/node@20.11.30)(ts-node@10.9.2(@types/node@20.11.30)(typescript@4.9.5))
      exit: 0.1.2
      import-local: 3.2.0
      jest-config: 29.7.0(@types/node@20.11.30)(ts-node@10.9.2(@types/node@20.11.30)(typescript@4.9.5))
      jest-util: 29.7.0
      jest-validate: 29.7.0
      yargs: 17.7.2
    transitivePeerDependencies:
      - '@types/node'
      - babel-plugin-macros
      - supports-color
      - ts-node

  jest-cli@29.7.0(@types/node@20.16.9)(ts-node@10.9.2(@types/node@20.16.9)(typescript@4.9.5)):
    dependencies:
      '@jest/core': 29.7.0(ts-node@10.9.2(@types/node@20.16.9)(typescript@4.9.5))
      '@jest/test-result': 29.7.0
      '@jest/types': 29.6.3
      chalk: 4.1.2
      create-jest: 29.7.0(@types/node@20.16.9)(ts-node@10.9.2(@types/node@20.16.9)(typescript@4.9.5))
      exit: 0.1.2
      import-local: 3.2.0
      jest-config: 29.7.0(@types/node@20.16.9)(ts-node@10.9.2(@types/node@20.16.9)(typescript@4.9.5))
      jest-util: 29.7.0
      jest-validate: 29.7.0
      yargs: 17.7.2
    transitivePeerDependencies:
      - '@types/node'
      - babel-plugin-macros
      - supports-color
      - ts-node

  jest-cli@29.7.0(@types/node@20.16.9)(ts-node@10.9.2(@types/node@20.16.9)(typescript@5.6.3)):
    dependencies:
      '@jest/core': 29.7.0(ts-node@10.9.2(@types/node@20.16.9)(typescript@5.6.3))
      '@jest/test-result': 29.7.0
      '@jest/types': 29.6.3
      chalk: 4.1.2
      create-jest: 29.7.0(@types/node@20.16.9)(ts-node@10.9.2(@types/node@20.16.9)(typescript@5.6.3))
      exit: 0.1.2
      import-local: 3.2.0
      jest-config: 29.7.0(@types/node@20.16.9)(ts-node@10.9.2(@types/node@20.16.9)(typescript@5.6.3))
      jest-util: 29.7.0
      jest-validate: 29.7.0
      yargs: 17.7.2
    transitivePeerDependencies:
      - '@types/node'
      - babel-plugin-macros
      - supports-color
      - ts-node

  jest-cli@29.7.0(@types/node@20.17.17)(ts-node@10.9.2(@types/node@20.17.17)(typescript@5.6.3)):
    dependencies:
      '@jest/core': 29.7.0(ts-node@10.9.2(@types/node@20.17.17)(typescript@5.6.3))
      '@jest/test-result': 29.7.0
      '@jest/types': 29.6.3
      chalk: 4.1.2
      create-jest: 29.7.0(@types/node@20.17.17)(ts-node@10.9.2(@types/node@20.17.17)(typescript@5.6.3))
      exit: 0.1.2
      import-local: 3.2.0
      jest-config: 29.7.0(@types/node@20.17.17)(ts-node@10.9.2(@types/node@20.17.17)(typescript@5.6.3))
      jest-util: 29.7.0
      jest-validate: 29.7.0
      yargs: 17.7.2
    transitivePeerDependencies:
      - '@types/node'
      - babel-plugin-macros
      - supports-color
      - ts-node

  jest-config@29.7.0(@types/node@20.11.30)(ts-node@10.9.2(@types/node@20.11.30)(typescript@4.9.5)):
    dependencies:
      '@babel/core': 7.25.7
      '@jest/test-sequencer': 29.7.0
      '@jest/types': 29.6.3
      babel-jest: 29.7.0(@babel/core@7.25.7)
      chalk: 4.1.2
      ci-info: 3.9.0
      deepmerge: 4.3.1
      glob: 7.2.3
      graceful-fs: 4.2.11
      jest-circus: 29.7.0
      jest-environment-node: 29.7.0
      jest-get-type: 29.6.3
      jest-regex-util: 29.6.3
      jest-resolve: 29.7.0
      jest-runner: 29.7.0
      jest-util: 29.7.0
      jest-validate: 29.7.0
      micromatch: 4.0.5
      parse-json: 5.2.0
      pretty-format: 29.7.0
      slash: 3.0.0
      strip-json-comments: 3.1.1
    optionalDependencies:
      '@types/node': 20.11.30
      ts-node: 10.9.2(@types/node@20.11.30)(typescript@4.9.5)
    transitivePeerDependencies:
      - babel-plugin-macros
      - supports-color

  jest-config@29.7.0(@types/node@20.16.9)(ts-node@10.9.2(@types/node@20.16.9)(typescript@4.9.5)):
    dependencies:
      '@babel/core': 7.25.7
      '@jest/test-sequencer': 29.7.0
      '@jest/types': 29.6.3
      babel-jest: 29.7.0(@babel/core@7.25.7)
      chalk: 4.1.2
      ci-info: 3.9.0
      deepmerge: 4.3.1
      glob: 7.2.3
      graceful-fs: 4.2.11
      jest-circus: 29.7.0
      jest-environment-node: 29.7.0
      jest-get-type: 29.6.3
      jest-regex-util: 29.6.3
      jest-resolve: 29.7.0
      jest-runner: 29.7.0
      jest-util: 29.7.0
      jest-validate: 29.7.0
      micromatch: 4.0.5
      parse-json: 5.2.0
      pretty-format: 29.7.0
      slash: 3.0.0
      strip-json-comments: 3.1.1
    optionalDependencies:
      '@types/node': 20.16.9
      ts-node: 10.9.2(@types/node@20.16.9)(typescript@4.9.5)
    transitivePeerDependencies:
      - babel-plugin-macros
      - supports-color

  jest-config@29.7.0(@types/node@20.16.9)(ts-node@10.9.2(@types/node@20.16.9)(typescript@5.6.3)):
    dependencies:
      '@babel/core': 7.25.7
      '@jest/test-sequencer': 29.7.0
      '@jest/types': 29.6.3
      babel-jest: 29.7.0(@babel/core@7.25.7)
      chalk: 4.1.2
      ci-info: 3.9.0
      deepmerge: 4.3.1
      glob: 7.2.3
      graceful-fs: 4.2.11
      jest-circus: 29.7.0
      jest-environment-node: 29.7.0
      jest-get-type: 29.6.3
      jest-regex-util: 29.6.3
      jest-resolve: 29.7.0
      jest-runner: 29.7.0
      jest-util: 29.7.0
      jest-validate: 29.7.0
      micromatch: 4.0.5
      parse-json: 5.2.0
      pretty-format: 29.7.0
      slash: 3.0.0
      strip-json-comments: 3.1.1
    optionalDependencies:
      '@types/node': 20.16.9
      ts-node: 10.9.2(@types/node@20.16.9)(typescript@5.6.3)
    transitivePeerDependencies:
      - babel-plugin-macros
      - supports-color

  jest-config@29.7.0(@types/node@20.17.17)(ts-node@10.9.2(@types/node@20.11.30)(typescript@4.9.5)):
    dependencies:
      '@babel/core': 7.25.7
      '@jest/test-sequencer': 29.7.0
      '@jest/types': 29.6.3
      babel-jest: 29.7.0(@babel/core@7.25.7)
      chalk: 4.1.2
      ci-info: 3.9.0
      deepmerge: 4.3.1
      glob: 7.2.3
      graceful-fs: 4.2.11
      jest-circus: 29.7.0
      jest-environment-node: 29.7.0
      jest-get-type: 29.6.3
      jest-regex-util: 29.6.3
      jest-resolve: 29.7.0
      jest-runner: 29.7.0
      jest-util: 29.7.0
      jest-validate: 29.7.0
      micromatch: 4.0.5
      parse-json: 5.2.0
      pretty-format: 29.7.0
      slash: 3.0.0
      strip-json-comments: 3.1.1
    optionalDependencies:
      '@types/node': 20.17.17
      ts-node: 10.9.2(@types/node@20.11.30)(typescript@4.9.5)
    transitivePeerDependencies:
      - babel-plugin-macros
      - supports-color

  jest-config@29.7.0(@types/node@20.17.17)(ts-node@10.9.2(@types/node@20.16.9)(typescript@4.9.5)):
    dependencies:
      '@babel/core': 7.25.7
      '@jest/test-sequencer': 29.7.0
      '@jest/types': 29.6.3
      babel-jest: 29.7.0(@babel/core@7.25.7)
      chalk: 4.1.2
      ci-info: 3.9.0
      deepmerge: 4.3.1
      glob: 7.2.3
      graceful-fs: 4.2.11
      jest-circus: 29.7.0
      jest-environment-node: 29.7.0
      jest-get-type: 29.6.3
      jest-regex-util: 29.6.3
      jest-resolve: 29.7.0
      jest-runner: 29.7.0
      jest-util: 29.7.0
      jest-validate: 29.7.0
      micromatch: 4.0.5
      parse-json: 5.2.0
      pretty-format: 29.7.0
      slash: 3.0.0
      strip-json-comments: 3.1.1
    optionalDependencies:
      '@types/node': 20.17.17
      ts-node: 10.9.2(@types/node@20.16.9)(typescript@4.9.5)
    transitivePeerDependencies:
      - babel-plugin-macros
      - supports-color

  jest-config@29.7.0(@types/node@20.17.17)(ts-node@10.9.2(@types/node@20.16.9)(typescript@5.6.3)):
    dependencies:
      '@babel/core': 7.25.7
      '@jest/test-sequencer': 29.7.0
      '@jest/types': 29.6.3
      babel-jest: 29.7.0(@babel/core@7.25.7)
      chalk: 4.1.2
      ci-info: 3.9.0
      deepmerge: 4.3.1
      glob: 7.2.3
      graceful-fs: 4.2.11
      jest-circus: 29.7.0
      jest-environment-node: 29.7.0
      jest-get-type: 29.6.3
      jest-regex-util: 29.6.3
      jest-resolve: 29.7.0
      jest-runner: 29.7.0
      jest-util: 29.7.0
      jest-validate: 29.7.0
      micromatch: 4.0.5
      parse-json: 5.2.0
      pretty-format: 29.7.0
      slash: 3.0.0
      strip-json-comments: 3.1.1
    optionalDependencies:
      '@types/node': 20.17.17
      ts-node: 10.9.2(@types/node@20.16.9)(typescript@5.6.3)
    transitivePeerDependencies:
      - babel-plugin-macros
      - supports-color

  jest-config@29.7.0(@types/node@20.17.17)(ts-node@10.9.2(@types/node@20.17.17)(typescript@5.6.3)):
    dependencies:
      '@babel/core': 7.25.7
      '@jest/test-sequencer': 29.7.0
      '@jest/types': 29.6.3
      babel-jest: 29.7.0(@babel/core@7.25.7)
      chalk: 4.1.2
      ci-info: 3.9.0
      deepmerge: 4.3.1
      glob: 7.2.3
      graceful-fs: 4.2.11
      jest-circus: 29.7.0
      jest-environment-node: 29.7.0
      jest-get-type: 29.6.3
      jest-regex-util: 29.6.3
      jest-resolve: 29.7.0
      jest-runner: 29.7.0
      jest-util: 29.7.0
      jest-validate: 29.7.0
      micromatch: 4.0.5
      parse-json: 5.2.0
      pretty-format: 29.7.0
      slash: 3.0.0
      strip-json-comments: 3.1.1
    optionalDependencies:
      '@types/node': 20.17.17
      ts-node: 10.9.2(@types/node@20.17.17)(typescript@5.6.3)
    transitivePeerDependencies:
      - babel-plugin-macros
      - supports-color

  jest-diff@29.7.0:
    dependencies:
      chalk: 4.1.2
      diff-sequences: 29.6.3
      jest-get-type: 29.6.3
      pretty-format: 29.7.0

  jest-docblock@29.7.0:
    dependencies:
      detect-newline: 3.1.0

  jest-each@29.7.0:
    dependencies:
      '@jest/types': 29.6.3
      chalk: 4.1.2
      jest-get-type: 29.6.3
      jest-util: 29.7.0
      pretty-format: 29.7.0

  jest-environment-node@29.7.0:
    dependencies:
      '@jest/environment': 29.7.0
      '@jest/fake-timers': 29.7.0
      '@jest/types': 29.6.3
      '@types/node': 20.17.17
      jest-mock: 29.7.0
      jest-util: 29.7.0

  jest-get-type@29.6.3: {}

  jest-haste-map@29.7.0:
    dependencies:
      '@jest/types': 29.6.3
      '@types/graceful-fs': 4.1.9
      '@types/node': 20.17.17
      anymatch: 3.1.3
      fb-watchman: 2.0.2
      graceful-fs: 4.2.11
      jest-regex-util: 29.6.3
      jest-util: 29.7.0
      jest-worker: 29.7.0
      micromatch: 4.0.5
      walker: 1.0.8
    optionalDependencies:
      fsevents: 2.3.3

  jest-leak-detector@29.7.0:
    dependencies:
      jest-get-type: 29.6.3
      pretty-format: 29.7.0

  jest-matcher-utils@29.7.0:
    dependencies:
      chalk: 4.1.2
      jest-diff: 29.7.0
      jest-get-type: 29.6.3
      pretty-format: 29.7.0

  jest-message-util@29.7.0:
    dependencies:
      '@babel/code-frame': 7.25.7
      '@jest/types': 29.6.3
      '@types/stack-utils': 2.0.3
      chalk: 4.1.2
      graceful-fs: 4.2.11
      micromatch: 4.0.5
      pretty-format: 29.7.0
      slash: 3.0.0
      stack-utils: 2.0.6

  jest-mock@29.7.0:
    dependencies:
      '@jest/types': 29.6.3
      '@types/node': 20.17.17
      jest-util: 29.7.0

  jest-pnp-resolver@1.2.3(jest-resolve@29.7.0):
    optionalDependencies:
      jest-resolve: 29.7.0

  jest-regex-util@29.6.3: {}

  jest-resolve-dependencies@29.7.0:
    dependencies:
      jest-regex-util: 29.6.3
      jest-snapshot: 29.7.0
    transitivePeerDependencies:
      - supports-color

  jest-resolve@29.7.0:
    dependencies:
      chalk: 4.1.2
      graceful-fs: 4.2.11
      jest-haste-map: 29.7.0
      jest-pnp-resolver: 1.2.3(jest-resolve@29.7.0)
      jest-util: 29.7.0
      jest-validate: 29.7.0
      resolve: 1.22.8
      resolve.exports: 2.0.2
      slash: 3.0.0

  jest-runner@29.7.0:
    dependencies:
      '@jest/console': 29.7.0
      '@jest/environment': 29.7.0
      '@jest/test-result': 29.7.0
      '@jest/transform': 29.7.0
      '@jest/types': 29.6.3
      '@types/node': 20.17.17
      chalk: 4.1.2
      emittery: 0.13.1
      graceful-fs: 4.2.11
      jest-docblock: 29.7.0
      jest-environment-node: 29.7.0
      jest-haste-map: 29.7.0
      jest-leak-detector: 29.7.0
      jest-message-util: 29.7.0
      jest-resolve: 29.7.0
      jest-runtime: 29.7.0
      jest-util: 29.7.0
      jest-watcher: 29.7.0
      jest-worker: 29.7.0
      p-limit: 3.1.0
      source-map-support: 0.5.13
    transitivePeerDependencies:
      - supports-color

  jest-runtime@29.7.0:
    dependencies:
      '@jest/environment': 29.7.0
      '@jest/fake-timers': 29.7.0
      '@jest/globals': 29.7.0
      '@jest/source-map': 29.6.3
      '@jest/test-result': 29.7.0
      '@jest/transform': 29.7.0
      '@jest/types': 29.6.3
      '@types/node': 20.17.17
      chalk: 4.1.2
      cjs-module-lexer: 1.2.3
      collect-v8-coverage: 1.0.2
      glob: 7.2.3
      graceful-fs: 4.2.11
      jest-haste-map: 29.7.0
      jest-message-util: 29.7.0
      jest-mock: 29.7.0
      jest-regex-util: 29.6.3
      jest-resolve: 29.7.0
      jest-snapshot: 29.7.0
      jest-util: 29.7.0
      slash: 3.0.0
      strip-bom: 4.0.0
    transitivePeerDependencies:
      - supports-color

  jest-snapshot@29.7.0:
    dependencies:
      '@babel/core': 7.25.7
      '@babel/generator': 7.25.7
      '@babel/plugin-syntax-jsx': 7.25.7(@babel/core@7.25.7)
      '@babel/plugin-syntax-typescript': 7.25.7(@babel/core@7.25.7)
      '@babel/types': 7.25.7
      '@jest/expect-utils': 29.7.0
      '@jest/transform': 29.7.0
      '@jest/types': 29.6.3
      babel-preset-current-node-syntax: 1.1.0(@babel/core@7.25.7)
      chalk: 4.1.2
      expect: 29.7.0
      graceful-fs: 4.2.11
      jest-diff: 29.7.0
      jest-get-type: 29.6.3
      jest-matcher-utils: 29.7.0
      jest-message-util: 29.7.0
      jest-util: 29.7.0
      natural-compare: 1.4.0
      pretty-format: 29.7.0
      semver: 7.6.3
    transitivePeerDependencies:
      - supports-color

  jest-util@29.7.0:
    dependencies:
      '@jest/types': 29.6.3
      '@types/node': 20.17.17
      chalk: 4.1.2
      ci-info: 3.9.0
      graceful-fs: 4.2.11
      picomatch: 2.3.1

  jest-validate@29.7.0:
    dependencies:
      '@jest/types': 29.6.3
      camelcase: 6.3.0
      chalk: 4.1.2
      jest-get-type: 29.6.3
      leven: 3.1.0
      pretty-format: 29.7.0

  jest-watcher@29.7.0:
    dependencies:
      '@jest/test-result': 29.7.0
      '@jest/types': 29.6.3
      '@types/node': 20.17.17
      ansi-escapes: 4.3.2
      chalk: 4.1.2
      emittery: 0.13.1
      jest-util: 29.7.0
      string-length: 4.0.2

  jest-worker@29.7.0:
    dependencies:
      '@types/node': 20.17.17
      jest-util: 29.7.0
      merge-stream: 2.0.0
      supports-color: 8.1.1

  jest@29.7.0(@types/node@20.11.30)(ts-node@10.9.2(@types/node@20.11.30)(typescript@4.9.5)):
    dependencies:
      '@jest/core': 29.7.0(ts-node@10.9.2(@types/node@20.11.30)(typescript@4.9.5))
      '@jest/types': 29.6.3
      import-local: 3.2.0
      jest-cli: 29.7.0(@types/node@20.11.30)(ts-node@10.9.2(@types/node@20.11.30)(typescript@4.9.5))
    transitivePeerDependencies:
      - '@types/node'
      - babel-plugin-macros
      - supports-color
      - ts-node

  jest@29.7.0(@types/node@20.16.9)(ts-node@10.9.2(@types/node@20.16.9)(typescript@4.9.5)):
    dependencies:
      '@jest/core': 29.7.0(ts-node@10.9.2(@types/node@20.16.9)(typescript@4.9.5))
      '@jest/types': 29.6.3
      import-local: 3.2.0
      jest-cli: 29.7.0(@types/node@20.16.9)(ts-node@10.9.2(@types/node@20.16.9)(typescript@4.9.5))
    transitivePeerDependencies:
      - '@types/node'
      - babel-plugin-macros
      - supports-color
      - ts-node

  jest@29.7.0(@types/node@20.16.9)(ts-node@10.9.2(@types/node@20.16.9)(typescript@5.6.3)):
    dependencies:
      '@jest/core': 29.7.0(ts-node@10.9.2(@types/node@20.16.9)(typescript@5.6.3))
      '@jest/types': 29.6.3
      import-local: 3.2.0
      jest-cli: 29.7.0(@types/node@20.16.9)(ts-node@10.9.2(@types/node@20.16.9)(typescript@5.6.3))
    transitivePeerDependencies:
      - '@types/node'
      - babel-plugin-macros
      - supports-color
      - ts-node

  jest@29.7.0(@types/node@20.17.17)(ts-node@10.9.2(@types/node@20.17.17)(typescript@5.6.3)):
    dependencies:
      '@jest/core': 29.7.0(ts-node@10.9.2(@types/node@20.17.17)(typescript@5.6.3))
      '@jest/types': 29.6.3
      import-local: 3.2.0
      jest-cli: 29.7.0(@types/node@20.17.17)(ts-node@10.9.2(@types/node@20.17.17)(typescript@5.6.3))
    transitivePeerDependencies:
      - '@types/node'
      - babel-plugin-macros
      - supports-color
      - ts-node

  jose@4.15.5: {}

  joycon@3.1.1: {}

  js-tiktoken@1.0.11:
    dependencies:
      base64-js: 1.5.1

  js-tokens@4.0.0: {}

  js-yaml@3.14.1:
    dependencies:
      argparse: 1.0.10
      esprima: 4.0.1

  js-yaml@4.1.0:
    dependencies:
      argparse: 2.0.1

  jsesc@3.0.2: {}

  json-bigint@1.0.0:
    dependencies:
      bignumber.js: 9.1.2

  json-parse-better-errors@1.0.2: {}

  json-parse-even-better-errors@2.3.1: {}

  json-schema-traverse@1.0.0: {}

  json-schema@0.4.0: {}

  json5@2.2.3: {}

  jsonata@2.0.6: {}

  jsonpointer@5.0.1: {}

  jsonwebtoken@9.0.2:
    dependencies:
      jws: 3.2.2
      lodash.includes: 4.3.0
      lodash.isboolean: 3.0.3
      lodash.isinteger: 4.0.4
      lodash.isnumber: 3.0.3
      lodash.isplainobject: 4.0.6
      lodash.isstring: 4.0.1
      lodash.once: 4.1.1
      ms: 2.1.3
      semver: 7.6.3

  jwa@1.4.1:
    dependencies:
      buffer-equal-constant-time: 1.0.1
      ecdsa-sig-formatter: 1.0.11
      safe-buffer: 5.2.1

  jwa@2.0.0:
    dependencies:
      buffer-equal-constant-time: 1.0.1
      ecdsa-sig-formatter: 1.0.11
      safe-buffer: 5.2.1

  jwks-rsa@3.1.0:
    dependencies:
      '@types/express': 4.17.21
      '@types/jsonwebtoken': 9.0.6
      debug: 4.3.7
      jose: 4.15.5
      limiter: 1.1.5
      lru-memoizer: 2.2.0
    transitivePeerDependencies:
      - supports-color

  jws@3.2.2:
    dependencies:
      jwa: 1.4.1
      safe-buffer: 5.2.1

  jws@4.0.0:
    dependencies:
      jwa: 2.0.0
      safe-buffer: 5.2.1

  kleur@3.0.3: {}

  kuler@2.0.0: {}

  langchain@0.1.36(@google-cloud/storage@7.10.1(encoding@0.1.13))(@pinecone-database/pinecone@2.2.0)(chromadb@1.9.2(encoding@0.1.13)(openai@4.97.0(encoding@0.1.13)(zod@3.24.1)))(encoding@0.1.13)(fast-xml-parser@4.3.6)(firebase-admin@12.3.1(encoding@0.1.13))(google-auth-library@8.9.0(encoding@0.1.13))(handlebars@4.7.8)(ignore@5.3.1)(jsonwebtoken@9.0.2)(pdf-parse@1.1.1):
    dependencies:
      '@anthropic-ai/sdk': 0.9.1(encoding@0.1.13)
      '@langchain/community': 0.0.53(@pinecone-database/pinecone@2.2.0)(chromadb@1.9.2(encoding@0.1.13)(openai@4.97.0(encoding@0.1.13)(zod@3.24.1)))(encoding@0.1.13)(firebase-admin@12.3.1(encoding@0.1.13))(google-auth-library@8.9.0(encoding@0.1.13))(jsonwebtoken@9.0.2)
      '@langchain/core': 0.1.61
      '@langchain/openai': 0.0.28(encoding@0.1.13)
      '@langchain/textsplitters': 0.0.0
      binary-extensions: 2.3.0
      js-tiktoken: 1.0.11
      js-yaml: 4.1.0
      jsonpointer: 5.0.1
      langchainhub: 0.0.8
      langsmith: 0.1.14
      ml-distance: 4.0.1
      openapi-types: 12.1.3
      p-retry: 4.6.2
      uuid: 9.0.1
      yaml: 2.7.0
      zod: 3.24.1
      zod-to-json-schema: 3.22.5(zod@3.24.1)
    optionalDependencies:
      '@google-cloud/storage': 7.10.1(encoding@0.1.13)
      '@pinecone-database/pinecone': 2.2.0
      chromadb: 1.9.2(encoding@0.1.13)(openai@4.97.0(encoding@0.1.13)(zod@3.24.1))
      fast-xml-parser: 4.3.6
      google-auth-library: 8.9.0(encoding@0.1.13)
      handlebars: 4.7.8
      ignore: 5.3.1
      pdf-parse: 1.1.1
    transitivePeerDependencies:
      - '@aws-crypto/sha256-js'
      - '@aws-sdk/client-bedrock-agent-runtime'
      - '@aws-sdk/client-bedrock-runtime'
      - '@aws-sdk/client-dynamodb'
      - '@aws-sdk/client-kendra'
      - '@aws-sdk/client-lambda'
      - '@azure/search-documents'
      - '@clickhouse/client'
      - '@cloudflare/ai'
      - '@datastax/astra-db-ts'
      - '@elastic/elasticsearch'
      - '@getmetal/metal-sdk'
      - '@getzep/zep-js'
      - '@gradientai/nodejs-sdk'
      - '@huggingface/inference'
      - '@mozilla/readability'
      - '@neondatabase/serverless'
      - '@opensearch-project/opensearch'
      - '@planetscale/database'
      - '@premai/prem-sdk'
      - '@qdrant/js-client-rest'
      - '@raycast/api'
      - '@rockset/client'
      - '@smithy/eventstream-codec'
      - '@smithy/protocol-http'
      - '@smithy/signature-v4'
      - '@smithy/util-utf8'
      - '@supabase/postgrest-js'
      - '@tensorflow-models/universal-sentence-encoder'
      - '@tensorflow/tfjs-converter'
      - '@tensorflow/tfjs-core'
      - '@upstash/redis'
      - '@upstash/vector'
      - '@vercel/postgres'
      - '@writerai/writer-sdk'
      - '@xenova/transformers'
      - '@zilliz/milvus2-sdk-node'
      - better-sqlite3
      - cassandra-driver
      - cborg
      - closevector-common
      - closevector-node
      - closevector-web
      - cohere-ai
      - discord.js
      - dria
      - duck-duck-scrape
      - encoding
      - firebase-admin
      - googleapis
      - hnswlib-node
      - interface-datastore
      - it-all
      - jsonwebtoken
      - llmonitor
      - lodash
      - lunary
      - mysql2
      - neo4j-driver
      - pg
      - pg-copy-streams
      - pickleparser
      - portkey-ai
      - replicate
      - typesense
      - usearch
      - vectordb
      - voy-search

  langchainhub@0.0.8: {}

  langsmith@0.1.14:
    dependencies:
      '@types/uuid': 9.0.8
      commander: 10.0.1
      p-queue: 6.6.2
      p-retry: 4.6.2
      uuid: 9.0.1

  leven@3.1.0: {}

  lilconfig@3.1.2: {}

  limiter@1.1.5: {}

  lines-and-columns@1.2.4: {}

  linkify-it@5.0.0:
    dependencies:
      uc.micro: 2.1.0

  llm-chunk@0.0.1: {}

  load-json-file@4.0.0:
    dependencies:
      graceful-fs: 4.2.11
      parse-json: 4.0.0
      pify: 3.0.0
      strip-bom: 3.0.0

  load-tsconfig@0.2.5: {}

  locate-path@5.0.0:
    dependencies:
      p-locate: 4.1.0

  lodash.camelcase@4.3.0: {}

  lodash.clonedeep@4.5.0: {}

  lodash.includes@4.3.0: {}

  lodash.isboolean@3.0.3: {}

  lodash.isinteger@4.0.4: {}

  lodash.isnumber@3.0.3: {}

  lodash.isplainobject@4.0.6: {}

  lodash.isstring@4.0.1: {}

  lodash.mapvalues@4.6.0: {}

  lodash.memoize@4.1.2: {}

  lodash.merge@4.6.2: {}

  lodash.once@4.1.1: {}

  lodash.sortby@4.7.0: {}

  logform@2.6.0:
    dependencies:
      '@colors/colors': 1.6.0
      '@types/triple-beam': 1.3.5
      fecha: 4.2.3
      ms: 2.1.3
      safe-stable-stringify: 2.4.3
      triple-beam: 1.4.1

  long@1.1.5: {}

  long@5.2.3: {}

  loose-envify@1.4.0:
    dependencies:
      js-tokens: 4.0.0

  lru-cache@10.2.0: {}

  lru-cache@11.0.1: {}

  lru-cache@4.0.2:
    dependencies:
      pseudomap: 1.0.2
      yallist: 2.1.2

  lru-cache@5.1.1:
    dependencies:
      yallist: 3.1.1

  lru-cache@6.0.0:
    dependencies:
      yallist: 4.0.0

  lru-memoizer@2.2.0:
    dependencies:
      lodash.clonedeep: 4.5.0
      lru-cache: 4.0.2

  lunr@2.3.9: {}

  make-dir@4.0.0:
    dependencies:
      semver: 7.6.3

  make-error@1.3.6: {}

  makeerror@1.0.12:
    dependencies:
      tmpl: 1.0.5

  markdown-it@14.1.0:
    dependencies:
      argparse: 2.0.1
      entities: 4.5.0
      linkify-it: 5.0.0
      mdurl: 2.0.0
      punycode.js: 2.3.1
      uc.micro: 2.1.0

  math-intrinsics@1.1.0: {}

  md5@2.3.0:
    dependencies:
      charenc: 0.0.2
      crypt: 0.0.2
      is-buffer: 1.1.6

  mdurl@2.0.0: {}

  media-typer@0.3.0: {}

  media-typer@1.1.0: {}

  memorystream@0.3.1: {}

  merge-descriptors@1.0.3: {}

  merge-descriptors@2.0.0: {}

  merge-stream@2.0.0: {}

  methods@1.1.2: {}

  micromatch@4.0.5:
    dependencies:
      braces: 3.0.2
      picomatch: 2.3.1

  mime-db@1.52.0: {}

  mime-db@1.54.0: {}

  mime-types@2.1.35:
    dependencies:
      mime-db: 1.52.0

  mime-types@3.0.0:
    dependencies:
      mime-db: 1.54.0

  mime@1.6.0: {}

  mime@3.0.0:
    optional: true

  mimic-fn@2.1.0: {}

  mimic-response@2.1.0:
    optional: true

  mimic-response@3.1.0:
    optional: true

  minimatch@10.0.1:
    dependencies:
      brace-expansion: 2.0.1

  minimatch@3.1.2:
    dependencies:
      brace-expansion: 1.1.11

  minimatch@5.1.6:
    dependencies:
      brace-expansion: 2.0.1

  minimatch@9.0.5:
    dependencies:
      brace-expansion: 2.0.1

  minimist@1.2.8: {}

  minipass@7.1.2: {}

  mkdirp-classic@0.5.3:
    optional: true

  ml-array-mean@1.1.6:
    dependencies:
      ml-array-sum: 1.1.6

  ml-array-sum@1.1.6:
    dependencies:
      is-any-array: 2.0.1

  ml-distance-euclidean@2.0.0: {}

  ml-distance@4.0.1:
    dependencies:
      ml-array-mean: 1.1.6
      ml-distance-euclidean: 2.0.0
      ml-tree-similarity: 1.0.0

  ml-tree-similarity@1.0.0:
    dependencies:
      binary-search: 1.3.6
      num-sort: 2.1.0

  module-details-from-path@1.0.3: {}

  ms@2.0.0: {}

  ms@2.1.2: {}

  ms@2.1.3: {}

  mustache@4.2.0: {}

  mz@2.7.0:
    dependencies:
      any-promise: 1.3.0
      object-assign: 4.1.1
      thenify-all: 1.6.0

  nanoid@3.3.8: {}

  napi-build-utils@1.0.2:
    optional: true

  natural-compare@1.4.0: {}

  negotiator@0.6.3: {}

  negotiator@1.0.0: {}

  neo-async@2.6.2: {}

  next@15.2.4(@babel/core@7.25.7)(@opentelemetry/api@1.9.0)(react-dom@18.3.1(react@18.3.1))(react@18.3.1):
    dependencies:
      '@next/env': 15.2.4
      '@swc/counter': 0.1.3
      '@swc/helpers': 0.5.15
      busboy: 1.6.0
      caniuse-lite: 1.0.30001667
      postcss: 8.4.31
      react: 18.3.1
      react-dom: 18.3.1(react@18.3.1)
      styled-jsx: 5.1.6(@babel/core@7.25.7)(react@18.3.1)
    optionalDependencies:
      '@next/swc-darwin-arm64': 15.2.4
      '@next/swc-darwin-x64': 15.2.4
      '@next/swc-linux-arm64-gnu': 15.2.4
      '@next/swc-linux-arm64-musl': 15.2.4
      '@next/swc-linux-x64-gnu': 15.2.4
      '@next/swc-linux-x64-musl': 15.2.4
      '@next/swc-win32-arm64-msvc': 15.2.4
      '@next/swc-win32-x64-msvc': 15.2.4
      '@opentelemetry/api': 1.9.0
      sharp: 0.33.5
    transitivePeerDependencies:
      - '@babel/core'
      - babel-plugin-macros

  node-abi@3.71.0:
    dependencies:
      semver: 7.6.3
    optional: true

  node-addon-api@7.1.1:
    optional: true

  node-domexception@1.0.0: {}

  node-ensure@0.0.0: {}

  node-fetch@2.7.0(encoding@0.1.13):
    dependencies:
      whatwg-url: 5.0.0
    optionalDependencies:
      encoding: 0.1.13

  node-fetch@3.3.2:
    dependencies:
      data-uri-to-buffer: 4.0.1
      fetch-blob: 3.2.0
      formdata-polyfill: 4.0.10

  node-forge@1.3.1: {}

  node-int64@0.4.0: {}

  node-releases@2.0.18: {}

  normalize-package-data@2.5.0:
    dependencies:
      hosted-git-info: 2.8.9
      resolve: 1.22.8
      semver: 5.7.2
      validate-npm-package-license: 3.0.4

  normalize-path@3.0.0: {}

  npm-run-all@4.1.5:
    dependencies:
      ansi-styles: 3.2.1
      chalk: 2.4.2
      cross-spawn: 7.0.6
      memorystream: 0.3.1
      minimatch: 3.1.2
      pidtree: 0.3.1
      read-pkg: 3.0.0
      shell-quote: 1.8.1
      string.prototype.padend: 3.1.6

  npm-run-path@4.0.1:
    dependencies:
      path-key: 3.1.1

  num-sort@2.1.0: {}

  object-assign@4.1.1: {}

  object-hash@3.0.0: {}

  object-inspect@1.13.1: {}

  object-inspect@1.13.4: {}

  object-keys@1.1.1: {}

  object.assign@4.1.5:
    dependencies:
      call-bind: 1.0.7
      define-properties: 1.2.1
      has-symbols: 1.0.3
      object-keys: 1.1.1

  ollama@0.5.9:
    dependencies:
      whatwg-fetch: 3.6.20

  on-finished@2.4.1:
    dependencies:
      ee-first: 1.1.1

  once@1.4.0:
    dependencies:
      wrappy: 1.0.2

  one-time@1.0.0:
    dependencies:
      fn.name: 1.1.0

  onetime@5.1.2:
    dependencies:
      mimic-fn: 2.1.0

  only-allow@1.2.1:
    dependencies:
      which-pm-runs: 1.1.0

  openai@4.53.0(encoding@0.1.13):
    dependencies:
      '@types/node': 18.19.53
      '@types/node-fetch': 2.6.11
      abort-controller: 3.0.0
      agentkeepalive: 4.5.0
      form-data-encoder: 1.7.2
      formdata-node: 4.4.1
      node-fetch: 2.7.0(encoding@0.1.13)
      web-streams-polyfill: 3.3.3
    transitivePeerDependencies:
      - encoding

  openai@4.97.0(encoding@0.1.13)(zod@3.24.1):
    dependencies:
      '@types/node': 18.19.53
      '@types/node-fetch': 2.6.11
      abort-controller: 3.0.0
      agentkeepalive: 4.5.0
      form-data-encoder: 1.7.2
      formdata-node: 4.4.1
      node-fetch: 2.7.0(encoding@0.1.13)
    optionalDependencies:
      zod: 3.24.1
    transitivePeerDependencies:
      - encoding

  openapi-types@12.1.3: {}

  p-finally@1.0.0: {}

  p-limit@2.3.0:
    dependencies:
      p-try: 2.2.0

  p-limit@3.1.0:
    dependencies:
      yocto-queue: 0.1.0

  p-locate@4.1.0:
    dependencies:
      p-limit: 2.3.0

  p-queue@6.6.2:
    dependencies:
      eventemitter3: 4.0.7
      p-timeout: 3.2.0

  p-retry@4.6.2:
    dependencies:
      '@types/retry': 0.12.0
      retry: 0.13.1

  p-timeout@3.2.0:
    dependencies:
      p-finally: 1.0.0

  p-try@2.2.0: {}

  package-json-from-dist@1.0.1: {}

  pako@1.0.11: {}

  parents@1.0.1:
    dependencies:
      path-platform: 0.11.15

  parse-json@4.0.0:
    dependencies:
      error-ex: 1.3.2
      json-parse-better-errors: 1.0.2

  parse-json@5.2.0:
    dependencies:
      '@babel/code-frame': 7.25.7
      error-ex: 1.3.2
      json-parse-even-better-errors: 2.3.1
      lines-and-columns: 1.2.4

  parseurl@1.3.3: {}

  partial-json@0.1.7: {}

  path-exists@4.0.0: {}

  path-is-absolute@1.0.1: {}

  path-key@3.1.1: {}

  path-parse@1.0.7: {}

  path-platform@0.11.15: {}

  path-scurry@1.10.2:
    dependencies:
      lru-cache: 10.2.0
      minipass: 7.1.2

  path-scurry@2.0.0:
    dependencies:
      lru-cache: 11.0.1
      minipass: 7.1.2

  path-to-regexp@0.1.10: {}

  path-to-regexp@0.1.12: {}

  path-to-regexp@8.2.0: {}

  path-type@3.0.0:
    dependencies:
      pify: 3.0.0

  path2d@0.2.2:
    optional: true

  path@0.12.7:
    dependencies:
      process: 0.11.10
      util: 0.10.4

  pdf-lib@1.17.1:
    dependencies:
      '@pdf-lib/standard-fonts': 1.0.0
      '@pdf-lib/upng': 1.0.1
      pako: 1.0.11
      tslib: 1.14.1

  pdf-parse@1.1.1:
    dependencies:
      debug: 3.2.7
      node-ensure: 0.0.0
    transitivePeerDependencies:
      - supports-color

  pdfjs-dist-legacy@1.0.1:
    dependencies:
      dommatrix: 1.0.3
      web-streams-polyfill: 3.3.3

  pdfjs-dist@4.8.69:
    optionalDependencies:
      canvas: 3.0.0-rc2
      path2d: 0.2.2

  pg-int8@1.0.1: {}

  pg-protocol@1.6.0: {}

  pg-types@2.2.0:
    dependencies:
      pg-int8: 1.0.1
      postgres-array: 2.0.0
      postgres-bytea: 1.0.0
      postgres-date: 1.0.7
      postgres-interval: 1.2.0

  picocolors@1.1.1: {}

  picomatch@2.3.1: {}

  picomatch@4.0.2: {}

  pidtree@0.3.1: {}

  pify@3.0.0: {}

  pirates@4.0.6: {}

  pkce-challenge@5.0.0: {}

  pkg-dir@4.2.0:
    dependencies:
      find-up: 4.1.0

  possible-typed-array-names@1.0.0: {}

  postcss-load-config@6.0.1(postcss@8.4.47)(tsx@4.19.2)(yaml@2.7.0):
    dependencies:
      lilconfig: 3.1.2
    optionalDependencies:
      postcss: 8.4.47
      tsx: 4.19.2
      yaml: 2.7.0

  postcss-load-config@6.0.1(postcss@8.4.47)(tsx@4.19.4)(yaml@2.7.0):
    dependencies:
      lilconfig: 3.1.2
    optionalDependencies:
      postcss: 8.4.47
      tsx: 4.19.4
      yaml: 2.7.0

  postcss@8.4.31:
    dependencies:
      nanoid: 3.3.8
      picocolors: 1.1.1
      source-map-js: 1.2.1

  postcss@8.4.47:
    dependencies:
      nanoid: 3.3.8
      picocolors: 1.1.1
      source-map-js: 1.2.1
    optional: true

  postgres-array@2.0.0: {}

  postgres-bytea@1.0.0: {}

  postgres-date@1.0.7: {}

  postgres-interval@1.2.0:
    dependencies:
      xtend: 4.0.2

  prebuild-install@7.1.2:
    dependencies:
      detect-libc: 2.0.3
      expand-template: 2.0.3
      github-from-package: 0.0.0
      minimist: 1.2.8
      mkdirp-classic: 0.5.3
      napi-build-utils: 1.0.2
      node-abi: 3.71.0
      pump: 3.0.0
      rc: 1.2.8
      simple-get: 4.0.1
      tar-fs: 2.1.1
      tunnel-agent: 0.6.0
    optional: true

  pretty-format@29.7.0:
    dependencies:
      '@jest/schemas': 29.6.3
      ansi-styles: 5.2.0
      react-is: 18.3.1

  process@0.11.10: {}

  prompts@2.4.2:
    dependencies:
      kleur: 3.0.3
      sisteransi: 1.0.5

  proto3-json-serializer@2.0.1:
    dependencies:
      protobufjs: 7.3.2

  proto3-json-serializer@2.0.2:
    dependencies:
      protobufjs: 7.3.2

  protobuf.js@1.1.2:
    dependencies:
      long: 1.1.5

  protobufjs@7.2.6:
    dependencies:
      '@protobufjs/aspromise': 1.1.2
      '@protobufjs/base64': 1.1.2
      '@protobufjs/codegen': 2.0.4
      '@protobufjs/eventemitter': 1.1.0
      '@protobufjs/fetch': 1.1.0
      '@protobufjs/float': 1.0.2
      '@protobufjs/inquire': 1.1.0
      '@protobufjs/path': 1.1.2
      '@protobufjs/pool': 1.1.0
      '@protobufjs/utf8': 1.1.0
      '@types/node': 20.17.17
      long: 5.2.3

  protobufjs@7.3.2:
    dependencies:
      '@protobufjs/aspromise': 1.1.2
      '@protobufjs/base64': 1.1.2
      '@protobufjs/codegen': 2.0.4
      '@protobufjs/eventemitter': 1.1.0
      '@protobufjs/fetch': 1.1.0
      '@protobufjs/float': 1.0.2
      '@protobufjs/inquire': 1.1.0
      '@protobufjs/path': 1.1.2
      '@protobufjs/pool': 1.1.0
      '@protobufjs/utf8': 1.1.0
      '@types/node': 20.17.17
      long: 5.2.3

  proxy-addr@2.0.7:
    dependencies:
      forwarded: 0.2.0
      ipaddr.js: 1.9.1

  pseudomap@1.0.2: {}

  pump@3.0.0:
    dependencies:
      end-of-stream: 1.4.4
      once: 1.4.0

  pumpify@2.0.1:
    dependencies:
      duplexify: 4.1.3
      inherits: 2.0.4
      pump: 3.0.0

  punycode.js@2.3.1: {}

  punycode@2.3.1: {}

  pure-rand@6.1.0: {}

  qs@6.13.0:
    dependencies:
      side-channel: 1.0.6

  qs@6.14.0:
    dependencies:
      side-channel: 1.1.0

  range-parser@1.2.1: {}

  raw-body@2.5.2:
    dependencies:
      bytes: 3.1.2
      http-errors: 2.0.0
      iconv-lite: 0.4.24
      unpipe: 1.0.0

  raw-body@3.0.0:
    dependencies:
      bytes: 3.1.2
      http-errors: 2.0.0
      iconv-lite: 0.6.3
      unpipe: 1.0.0

  rc@1.2.8:
    dependencies:
      deep-extend: 0.6.0
      ini: 1.3.8
      minimist: 1.2.8
      strip-json-comments: 2.0.1
    optional: true

  react-dom@18.3.1(react@18.3.1):
    dependencies:
      loose-envify: 1.4.0
      react: 18.3.1
      scheduler: 0.23.2

  react-is@18.3.1: {}

  react@18.3.1:
    dependencies:
      loose-envify: 1.4.0

  read-pkg@3.0.0:
    dependencies:
      load-json-file: 4.0.0
      normalize-package-data: 2.5.0
      path-type: 3.0.0

  readable-stream@1.1.14:
    dependencies:
      core-util-is: 1.0.3
      inherits: 2.0.4
      isarray: 0.0.1
      string_decoder: 0.10.31

  readable-stream@3.6.2:
    dependencies:
      inherits: 2.0.4
      string_decoder: 1.3.0
      util-deprecate: 1.0.2

  readdirp@4.0.2: {}

  regexp.prototype.flags@1.5.2:
    dependencies:
      call-bind: 1.0.7
      define-properties: 1.2.1
      es-errors: 1.3.0
      set-function-name: 2.0.2

  require-directory@2.1.1: {}

  require-from-string@2.0.2: {}

  require-in-the-middle@7.3.0:
    dependencies:
      debug: 4.3.7
      module-details-from-path: 1.0.3
      resolve: 1.22.8
    transitivePeerDependencies:
      - supports-color

  resolve-cwd@3.0.0:
    dependencies:
      resolve-from: 5.0.0

  resolve-from@5.0.0: {}

  resolve-pkg-maps@1.0.0: {}

  resolve.exports@2.0.2: {}

  resolve@1.22.8:
    dependencies:
      is-core-module: 2.13.1
      path-parse: 1.0.7
      supports-preserve-symlinks-flag: 1.0.0

  retry-request@7.0.2(encoding@0.1.13):
    dependencies:
      '@types/request': 2.48.12
      extend: 3.0.2
      teeny-request: 9.0.0(encoding@0.1.13)
    transitivePeerDependencies:
      - encoding
      - supports-color

  retry@0.13.1: {}

  rimraf@6.0.1:
    dependencies:
      glob: 11.0.0
      package-json-from-dist: 1.0.1

  rollup@4.25.0:
    dependencies:
      '@types/estree': 1.0.6
    optionalDependencies:
      '@rollup/rollup-android-arm-eabi': 4.25.0
      '@rollup/rollup-android-arm64': 4.25.0
      '@rollup/rollup-darwin-arm64': 4.25.0
      '@rollup/rollup-darwin-x64': 4.25.0
      '@rollup/rollup-freebsd-arm64': 4.25.0
      '@rollup/rollup-freebsd-x64': 4.25.0
      '@rollup/rollup-linux-arm-gnueabihf': 4.25.0
      '@rollup/rollup-linux-arm-musleabihf': 4.25.0
      '@rollup/rollup-linux-arm64-gnu': 4.25.0
      '@rollup/rollup-linux-arm64-musl': 4.25.0
      '@rollup/rollup-linux-powerpc64le-gnu': 4.25.0
      '@rollup/rollup-linux-riscv64-gnu': 4.25.0
      '@rollup/rollup-linux-s390x-gnu': 4.25.0
      '@rollup/rollup-linux-x64-gnu': 4.25.0
      '@rollup/rollup-linux-x64-musl': 4.25.0
      '@rollup/rollup-win32-arm64-msvc': 4.25.0
      '@rollup/rollup-win32-ia32-msvc': 4.25.0
      '@rollup/rollup-win32-x64-msvc': 4.25.0
      fsevents: 2.3.3

  router@2.1.0:
    dependencies:
      is-promise: 4.0.0
      parseurl: 1.3.3
      path-to-regexp: 8.2.0

  safe-array-concat@1.1.2:
    dependencies:
      call-bind: 1.0.7
      get-intrinsic: 1.2.4
      has-symbols: 1.0.3
      isarray: 2.0.5

  safe-buffer@5.2.1: {}

  safe-regex-test@1.0.3:
    dependencies:
      call-bind: 1.0.7
      es-errors: 1.3.0
      is-regex: 1.1.4

  safe-stable-stringify@2.4.3: {}

  safer-buffer@2.1.2: {}

  scheduler@0.23.2:
    dependencies:
      loose-envify: 1.4.0

  semver@5.7.2: {}

  semver@6.3.1: {}

  semver@7.6.0:
    dependencies:
      lru-cache: 6.0.0

  semver@7.6.3: {}

  send@0.19.0:
    dependencies:
      debug: 2.6.9
      depd: 2.0.0
      destroy: 1.2.0
      encodeurl: 1.0.2
      escape-html: 1.0.3
      etag: 1.8.1
      fresh: 0.5.2
      http-errors: 2.0.0
      mime: 1.6.0
      ms: 2.1.3
      on-finished: 2.4.1
      range-parser: 1.2.1
      statuses: 2.0.1
    transitivePeerDependencies:
      - supports-color

  send@1.1.0:
    dependencies:
      debug: 4.4.0
      destroy: 1.2.0
      encodeurl: 2.0.0
      escape-html: 1.0.3
      etag: 1.8.1
      fresh: 0.5.2
      http-errors: 2.0.0
      mime-types: 2.1.35
      ms: 2.1.3
      on-finished: 2.4.1
      range-parser: 1.2.1
      statuses: 2.0.1
    transitivePeerDependencies:
      - supports-color

  serve-static@1.16.2:
    dependencies:
      encodeurl: 2.0.0
      escape-html: 1.0.3
      parseurl: 1.3.3
      send: 0.19.0
    transitivePeerDependencies:
      - supports-color

  serve-static@2.1.0:
    dependencies:
      encodeurl: 2.0.0
      escape-html: 1.0.3
      parseurl: 1.3.3
      send: 1.1.0
    transitivePeerDependencies:
      - supports-color

  set-function-length@1.2.2:
    dependencies:
      define-data-property: 1.1.4
      es-errors: 1.3.0
      function-bind: 1.1.2
      get-intrinsic: 1.2.4
      gopd: 1.0.1
      has-property-descriptors: 1.0.2

  set-function-name@2.0.2:
    dependencies:
      define-data-property: 1.1.4
      es-errors: 1.3.0
      functions-have-names: 1.2.3
      has-property-descriptors: 1.0.2

  setprototypeof@1.2.0: {}

  sharp@0.33.5:
    dependencies:
      color: 4.2.3
      detect-libc: 2.0.3
      semver: 7.6.3
    optionalDependencies:
      '@img/sharp-darwin-arm64': 0.33.5
      '@img/sharp-darwin-x64': 0.33.5
      '@img/sharp-libvips-darwin-arm64': 1.0.4
      '@img/sharp-libvips-darwin-x64': 1.0.4
      '@img/sharp-libvips-linux-arm': 1.0.5
      '@img/sharp-libvips-linux-arm64': 1.0.4
      '@img/sharp-libvips-linux-s390x': 1.0.4
      '@img/sharp-libvips-linux-x64': 1.0.4
      '@img/sharp-libvips-linuxmusl-arm64': 1.0.4
      '@img/sharp-libvips-linuxmusl-x64': 1.0.4
      '@img/sharp-linux-arm': 0.33.5
      '@img/sharp-linux-arm64': 0.33.5
      '@img/sharp-linux-s390x': 0.33.5
      '@img/sharp-linux-x64': 0.33.5
      '@img/sharp-linuxmusl-arm64': 0.33.5
      '@img/sharp-linuxmusl-x64': 0.33.5
      '@img/sharp-wasm32': 0.33.5
      '@img/sharp-win32-ia32': 0.33.5
      '@img/sharp-win32-x64': 0.33.5
    optional: true

  shebang-command@2.0.0:
    dependencies:
      shebang-regex: 3.0.0

  shebang-regex@3.0.0: {}

  shell-quote@1.8.1: {}

  shimmer@1.2.1: {}

  side-channel-list@1.0.0:
    dependencies:
      es-errors: 1.3.0
      object-inspect: 1.13.4

  side-channel-map@1.0.1:
    dependencies:
      call-bound: 1.0.4
      es-errors: 1.3.0
      get-intrinsic: 1.3.0
      object-inspect: 1.13.4

  side-channel-weakmap@1.0.2:
    dependencies:
      call-bound: 1.0.4
      es-errors: 1.3.0
      get-intrinsic: 1.3.0
      object-inspect: 1.13.4
      side-channel-map: 1.0.1

  side-channel@1.0.6:
    dependencies:
      call-bind: 1.0.7
      es-errors: 1.3.0
      get-intrinsic: 1.2.4
      object-inspect: 1.13.1

  side-channel@1.1.0:
    dependencies:
      es-errors: 1.3.0
      object-inspect: 1.13.4
      side-channel-list: 1.0.0
      side-channel-map: 1.0.1
      side-channel-weakmap: 1.0.2

  signal-exit@3.0.7: {}

  signal-exit@4.1.0: {}

  simple-concat@1.0.1:
    optional: true

  simple-get@3.1.1:
    dependencies:
      decompress-response: 4.2.1
      once: 1.4.0
      simple-concat: 1.0.1
    optional: true

  simple-get@4.0.1:
    dependencies:
      decompress-response: 6.0.0
      once: 1.4.0
      simple-concat: 1.0.1
    optional: true

  simple-swizzle@0.2.2:
    dependencies:
      is-arrayish: 0.3.2

  sisteransi@1.0.5: {}

  slash@3.0.0: {}

  source-map-js@1.2.1: {}

  source-map-support@0.5.13:
    dependencies:
      buffer-from: 1.1.2
      source-map: 0.6.1

  source-map@0.6.1: {}

  source-map@0.8.0-beta.0:
    dependencies:
      whatwg-url: 7.1.0

  spdx-correct@3.2.0:
    dependencies:
      spdx-expression-parse: 3.0.1
      spdx-license-ids: 3.0.17

  spdx-exceptions@2.5.0: {}

  spdx-expression-parse@3.0.1:
    dependencies:
      spdx-exceptions: 2.5.0
      spdx-license-ids: 3.0.17

  spdx-license-ids@3.0.17: {}

  sprintf-js@1.0.3: {}

  stack-trace@0.0.10: {}

  stack-utils@2.0.6:
    dependencies:
      escape-string-regexp: 2.0.0

  statuses@2.0.1: {}

  stream-events@1.0.5:
    dependencies:
      stubs: 3.0.0

  stream-parser@0.3.1:
    dependencies:
      debug: 2.6.9
    transitivePeerDependencies:
      - supports-color

  stream-shift@1.0.3: {}

  streamsearch@1.1.0: {}

  string-length@4.0.2:
    dependencies:
      char-regex: 1.0.2
      strip-ansi: 6.0.1

  string-width@4.2.3:
    dependencies:
      emoji-regex: 8.0.0
      is-fullwidth-code-point: 3.0.0
      strip-ansi: 6.0.1

  string-width@5.1.2:
    dependencies:
      eastasianwidth: 0.2.0
      emoji-regex: 9.2.2
      strip-ansi: 7.1.0

  string.prototype.padend@3.1.6:
    dependencies:
      call-bind: 1.0.7
      define-properties: 1.2.1
      es-abstract: 1.23.2
      es-object-atoms: 1.0.0

  string.prototype.trim@1.2.9:
    dependencies:
      call-bind: 1.0.7
      define-properties: 1.2.1
      es-abstract: 1.23.2
      es-object-atoms: 1.0.0

  string.prototype.trimend@1.0.8:
    dependencies:
      call-bind: 1.0.7
      define-properties: 1.2.1
      es-object-atoms: 1.0.0

  string.prototype.trimstart@1.0.8:
    dependencies:
      call-bind: 1.0.7
      define-properties: 1.2.1
      es-object-atoms: 1.0.0

  string_decoder@0.10.31: {}

  string_decoder@1.3.0:
    dependencies:
      safe-buffer: 5.2.1

  strip-ansi@6.0.1:
    dependencies:
      ansi-regex: 5.0.1

  strip-ansi@7.1.0:
    dependencies:
      ansi-regex: 6.0.1

  strip-bom@3.0.0: {}

  strip-bom@4.0.0: {}

  strip-final-newline@2.0.0: {}

  strip-json-comments@2.0.1:
    optional: true

  strip-json-comments@3.1.1: {}

  strnum@1.0.5:
    optional: true

  stubs@3.0.0: {}

  styled-jsx@5.1.6(@babel/core@7.25.7)(react@18.3.1):
    dependencies:
      client-only: 0.0.1
      react: 18.3.1
    optionalDependencies:
      '@babel/core': 7.25.7

  sucrase@3.35.0:
    dependencies:
      '@jridgewell/gen-mapping': 0.3.5
      commander: 4.1.1
      glob: 10.3.12
      lines-and-columns: 1.2.4
      mz: 2.7.0
      pirates: 4.0.6
      ts-interface-checker: 0.1.13

  supports-color@5.5.0:
    dependencies:
      has-flag: 3.0.0

  supports-color@7.2.0:
    dependencies:
      has-flag: 4.0.0

  supports-color@8.1.1:
    dependencies:
      has-flag: 4.0.0

  supports-preserve-symlinks-flag@1.0.0: {}

  tar-fs@2.1.1:
    dependencies:
      chownr: 1.1.4
      mkdirp-classic: 0.5.3
      pump: 3.0.0
      tar-stream: 2.2.0
    optional: true

  tar-stream@2.2.0:
    dependencies:
      bl: 4.1.0
      end-of-stream: 1.4.4
      fs-constants: 1.0.0
      inherits: 2.0.4
      readable-stream: 3.6.2
    optional: true

  teeny-request@9.0.0(encoding@0.1.13):
    dependencies:
      http-proxy-agent: 5.0.0
      https-proxy-agent: 5.0.1
      node-fetch: 2.7.0(encoding@0.1.13)
      stream-events: 1.0.5
      uuid: 9.0.1
    transitivePeerDependencies:
      - encoding
      - supports-color

  test-exclude@6.0.0:
    dependencies:
      '@istanbuljs/schema': 0.1.3
      glob: 7.2.3
      minimatch: 3.1.2

  text-hex@1.0.0: {}

  thenify-all@1.6.0:
    dependencies:
      thenify: 3.3.1

  thenify@3.3.1:
    dependencies:
      any-promise: 1.3.0

  tinyexec@0.3.1: {}

  tinyglobby@0.2.10:
    dependencies:
      fdir: 6.4.2(picomatch@4.0.2)
      picomatch: 4.0.2

  tmpl@1.0.5: {}

  to-fast-properties@2.0.0: {}

  to-regex-range@5.0.1:
    dependencies:
      is-number: 7.0.0

  toidentifier@1.0.1: {}

  tr46@0.0.3: {}

  tr46@1.0.1:
    dependencies:
      punycode: 2.3.1

  tr46@5.0.0:
    dependencies:
      punycode: 2.3.1

  tree-kill@1.2.2: {}

  triple-beam@1.4.1: {}

  ts-interface-checker@0.1.13: {}

  ts-jest@29.2.5(@babel/core@7.25.7)(@jest/transform@29.7.0)(@jest/types@29.6.3)(babel-jest@29.7.0(@babel/core@7.25.7))(esbuild@0.24.0)(jest@29.7.0(@types/node@20.16.9)(ts-node@10.9.2(@types/node@20.16.9)(typescript@5.6.3)))(typescript@5.6.3):
    dependencies:
      bs-logger: 0.2.6
      ejs: 3.1.10
      fast-json-stable-stringify: 2.1.0
      jest: 29.7.0(@types/node@20.16.9)(ts-node@10.9.2(@types/node@20.16.9)(typescript@5.6.3))
      jest-util: 29.7.0
      json5: 2.2.3
      lodash.memoize: 4.1.2
      make-error: 1.3.6
      semver: 7.6.3
      typescript: 5.6.3
      yargs-parser: 21.1.1
    optionalDependencies:
      '@babel/core': 7.25.7
      '@jest/transform': 29.7.0
      '@jest/types': 29.6.3
      babel-jest: 29.7.0(@babel/core@7.25.7)
      esbuild: 0.24.0

  ts-jest@29.2.5(@babel/core@7.25.7)(@jest/transform@29.7.0)(@jest/types@29.6.3)(babel-jest@29.7.0(@babel/core@7.25.7))(jest@29.7.0(@types/node@20.11.30)(ts-node@10.9.2(@types/node@20.11.30)(typescript@4.9.5)))(typescript@4.9.5):
    dependencies:
      bs-logger: 0.2.6
      ejs: 3.1.10
      fast-json-stable-stringify: 2.1.0
      jest: 29.7.0(@types/node@20.11.30)(ts-node@10.9.2(@types/node@20.11.30)(typescript@4.9.5))
      jest-util: 29.7.0
      json5: 2.2.3
      lodash.memoize: 4.1.2
      make-error: 1.3.6
      semver: 7.6.3
      typescript: 4.9.5
      yargs-parser: 21.1.1
    optionalDependencies:
      '@babel/core': 7.25.7
      '@jest/transform': 29.7.0
      '@jest/types': 29.6.3
      babel-jest: 29.7.0(@babel/core@7.25.7)

  ts-jest@29.2.5(@babel/core@7.25.7)(@jest/transform@29.7.0)(@jest/types@29.6.3)(babel-jest@29.7.0(@babel/core@7.25.7))(jest@29.7.0(@types/node@20.16.9)(ts-node@10.9.2(@types/node@20.16.9)(typescript@4.9.5)))(typescript@4.9.5):
    dependencies:
      bs-logger: 0.2.6
      ejs: 3.1.10
      fast-json-stable-stringify: 2.1.0
      jest: 29.7.0(@types/node@20.16.9)(ts-node@10.9.2(@types/node@20.16.9)(typescript@4.9.5))
      jest-util: 29.7.0
      json5: 2.2.3
      lodash.memoize: 4.1.2
      make-error: 1.3.6
      semver: 7.6.3
      typescript: 4.9.5
      yargs-parser: 21.1.1
    optionalDependencies:
      '@babel/core': 7.25.7
      '@jest/transform': 29.7.0
      '@jest/types': 29.6.3
      babel-jest: 29.7.0(@babel/core@7.25.7)

  ts-jest@29.2.5(@babel/core@7.25.7)(@jest/transform@29.7.0)(@jest/types@29.6.3)(babel-jest@29.7.0(@babel/core@7.25.7))(jest@29.7.0(@types/node@20.17.17)(ts-node@10.9.2(@types/node@20.17.17)(typescript@5.6.3)))(typescript@5.6.3):
    dependencies:
      bs-logger: 0.2.6
      ejs: 3.1.10
      fast-json-stable-stringify: 2.1.0
      jest: 29.7.0(@types/node@20.17.17)(ts-node@10.9.2(@types/node@20.17.17)(typescript@5.6.3))
      jest-util: 29.7.0
      json5: 2.2.3
      lodash.memoize: 4.1.2
      make-error: 1.3.6
      semver: 7.6.3
      typescript: 5.6.3
      yargs-parser: 21.1.1
    optionalDependencies:
      '@babel/core': 7.25.7
      '@jest/transform': 29.7.0
      '@jest/types': 29.6.3
      babel-jest: 29.7.0(@babel/core@7.25.7)

  ts-md5@1.3.1: {}

  ts-node@10.9.2(@types/node@20.11.30)(typescript@4.9.5):
    dependencies:
      '@cspotcode/source-map-support': 0.8.1
      '@tsconfig/node10': 1.0.11
      '@tsconfig/node12': 1.0.11
      '@tsconfig/node14': 1.0.3
      '@tsconfig/node16': 1.0.4
      '@types/node': 20.11.30
      acorn: 8.14.0
      acorn-walk: 8.3.4
      arg: 4.1.3
      create-require: 1.1.1
      diff: 4.0.2
      make-error: 1.3.6
      typescript: 4.9.5
      v8-compile-cache-lib: 3.0.1
      yn: 3.1.1
    optional: true

  ts-node@10.9.2(@types/node@20.16.9)(typescript@4.9.5):
    dependencies:
      '@cspotcode/source-map-support': 0.8.1
      '@tsconfig/node10': 1.0.11
      '@tsconfig/node12': 1.0.11
      '@tsconfig/node14': 1.0.3
      '@tsconfig/node16': 1.0.4
      '@types/node': 20.16.9
      acorn: 8.14.0
      acorn-walk: 8.3.4
      arg: 4.1.3
      create-require: 1.1.1
      diff: 4.0.2
      make-error: 1.3.6
      typescript: 4.9.5
      v8-compile-cache-lib: 3.0.1
      yn: 3.1.1
    optional: true

  ts-node@10.9.2(@types/node@20.16.9)(typescript@5.6.3):
    dependencies:
      '@cspotcode/source-map-support': 0.8.1
      '@tsconfig/node10': 1.0.11
      '@tsconfig/node12': 1.0.11
      '@tsconfig/node14': 1.0.3
      '@tsconfig/node16': 1.0.4
      '@types/node': 20.16.9
      acorn: 8.14.0
      acorn-walk: 8.3.4
      arg: 4.1.3
      create-require: 1.1.1
      diff: 4.0.2
      make-error: 1.3.6
      typescript: 5.6.3
      v8-compile-cache-lib: 3.0.1
      yn: 3.1.1
    optional: true

  ts-node@10.9.2(@types/node@20.17.17)(typescript@5.6.3):
    dependencies:
      '@cspotcode/source-map-support': 0.8.1
      '@tsconfig/node10': 1.0.11
      '@tsconfig/node12': 1.0.11
      '@tsconfig/node14': 1.0.3
      '@tsconfig/node16': 1.0.4
      '@types/node': 20.17.17
      acorn: 8.14.0
      acorn-walk: 8.3.4
      arg: 4.1.3
      create-require: 1.1.1
      diff: 4.0.2
      make-error: 1.3.6
      typescript: 5.6.3
      v8-compile-cache-lib: 3.0.1
      yn: 3.1.1
    optional: true

  tslib@1.14.1: {}

  tslib@2.6.2: {}

  tslib@2.8.1: {}

  tsup@8.3.5(postcss@8.4.47)(tsx@4.19.2)(typescript@4.9.5)(yaml@2.7.0):
    dependencies:
      bundle-require: 5.0.0(esbuild@0.24.0)
      cac: 6.7.14
      chokidar: 4.0.1
      consola: 3.2.3
      debug: 4.3.7
      esbuild: 0.24.0
      joycon: 3.1.1
      picocolors: 1.1.1
      postcss-load-config: 6.0.1(postcss@8.4.47)(tsx@4.19.2)(yaml@2.7.0)
      resolve-from: 5.0.0
      rollup: 4.25.0
      source-map: 0.8.0-beta.0
      sucrase: 3.35.0
      tinyexec: 0.3.1
      tinyglobby: 0.2.10
      tree-kill: 1.2.2
    optionalDependencies:
      postcss: 8.4.47
      typescript: 4.9.5
    transitivePeerDependencies:
      - jiti
      - supports-color
      - tsx
      - yaml

  tsup@8.3.5(postcss@8.4.47)(tsx@4.19.2)(typescript@5.6.3)(yaml@2.7.0):
    dependencies:
      bundle-require: 5.0.0(esbuild@0.24.0)
      cac: 6.7.14
      chokidar: 4.0.1
      consola: 3.2.3
      debug: 4.3.7
      esbuild: 0.24.0
      joycon: 3.1.1
      picocolors: 1.1.1
      postcss-load-config: 6.0.1(postcss@8.4.47)(tsx@4.19.2)(yaml@2.7.0)
      resolve-from: 5.0.0
      rollup: 4.25.0
      source-map: 0.8.0-beta.0
      sucrase: 3.35.0
      tinyexec: 0.3.1
      tinyglobby: 0.2.10
      tree-kill: 1.2.2
    optionalDependencies:
      postcss: 8.4.47
      typescript: 5.6.3
    transitivePeerDependencies:
      - jiti
      - supports-color
      - tsx
      - yaml

  tsup@8.3.5(postcss@8.4.47)(tsx@4.19.4)(typescript@5.6.3)(yaml@2.7.0):
    dependencies:
      bundle-require: 5.0.0(esbuild@0.24.0)
      cac: 6.7.14
      chokidar: 4.0.1
      consola: 3.2.3
      debug: 4.3.7
      esbuild: 0.24.0
      joycon: 3.1.1
      picocolors: 1.1.1
      postcss-load-config: 6.0.1(postcss@8.4.47)(tsx@4.19.4)(yaml@2.7.0)
      resolve-from: 5.0.0
      rollup: 4.25.0
      source-map: 0.8.0-beta.0
      sucrase: 3.35.0
      tinyexec: 0.3.1
      tinyglobby: 0.2.10
      tree-kill: 1.2.2
    optionalDependencies:
      postcss: 8.4.47
      typescript: 5.6.3
    transitivePeerDependencies:
      - jiti
      - supports-color
      - tsx
      - yaml

  tsx@4.19.1:
    dependencies:
      esbuild: 0.23.1
      get-tsconfig: 4.8.1
    optionalDependencies:
      fsevents: 2.3.3

  tsx@4.19.2:
    dependencies:
      esbuild: 0.23.1
      get-tsconfig: 4.8.1
    optionalDependencies:
      fsevents: 2.3.3

  tsx@4.19.4:
    dependencies:
      esbuild: 0.25.4
      get-tsconfig: 4.8.1
    optionalDependencies:
      fsevents: 2.3.3

  tunnel-agent@0.6.0:
    dependencies:
      safe-buffer: 5.2.1
    optional: true

  type-detect@4.0.8: {}

  type-fest@0.21.3: {}

  type-is@1.6.18:
    dependencies:
      media-typer: 0.3.0
      mime-types: 2.1.35

  type-is@2.0.0:
    dependencies:
      content-type: 1.0.5
      media-typer: 1.1.0
      mime-types: 3.0.0

  typed-array-buffer@1.0.2:
    dependencies:
      call-bind: 1.0.7
      es-errors: 1.3.0
      is-typed-array: 1.1.13

  typed-array-byte-length@1.0.1:
    dependencies:
      call-bind: 1.0.7
      for-each: 0.3.3
      gopd: 1.0.1
      has-proto: 1.0.3
      is-typed-array: 1.1.13

  typed-array-byte-offset@1.0.2:
    dependencies:
      available-typed-arrays: 1.0.7
      call-bind: 1.0.7
      for-each: 0.3.3
      gopd: 1.0.1
      has-proto: 1.0.3
      is-typed-array: 1.1.13

  typed-array-length@1.0.6:
    dependencies:
      call-bind: 1.0.7
      for-each: 0.3.3
      gopd: 1.0.1
      has-proto: 1.0.3
      is-typed-array: 1.1.13
      possible-typed-array-names: 1.0.0

  typedoc-github-theme@0.2.0(typedoc@0.27.5(typescript@4.9.5)):
    dependencies:
      typedoc: 0.27.5(typescript@4.9.5)

  typedoc-plugin-markdown@4.3.2(typedoc@0.27.5(typescript@4.9.5)):
    dependencies:
      typedoc: 0.27.5(typescript@4.9.5)

  typedoc-plugin-zod@1.3.1(typedoc@0.27.5(typescript@4.9.5)):
    dependencies:
      typedoc: 0.27.5(typescript@4.9.5)

  typedoc@0.27.5(typescript@4.9.5):
    dependencies:
      '@gerrit0/mini-shiki': 1.24.4
      lunr: 2.3.9
      markdown-it: 14.1.0
      minimatch: 9.0.5
      typescript: 4.9.5
      yaml: 2.6.1

  typescript@4.9.5: {}

  typescript@5.4.5: {}

  typescript@5.5.3: {}

  typescript@5.6.2: {}

  typescript@5.6.3: {}

  uc.micro@2.1.0: {}

  uglify-js@3.17.4:
    optional: true

  unbox-primitive@1.0.2:
    dependencies:
      call-bind: 1.0.7
      has-bigints: 1.0.2
      has-symbols: 1.0.3
      which-boxed-primitive: 1.0.2

  undici-types@5.26.5: {}

  undici-types@6.19.8: {}

  unpipe@1.0.0: {}

  update-browserslist-db@1.1.1(browserslist@4.24.0):
    dependencies:
      browserslist: 4.24.0
      escalade: 3.2.0
      picocolors: 1.1.1

  uri-js@4.4.1:
    dependencies:
      punycode: 2.3.1

  url-template@2.0.8: {}

  util-deprecate@1.0.2: {}

  util@0.10.4:
    dependencies:
      inherits: 2.0.3

  utils-merge@1.0.1: {}

  uuid@10.0.0: {}

  uuid@8.3.2: {}

  uuid@9.0.1: {}

  v8-compile-cache-lib@3.0.1:
    optional: true

  v8-to-istanbul@9.3.0:
    dependencies:
      '@jridgewell/trace-mapping': 0.3.25
      '@types/istanbul-lib-coverage': 2.0.6
      convert-source-map: 2.0.0

  validate-npm-package-license@3.0.4:
    dependencies:
      spdx-correct: 3.2.0
      spdx-expression-parse: 3.0.1

  validate.io-array@1.0.6: {}

  validate.io-function@1.0.2: {}

  vary@1.1.2: {}

  walker@1.0.8:
    dependencies:
      makeerror: 1.0.12

  wav@1.0.2:
    dependencies:
      buffer-alloc: 1.2.0
      buffer-from: 1.1.2
      debug: 2.6.9
      readable-stream: 1.1.14
      stream-parser: 0.3.1
    transitivePeerDependencies:
      - supports-color

  web-streams-polyfill@3.3.3: {}

  web-streams-polyfill@4.0.0-beta.3: {}

  web-vitals@4.2.4: {}

  webidl-conversions@3.0.1: {}

  webidl-conversions@4.0.2: {}

  webidl-conversions@7.0.0: {}

  websocket-driver@0.7.4:
    dependencies:
      http-parser-js: 0.5.8
      safe-buffer: 5.2.1
      websocket-extensions: 0.1.4

  websocket-extensions@0.1.4: {}

  whatwg-fetch@3.6.20: {}

  whatwg-mimetype@4.0.0: {}

  whatwg-url@14.0.0:
    dependencies:
      tr46: 5.0.0
      webidl-conversions: 7.0.0

  whatwg-url@5.0.0:
    dependencies:
      tr46: 0.0.3
      webidl-conversions: 3.0.1

  whatwg-url@7.1.0:
    dependencies:
      lodash.sortby: 4.7.0
      tr46: 1.0.1
      webidl-conversions: 4.0.2

  which-boxed-primitive@1.0.2:
    dependencies:
      is-bigint: 1.0.4
      is-boolean-object: 1.1.2
      is-number-object: 1.0.7
      is-string: 1.0.7
      is-symbol: 1.0.4

  which-pm-runs@1.1.0: {}

  which-typed-array@1.1.15:
    dependencies:
      available-typed-arrays: 1.0.7
      call-bind: 1.0.7
      for-each: 0.3.3
      gopd: 1.0.1
      has-tostringtag: 1.0.2

  which@2.0.2:
    dependencies:
      isexe: 2.0.0

  winston-transport@4.7.0:
    dependencies:
      logform: 2.6.0
      readable-stream: 3.6.2
      triple-beam: 1.4.1

  winston@3.13.0:
    dependencies:
      '@colors/colors': 1.6.0
      '@dabh/diagnostics': 2.0.3
      async: 3.2.5
      is-stream: 2.0.1
      logform: 2.6.0
      one-time: 1.0.0
      readable-stream: 3.6.2
      safe-stable-stringify: 2.4.3
      stack-trace: 0.0.10
      triple-beam: 1.4.1
      winston-transport: 4.7.0

  wordwrap@1.0.0: {}

  wrap-ansi@7.0.0:
    dependencies:
      ansi-styles: 4.3.0
      string-width: 4.2.3
      strip-ansi: 6.0.1

  wrap-ansi@8.1.0:
    dependencies:
      ansi-styles: 6.2.1
      string-width: 5.1.2
      strip-ansi: 7.1.0

  wrappy@1.0.2: {}

  write-file-atomic@4.0.2:
    dependencies:
      imurmurhash: 0.1.4
      signal-exit: 3.0.7

  xtend@4.0.2: {}

  y18n@5.0.8: {}

  yallist@2.1.2: {}

  yallist@3.1.1: {}

  yallist@4.0.0: {}

  yaml@2.6.1: {}

  yaml@2.7.0: {}

  yargs-parser@21.1.1: {}

  yargs@17.7.2:
    dependencies:
      cliui: 8.0.1
      escalade: 3.1.2
      get-caller-file: 2.0.5
      require-directory: 2.1.1
      string-width: 4.2.3
      y18n: 5.0.8
      yargs-parser: 21.1.1

  yn@3.1.1:
    optional: true

  yocto-queue@0.1.0: {}

  zod-to-json-schema@3.22.5(zod@3.23.8):
    dependencies:
      zod: 3.23.8

  zod-to-json-schema@3.22.5(zod@3.24.1):
    dependencies:
      zod: 3.24.1

  zod-to-json-schema@3.24.1(zod@3.24.1):
    dependencies:
      zod: 3.24.1

  zod@3.22.4: {}

  zod@3.23.8: {}

  zod@3.24.1: {}<|MERGE_RESOLUTION|>--- conflicted
+++ resolved
@@ -1468,11 +1468,7 @@
         version: link:../../plugins/ollama
       genkitx-openai:
         specifier: ^0.10.1
-<<<<<<< HEAD
-        version: 0.10.1(@genkit-ai/ai@1.8.0)(@genkit-ai/core@1.8.0)
-=======
         version: 0.10.1(@genkit-ai/ai@1.11.1)(@genkit-ai/core@1.11.1)
->>>>>>> 6bb6deba
     devDependencies:
       rimraf:
         specifier: ^6.0.1
@@ -2754,13 +2750,6 @@
   '@firebase/webchannel-wrapper@1.0.3':
     resolution: {integrity: sha512-2xCRM9q9FlzGZCdgDMJwc0gyUkWFtkosy7Xxr6sFgQwn+wMNIWd7xIvYNauU1r64B5L5rsGKy/n9TKJ0aAFeqQ==}
 
-<<<<<<< HEAD
-  '@genkit-ai/ai@1.8.0':
-    resolution: {integrity: sha512-TIhFgQCThdVOyrk6qiVF8dPfz4XmL3RxE9OCidhqcpGrGE5YeRvle+nWIbkNIojdLURQf3/dBxNdaqZZ7B3msQ==}
-
-  '@genkit-ai/core@1.8.0':
-    resolution: {integrity: sha512-XvK/Gq7fi8pFCJftzby/6EWoVBj5EUSai/9/104Y699wbub3qreoIGH2DN/CKOUzt0gD2i7fHeYlyTAnJ+TPbw==}
-=======
   '@genkit-ai/ai@1.11.1':
     resolution: {integrity: sha512-E1rlzaShKmvTHxyYGqVaXCsekK9r516wh4XoKv+pcWVG71aWxV05qoI8zMIKFEg8SDj5oLOBYMsyoDDgyfpFqQ==}
 
@@ -2773,7 +2762,6 @@
       '@genkit-ai/core': 1.8.0
       express: ^4.21.1
       genkit: ^1.8.0
->>>>>>> 6bb6deba
 
   '@gerrit0/mini-shiki@1.24.4':
     resolution: {integrity: sha512-YEHW1QeAg6UmxEmswiQbOVEg1CW22b1XUD/lNTliOsu0LD0wqoyleFMnmbTp697QE0pcadQiR5cVtbbAPncvpw==}
@@ -8465,15 +8453,9 @@
 
   '@firebase/webchannel-wrapper@1.0.3': {}
 
-<<<<<<< HEAD
-  '@genkit-ai/ai@1.8.0':
-    dependencies:
-      '@genkit-ai/core': 1.8.0
-=======
   '@genkit-ai/ai@1.11.1':
     dependencies:
       '@genkit-ai/core': 1.11.1
->>>>>>> 6bb6deba
       '@opentelemetry/api': 1.9.0
       '@types/node': 20.17.17
       colorette: 2.0.20
@@ -8485,11 +8467,7 @@
     transitivePeerDependencies:
       - supports-color
 
-<<<<<<< HEAD
-  '@genkit-ai/core@1.8.0':
-=======
   '@genkit-ai/core@1.11.1':
->>>>>>> 6bb6deba
     dependencies:
       '@opentelemetry/api': 1.9.0
       '@opentelemetry/context-async-hooks': 1.30.1(@opentelemetry/api@1.9.0)
@@ -11587,17 +11565,10 @@
       - encoding
       - supports-color
 
-<<<<<<< HEAD
-  genkitx-openai@0.10.1(@genkit-ai/ai@1.8.0)(@genkit-ai/core@1.8.0):
-    dependencies:
-      '@genkit-ai/ai': 1.8.0
-      '@genkit-ai/core': 1.8.0
-=======
   genkitx-openai@0.10.1(@genkit-ai/ai@1.11.1)(@genkit-ai/core@1.11.1):
     dependencies:
       '@genkit-ai/ai': 1.11.1
       '@genkit-ai/core': 1.11.1
->>>>>>> 6bb6deba
       openai: 4.53.0(encoding@0.1.13)
       zod: 3.24.1
     transitivePeerDependencies:
