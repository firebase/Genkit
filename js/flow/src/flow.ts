/**
 * Copyright 2024 Google LLC
 *
 * Licensed under the Apache License, Version 2.0 (the "License");
 * you may not use this file except in compliance with the License.
 * You may obtain a copy of the License at
 *
 *     http://www.apache.org/licenses/LICENSE-2.0
 *
 * Unless required by applicable law or agreed to in writing, software
 * distributed under the License is distributed on an "AS IS" BASIS,
 * WITHOUT WARRANTIES OR CONDITIONS OF ANY KIND, either express or implied.
 * See the License for the specific language governing permissions and
 * limitations under the License.
 */

import {
  Action,
  FlowError,
  FlowState,
  FlowStateSchema,
  FlowStateStore,
  Operation,
  StreamingCallback,
  defineAction,
  getStreamingCallback,
  config as globalConfig,
  isDevEnv,
} from '@genkit-ai/core';
import { logger } from '@genkit-ai/core/logging';
import { toJsonSchema } from '@genkit-ai/core/schema';
import {
  SPAN_TYPE_ATTR,
  newTrace,
  setCustomMetadataAttribute,
  setCustomMetadataAttributes,
} from '@genkit-ai/core/tracing';
import { SpanStatusCode } from '@opentelemetry/api';
import * as bodyParser from 'body-parser';
import { CorsOptions, default as cors } from 'cors';
import express from 'express';
import { performance } from 'node:perf_hooks';
import * as z from 'zod';
import { Context } from './context.js';
import {
  FlowExecutionError,
  FlowStillRunningError,
  InterruptError,
  getErrorMessage,
  getErrorStack,
} from './errors.js';
import * as telemetry from './telemetry.js';
import {
  FlowActionInputSchema,
  FlowInvokeEnvelopeMessage,
  FlowInvokeEnvelopeMessageSchema,
  Invoker,
  RetryConfig,
  Scheduler,
} from './types.js';
import {
  generateFlowId,
  metadataPrefix,
  runWithActiveContext,
} from './utils.js';

const streamDelimiter = '\n';

const CREATED_FLOWS = 'genkit__CREATED_FLOWS';

function createdFlows(): Flow<any, any, any>[] {
  if (global[CREATED_FLOWS] === undefined) {
    global[CREATED_FLOWS] = [];
  }
  return global[CREATED_FLOWS];
}

/**
 * Step configuration for retries, etc.
 */
export interface RunStepConfig {
  name: string;
  retryConfig?: RetryConfig;
}

/**
 * Flow Auth policy. Consumes the authorization context of the flow and
 * performs checks before the flow runs. If this throws, the flow will not
 * be executed.
 */
export interface FlowAuthPolicy<I extends z.ZodTypeAny = z.ZodTypeAny> {
  (auth: any | undefined, input: z.infer<I>): void | Promise<void>;
}

/**
 * For express-based flows, req.auth should contain the value to bepassed into
 * the flow context.
 */
export interface __RequestWithAuth extends express.Request {
  auth?: unknown;
}

/**
 * Defines the flow.
 */
export function defineFlow<
  I extends z.ZodTypeAny = z.ZodTypeAny,
  O extends z.ZodTypeAny = z.ZodTypeAny,
  S extends z.ZodTypeAny = z.ZodTypeAny,
>(
  config: {
    name: string;
    inputSchema?: I;
    outputSchema?: O;
    streamSchema?: S;
    authPolicy?: FlowAuthPolicy<I>;
    middleware?: express.RequestHandler[];
    invoker?: Invoker<I, O, S>;
    experimentalDurable?: boolean;
    experimentalScheduler?: Scheduler<I, O, S>;
  },
  steps: StepsFunction<I, O, S>
): Flow<I, O, S> {
  const f = new Flow(
    {
      name: config.name,
      inputSchema: config.inputSchema,
      outputSchema: config.outputSchema,
      streamSchema: config.streamSchema,
      experimentalDurable: !!config.experimentalDurable,
      stateStore: globalConfig
        ? () => globalConfig.getFlowStateStore()
        : undefined,
      authPolicy: config.authPolicy,
      middleware: config.middleware,
      // We always use local dispatcher in dev mode or when one is not provided.
      invoker: async (flow, msg, streamingCallback) => {
        if (!isDevEnv() && config.invoker) {
          return config.invoker(flow, msg, streamingCallback);
        }
        const state = await flow.runEnvelope(msg, streamingCallback);
        return state.operation;
      },
      scheduler: async (flow, msg, delay = 0) => {
        if (!config.experimentalDurable) {
          throw new Error(
            'This flow is not durable, cannot use scheduling features.'
          );
        }
        if (!isDevEnv() && config.experimentalScheduler) {
          return config.experimentalScheduler(flow, msg, delay);
        }
        setTimeout(() => flow.runEnvelope(msg), delay * 1000);
      },
    },
    steps
  );
  createdFlows().push(f);
  wrapAsAction(f);
  return f;
}

export interface FlowWrapper<
  I extends z.ZodTypeAny = z.ZodTypeAny,
  O extends z.ZodTypeAny = z.ZodTypeAny,
  S extends z.ZodTypeAny = z.ZodTypeAny,
> {
  flow: Flow<I, O, S>;
}

export class Flow<
  I extends z.ZodTypeAny = z.ZodTypeAny,
  O extends z.ZodTypeAny = z.ZodTypeAny,
  S extends z.ZodTypeAny = z.ZodTypeAny,
> {
  readonly name: string;
  readonly inputSchema?: I;
  readonly outputSchema?: O;
  readonly streamSchema?: S;
  readonly stateStore?: () => Promise<FlowStateStore>;
  readonly invoker: Invoker<I, O, S>;
  readonly scheduler: Scheduler<I, O, S>;
  readonly experimentalDurable: boolean;
  readonly authPolicy?: FlowAuthPolicy<I>;
  readonly middleware?: express.RequestHandler[];

  constructor(
    config: {
      name: string;
      inputSchema?: I;
      outputSchema?: O;
      streamSchema?: S;
      stateStore?: () => Promise<FlowStateStore>;
      invoker: Invoker<I, O, S>;
      scheduler: Scheduler<I, O, S>;
      experimentalDurable: boolean;
      authPolicy?: FlowAuthPolicy<I>;
      middleware?: express.RequestHandler[];
    },
    private steps: StepsFunction<I, O, S>
  ) {
    this.name = config.name;
    this.inputSchema = config.inputSchema;
    this.outputSchema = config.outputSchema;
    this.streamSchema = config.streamSchema;
    this.stateStore = config.stateStore;
    this.invoker = config.invoker;
    this.scheduler = config.scheduler;
    this.experimentalDurable = config.experimentalDurable;
    this.authPolicy = config.authPolicy;
    this.middleware = config.middleware;

    // Durable flows can't use an auth policy; instead they should be invoked
    // from a privileged context after ACL checks are performed.
    if (this.authPolicy && this.experimentalDurable) {
      throw new Error('Durable flows can not define auth policies.');
    }
  }

  /**
   * Executes the flow with the input directly.
   *
   * This will either be called by runEnvelope when starting durable flows,
   * or it will be called directly when starting non-durable flows.
   */
  async runDirectly(
    input: unknown,
    opts: {
      streamingCallback?: StreamingCallback<unknown>;
      labels?: Record<string, string>;
      auth?: unknown;
    }
  ): Promise<FlowState> {
    const flowId = generateFlowId();
    const state = createNewState(flowId, this.name, input);
    const ctx = new Context(this, flowId, state, opts.auth);
    try {
      await this.executeSteps(
        ctx,
        this.steps,
        'start',
        opts.streamingCallback,
        opts.labels
      );
    } finally {
      if (isDevEnv() || this.experimentalDurable) {
        await ctx.saveState();
      }
    }
    return state;
  }

  /**
   * Executes the flow with the input in the envelope format.
   */
  async runEnvelope(
    req: FlowInvokeEnvelopeMessage,
    streamingCallback?: StreamingCallback<any>,
    auth?: unknown
  ): Promise<FlowState> {
    logger.debug(req, 'runEnvelope');
    if (req.start) {
      // First time, create new state.
      return this.runDirectly(req.start.input, {
        streamingCallback,
        auth,
        labels: req.start.labels,
      });
    }
    if (req.schedule) {
      if (!this.experimentalDurable) {
        throw new Error('Cannot schedule a non-durable flow');
      }
      if (!this.stateStore) {
        throw new Error(
          'Flow state store for durable flows must be configured'
        );
      }
      // First time, create new state.
      const flowId = generateFlowId();
      const state = createNewState(flowId, this.name, req.schedule.input);
      try {
        await (await this.stateStore()).save(flowId, state);
        await this.scheduler(
          this,
          { runScheduled: { flowId } } as FlowInvokeEnvelopeMessage,
          req.schedule.delay
        );
      } catch (e) {
        state.operation.done = true;
        state.operation.result = {
          error: getErrorMessage(e),
          stacktrace: getErrorStack(e),
        };
        await (await this.stateStore()).save(flowId, state);
      }
      return state;
    }
    if (req.state) {
      if (!this.experimentalDurable) {
        throw new Error('Cannot state check a non-durable flow');
      }
      if (!this.stateStore) {
        throw new Error(
          'Flow state store for durable flows must be configured'
        );
      }
      const flowId = req.state.flowId;
      const state = await (await this.stateStore()).load(flowId);
      if (state === undefined) {
        throw new Error(`Unable to find flow state for ${flowId}`);
      }
      return state;
    }
    if (req.runScheduled) {
      if (!this.experimentalDurable) {
        throw new Error('Cannot run scheduled non-durable flow');
      }
      if (!this.stateStore) {
        throw new Error(
          'Flow state store for durable flows must be configured'
        );
      }
      const flowId = req.runScheduled.flowId;
      const state = await (await this.stateStore()).load(flowId);
      if (state === undefined) {
        throw new Error(`Unable to find flow state for ${flowId}`);
      }
      const ctx = new Context(this, flowId, state);
      try {
        await this.executeSteps(
          ctx,
          this.steps,
          'runScheduled',
          undefined,
          undefined
        );
      } finally {
        await ctx.saveState();
      }
      return state;
    }
    if (req.resume) {
      if (!this.experimentalDurable) {
        throw new Error('Cannot resume a non-durable flow');
      }
      if (!this.stateStore) {
        throw new Error(
          'Flow state store for durable flows must be configured'
        );
      }
      const flowId = req.resume.flowId;
      const state = await (await this.stateStore()).load(flowId);
      if (state === undefined) {
        throw new Error(`Unable to find flow state for ${flowId}`);
      }
      if (!state.blockedOnStep) {
        throw new Error(
          "Unable to resume flow that's currently not interrupted"
        );
      }
      state.eventsTriggered[state.blockedOnStep.name] = req.resume.payload;
      const ctx = new Context(this, flowId, state);
      try {
        await this.executeSteps(
          ctx,
          this.steps,
          'resume',
          undefined,
          undefined
        );
      } finally {
        await ctx.saveState();
      }
      return state;
    }
    // TODO: add retry

    throw new Error(
      'Unexpected envelope message case, must set one of: ' +
        'start, schedule, runScheduled, resume, retry, state'
    );
  }

  // TODO: refactor me... this is a mess!
  private async executeSteps(
    ctx: Context<I, O, S>,
    handler: StepsFunction<I, O, S>,
    dispatchType: string,
    streamingCallback: StreamingCallback<any> | undefined,
    labels: Record<string, string> | undefined
  ) {
    const startTimeMs = performance.now();
    await runWithActiveContext(ctx, async () => {
      let traceContext;
      if (ctx.state.traceContext) {
        traceContext = JSON.parse(ctx.state.traceContext);
      }
      let ctxLinks = traceContext ? [{ context: traceContext }] : [];
      let errored = false;
      const output = await newTrace(
        {
          name: ctx.flow.name,
          labels: {
            [SPAN_TYPE_ATTR]: 'flow',
          },
          links: ctxLinks,
        },
        async (metadata, rootSpan) => {
          ctx.state.executions.push({
            startTime: Date.now(),
            traceIds: [],
          });
          setCustomMetadataAttribute(
            metadataPrefix(`execution`),
            (ctx.state.executions.length - 1).toString()
          );
          if (labels) {
            Object.keys(labels).forEach((label) => {
              setCustomMetadataAttribute(
                metadataPrefix(`label:${label}`),
                labels[label]
              );
            });
          }

          setCustomMetadataAttributes({
            [metadataPrefix('name')]: this.name,
            [metadataPrefix('id')]: ctx.flowId,
          });
          ctx
            .getCurrentExecution()
            .traceIds.push(rootSpan.spanContext().traceId);
          // Save the trace in the state so that we can tie subsequent invocation together.
          if (!traceContext) {
            ctx.state.traceContext = JSON.stringify(rootSpan.spanContext());
          }
          setCustomMetadataAttribute(
            metadataPrefix('dispatchType'),
            dispatchType
          );
          try {
            const input = this.inputSchema
              ? this.inputSchema.parse(ctx.state.input)
              : ctx.state.input;
            metadata.input = input;
            const output = await handler(input, streamingCallback);
            metadata.output = JSON.stringify(output);
            setCustomMetadataAttribute(metadataPrefix('state'), 'done');
            telemetry.writeFlowSuccess(
              ctx.flow.name,
              performance.now() - startTimeMs
            );
            return output;
          } catch (e) {
            if (e instanceof InterruptError) {
              setCustomMetadataAttribute(
                metadataPrefix('state'),
                'interrupted'
              );
              // Log interrupted
            } else {
              metadata.state = 'error';
              rootSpan.setStatus({
                code: SpanStatusCode.ERROR,
                message: getErrorMessage(e),
              });
              if (e instanceof Error) {
                rootSpan.recordException(e);
              }

              setCustomMetadataAttribute(metadataPrefix('state'), 'error');
              ctx.state.operation.done = true;
              ctx.state.operation.result = {
                error: getErrorMessage(e),
                stacktrace: getErrorStack(e),
              } as FlowError;

              telemetry.recordError(e);
              telemetry.writeFlowFailure(
                ctx.flow.name,
                performance.now() - startTimeMs,
                e
              );
            }
            errored = true;
          }
        }
      );
      if (!errored) {
        // flow done, set response.
        ctx.state.operation.done = true;
        ctx.state.operation.result = { response: output };
      }
    });
  }

  private async durableExpressHandler(
    req: express.Request,
    res: express.Response
  ): Promise<void> {
    telemetry.logRequest(this.name, req);
    if (req.query.stream === 'true') {
      const respBody = {
        error: {
          status: 'INVALID_ARGUMENT',
          message: 'Output from durable flows cannot be streamed',
        },
      };
      res.status(400).send(respBody).end();
      telemetry.logResponse(this.name, 400, respBody);
      return;
    }

    let data = req.body;
    // Task queue will wrap body in a "data" object, unwrap it.
    if (req.body.data) {
      data = req.body.data;
    }
    const envMsg = FlowInvokeEnvelopeMessageSchema.parse(data);
    try {
      const state = await this.runEnvelope(envMsg);
      res.status(200).send(state.operation).end();
      telemetry.logResponse(this.name, 200, state.operation);
    } catch (e) {
      // Pass errors as operations instead of a standard API error
      // (https://cloud.google.com/apis/design/errors#http_mapping)
      telemetry.recordError(e);
      const respBody = {
        done: true,
        result: {
          error: getErrorMessage(e),
          stacktrace: getErrorStack(e),
        },
      };
      res
        .status(500)
        .send(respBody as Operation)
        .end();
      telemetry.logResponse(this.name, 500, respBody);
    }
  }

  private async nonDurableExpressHandler(
    req: __RequestWithAuth,
    res: express.Response
  ): Promise<void> {
    telemetry.logRequest(this.name, req);
    const { stream } = req.query;
    const auth = req.auth;

    let input = req.body.data;

    try {
      await this.authPolicy?.(auth, input);
    } catch (e: any) {
      telemetry.recordError(e);
      const respBody = {
        error: {
          status: 'PERMISSION_DENIED',
          message: e.message || 'Permission denied to resource',
        },
      };
      res.status(403).send(respBody).end();
      telemetry.logResponse(this.name, 403, respBody);
    }

    if (stream === 'true') {
      res.writeHead(200, {
        'Content-Type': 'text/plain',
        'Transfer-Encoding': 'chunked',
      });
      try {
        const state = await this.runDirectly(input, {
          streamingCallback: (chunk) => {
            res.write(JSON.stringify(chunk) + streamDelimiter);
          },
          auth,
        });
        res.write(JSON.stringify(state.operation));
        res.end();
        telemetry.logResponse(this.name, 200, state.operation);
      } catch (e) {
        // Errors while streaming are also passed back as operations
        telemetry.recordError(e);
        const respBody = {
          done: true,
          result: {
            error: getErrorMessage(e),
            stacktrace: getErrorStack(e),
          },
        };
        res.write(JSON.stringify(respBody as Operation));
        res.end();
        telemetry.logResponse(this.name, 500, respBody);
      }
    } else {
      try {
        const state = await this.runDirectly(input, { auth });
        if (state.operation.result?.error) {
          throw new Error(state.operation.result?.error);
        }
        // Responses for non-streaming, non-durable flows are passed back
        // with the flow result stored in a field called "result."
        res
          .status(200)
          .send({
            result: state.operation.result?.response,
          })
          .end();
        telemetry.logResponse(this.name, 200, state.operation);
      } catch (e) {
        // Errors for non-durable, non-streaming flows are passed back as
        // standard API errors.
        telemetry.recordError(e);
        res
          .status(500)
          .send({
            error: {
              status: 'INTERNAL',
              message: getErrorMessage(e),
              details: getErrorStack(e),
            },
          })
          .end();
      }
    }
  }

  get expressHandler(): (
    req: __RequestWithAuth,
    res: express.Response
  ) => Promise<void> {
    return this.experimentalDurable
      ? this.durableExpressHandler.bind(this)
      : this.nonDurableExpressHandler.bind(this);
  }
}

/**
 * Runs the flow. If the flow does not get interrupted may return a completed (done=true) operation.
 */
export async function runFlow<
  I extends z.ZodTypeAny = z.ZodTypeAny,
  O extends z.ZodTypeAny = z.ZodTypeAny,
  S extends z.ZodTypeAny = z.ZodTypeAny,
>(
  flow: Flow<I, O, S> | FlowWrapper<I, O, S>,
  payload?: z.infer<I>,
  opts?: { withLocalAuthContext?: unknown }
): Promise<z.infer<O>> {
  if (!(flow instanceof Flow)) {
    flow = flow.flow;
  }

  const input = flow.inputSchema ? flow.inputSchema.parse(payload) : payload;
  await flow.authPolicy?.(opts?.withLocalAuthContext, payload);

  if (flow.middleware) {
    logger.warn(
      `Flow (${flow.name}) middleware won't run when invoked with runFlow.`
    );
  }

  const state = await flow.runEnvelope({
    start: {
      input,
    },
  });
  if (!state.operation.done) {
    throw new FlowStillRunningError(
      `flow ${state.name} did not finish execution`
    );
  }
  if (state.operation.result?.error) {
    throw new FlowExecutionError(
      state.operation.name,
      state.operation.result?.error,
      state.operation.result?.stacktrace
    );
  }
  return state.operation.result?.response;
}

interface StreamingResponse<
  O extends z.ZodTypeAny = z.ZodTypeAny,
  S extends z.ZodTypeAny = z.ZodTypeAny,
> {
  stream(): AsyncGenerator<unknown, Operation, z.infer<S> | undefined>;
  output(): Promise<z.infer<O>>;
}

/**
 * Runs the flow and streams results. If the flow does not get interrupted may return a completed (done=true) operation.
 */
export function streamFlow<
  I extends z.ZodTypeAny = z.ZodTypeAny,
  O extends z.ZodTypeAny = z.ZodTypeAny,
  S extends z.ZodTypeAny = z.ZodTypeAny,
>(
  flow: Flow<I, O, S> | FlowWrapper<I, O, S>,
  payload?: z.infer<I>
): StreamingResponse<O, S> {
  if (!(flow instanceof Flow)) {
    flow = flow.flow;
  }

  let chunkStreamController: ReadableStreamController<z.infer<S>>;
  const chunkStream = new ReadableStream<z.infer<S>>({
    start(controller) {
      chunkStreamController = controller;
    },
    pull() {},
    cancel() {},
  });

  const operationPromise = flow
    .runEnvelope(
      {
        start: {
          input: flow.inputSchema ? flow.inputSchema.parse(payload) : payload,
        },
      },
      (c) => {
        chunkStreamController.enqueue(c);
      }
    )
    .then((s) => s.operation);
  operationPromise.then((o) => {
    chunkStreamController.close();
    return o;
  });

  return {
    output() {
      return operationPromise.then((op) => {
        if (!op.done) {
          throw new FlowStillRunningError(
            `flow ${op.name} did not finish execution`
          );
        }
        if (op.result?.error) {
          throw new FlowExecutionError(
            op.name,
            op.result?.error,
            op.result?.stacktrace
          );
        }
        return op.result?.response;
      });
    },
    async *stream() {
      const reader = chunkStream.getReader();
      while (true) {
        const chunk = await reader.read();
        if (chunk.value) {
          yield chunk.value;
        }
        if (chunk.done) {
          break;
        }
      }
      return await operationPromise;
    },
  };
}

function createNewState(
  flowId: string,
  name: string,
  input: unknown
): FlowState {
  return {
    flowId: flowId,
    name: name,
    startTime: Date.now(),
    input: input,
    cache: {},
    eventsTriggered: {},
    blockedOnStep: null,
    executions: [],
    operation: {
      name: flowId,
      done: false,
    },
  };
}

export type StepsFunction<
  I extends z.ZodTypeAny = z.ZodTypeAny,
  O extends z.ZodTypeAny = z.ZodTypeAny,
  S extends z.ZodTypeAny = z.ZodTypeAny,
> = (
  input: z.infer<I>,
  streamingCallback: StreamingCallback<z.infer<S>> | undefined
) => Promise<z.infer<O>>;

function wrapAsAction<
  I extends z.ZodTypeAny = z.ZodTypeAny,
  O extends z.ZodTypeAny = z.ZodTypeAny,
  S extends z.ZodTypeAny = z.ZodTypeAny,
>(
  flow: Flow<I, O, S>
): Action<typeof FlowActionInputSchema, typeof FlowStateSchema> {
  return defineAction(
    {
      actionType: 'flow',
      name: flow.name,
      inputSchema: FlowActionInputSchema,
      outputSchema: FlowStateSchema,
      metadata: {
        inputSchema: toJsonSchema({ schema: flow.inputSchema }),
        outputSchema: toJsonSchema({ schema: flow.outputSchema }),
        experimentalDurable: !!flow.experimentalDurable,
      },
    },
    async (envelope) => {
      // Only non-durable flows have an authPolicy, so envelope.start should always
      // be defined here.
      await flow.authPolicy?.(
        envelope.auth,
        envelope.start?.input as I | undefined
      );
      setCustomMetadataAttribute(metadataPrefix('wrapperAction'), 'true');
      return await flow.runEnvelope(
        envelope,
        getStreamingCallback(),
        envelope.auth
      );
    }
  );
}

export function createFlowsExpressRouter(params?: {
  flows?: Flow<any, any, any>[];
  cors?: CorsOptions;
}) {
  const port =
    params?.port || (process.env.PORT ? parseInt(process.env.PORT) : 0) || 3400;
  const router = express.Router();
  router.use(bodyParser.json());
  router.use(cors(params?.cors));

  const flows = params?.flows || createdFlows();
  logger.info(`Starting flows server on port ${port}`);
  flows.forEach((f) => {
<<<<<<< HEAD
    const flowPath = `/${f.name}`;
=======
    const flowPath = `/${pathPrefix}${f.name}`;
>>>>>>> b698f01a
    logger.info(` - ${flowPath}`);
    // Add middlware
    f.middleware?.forEach((m) => {
      router.post(flowPath, m);
    });
    router.post(flowPath, f.expressHandler);
  });

  return router;
}

export function startFlowsServer(params?: {
  flows?: Flow<any, any, any>[];
  port?: number;
  cors?: CorsOptions;
  pathPrefix?: string;
}) {
  const port =
    params?.port || (process.env.PORT ? parseInt(process.env.PORT) : 0) || 3400;
  const pathPrefix = params?.pathPrefix ?? '';
  const router = createFlowsExpressRouter({
    flows: params?.flows,
    cors: params?.cors,
  });

  const app = express();
  app.use(pathPrefix, router);

  app.listen(port, () => {
    console.log(`Flows server listening on port ${port}`);
  });
}<|MERGE_RESOLUTION|>--- conflicted
+++ resolved
@@ -844,11 +844,7 @@
   const flows = params?.flows || createdFlows();
   logger.info(`Starting flows server on port ${port}`);
   flows.forEach((f) => {
-<<<<<<< HEAD
-    const flowPath = `/${f.name}`;
-=======
-    const flowPath = `/${pathPrefix}${f.name}`;
->>>>>>> b698f01a
+    const flowPath = `${pathPrefix}/${f.name}`;
     logger.info(` - ${flowPath}`);
     // Add middlware
     f.middleware?.forEach((m) => {
