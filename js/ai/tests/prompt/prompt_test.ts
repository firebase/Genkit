/**
 * Copyright 2024 Google LLC
 *
 * Licensed under the Apache License, Version 2.0 (the "License");
 * you may not use this file except in compliance with the License.
 * You may obtain a copy of the License at
 *
 *     http://www.apache.org/licenses/LICENSE-2.0
 *
 * Unless required by applicable law or agreed to in writing, software
 * distributed under the License is distributed on an "AS IS" BASIS,
 * WITHOUT WARRANTIES OR CONDITIONS OF ANY KIND, either express or implied.
 * See the License for the specific language governing permissions and
 * limitations under the License.
 */

import { z } from '@genkit-ai/core';
import { Registry } from '@genkit-ai/core/registry';
<<<<<<< HEAD
import assert from 'node:assert';
import { beforeEach, describe, it } from 'node:test';
import { Document } from '../../lib/document';
import { GenerateOptions } from '../../lib/index';
import { Session } from '../../lib/session';
import { ModelAction, defineModel } from '../../src/model.ts';
import {
  PromptConfig,
  PromptGenerateOptions,
  definePrompt,
} from '../../src/prompt.ts';
import { defineTool } from '../../src/tool.ts';
=======
import * as assert from 'assert';
import { describe, it } from 'node:test';
import { definePrompt, renderPrompt } from '../../src/prompt.ts';
>>>>>>> 1bd8c755

describe('prompt', () => {
  let registry;

  beforeEach(() => {
    registry = new Registry();

    defineEchoModel(registry);
    defineTool(
      registry,
      {
        name: 'toolA',
        description: 'toolA descr',
      },
      async () => 'a'
    );
  });

  let basicTests: {
    name: string;
    prompt: PromptConfig;
    input?: any;
    inputOptions?: PromptGenerateOptions;
    wantTextOutput?: string;
    wantRendered?: GenerateOptions;
    state?: any;
    only?: boolean;
  }[] = [
    {
      name: 'renders user prompt',
      prompt: {
        model: 'echoModel',
        name: 'prompt1',
        config: { banana: 'ripe' },
        input: { schema: z.object({ name: z.string() }) },
        prompt: 'hello {{name}} ({{@state.name}})',
      },
      input: { name: 'foo' },
      state: { name: 'bar' },
      inputOptions: { config: { temperature: 11 } },
      wantTextOutput:
        'Echo: hello foo (bar); config: {"banana":"ripe","temperature":11}',
      wantRendered: {
        config: {
          banana: 'ripe',
          temperature: 11,
        },
        messages: [{ content: [{ text: 'hello foo (bar)' }], role: 'user' }],
        model: 'echoModel',
      },
    },
    {
      name: 'renders user prompt with explicit messages override',
      prompt: {
        model: 'echoModel',
        name: 'prompt1',
        config: { banana: 'ripe' },
        input: { schema: z.object({ name: z.string() }) },
        prompt: 'hello {{name}} ({{@state.name}})',
      },
      input: { name: 'foo' },
      state: { name: 'bar' },
      inputOptions: {
        config: { temperature: 11 },
        messages: [
          {
            role: 'user',
            content: [{ text: 'hi' }],
          },
          {
            role: 'model',
            content: [{ text: 'bye' }],
          },
        ],
      },
      wantTextOutput:
        'Echo: hi,bye,hello foo (bar); config: {"banana":"ripe","temperature":11}',
      wantRendered: {
        config: {
          banana: 'ripe',
          temperature: 11,
        },
        messages: [
          { role: 'user', content: [{ text: 'hi' }] },
          { content: [{ text: 'bye' }], role: 'model' },
          { content: [{ text: 'hello foo (bar)' }], role: 'user' },
        ],
        model: 'echoModel',
      },
    },
    {
      name: 'renders messages prompt with explicit messages override',
      prompt: {
        model: 'echoModel',
        name: 'prompt1',
        config: { banana: 'ripe' },
        input: { schema: z.object({ name: z.string() }) },
        messages: 'hello {{name}} ({{@state.name}})',
      },
      input: { name: 'foo' },
      state: { name: 'bar' },
      inputOptions: {
        config: { temperature: 11 },
        messages: [
          {
            role: 'user',
            content: [{ text: 'hi' }],
          },
          {
            role: 'model',
            content: [{ text: 'bye' }],
          },
        ],
      },
      wantTextOutput:
        'Echo: hi,bye,hello foo (bar); config: {"banana":"ripe","temperature":11}',
      wantRendered: {
        config: {
          banana: 'ripe',
          temperature: 11,
        },
        messages: [
          { role: 'user', content: [{ text: 'hi' }] },
          { content: [{ text: 'bye' }], role: 'model' },
          { content: [{ text: 'hello foo (bar)' }], role: 'user' },
        ],
        model: 'echoModel',
      },
    },
    {
      name: 'renders messages {{history}} prompt with explicit messages override',
      prompt: {
        model: 'echoModel',
        name: 'prompt1',
        config: { banana: 'ripe' },
        input: { schema: z.object({ name: z.string() }) },
        messages: 'hello {{name}} ({{@state.name}}){{history}}',
      },
      input: { name: 'foo' },
      state: { name: 'bar' },
      inputOptions: {
        config: { temperature: 11 },
        messages: [
          {
            role: 'user',
            content: [{ text: 'hi' }],
          },
          {
            role: 'model',
            content: [{ text: 'bye' }],
          },
        ],
      },
      wantTextOutput:
        'Echo: hello foo (bar),hi,bye; config: {"banana":"ripe","temperature":11}',
      wantRendered: {
        config: {
          banana: 'ripe',
          temperature: 11,
        },
        messages: [
          { content: [{ text: 'hello foo (bar)' }], role: 'user' },
          {
            role: 'user',
            content: [{ text: 'hi' }],
            metadata: { purpose: 'history' },
          },
          {
            content: [{ text: 'bye' }],
            role: 'model',
            metadata: { purpose: 'history' },
          },
        ],
        model: 'echoModel',
      },
    },
    {
      name: 'renders user prompt from function',
      prompt: {
        model: 'echoModel',
        name: 'prompt1',
        config: { banana: 'ripe' },
        input: { schema: z.object({ name: z.string() }) },
        prompt: async (input, { state }) => {
          return `hello ${input.name} (${state.name})`;
        },
      },
      input: { name: 'foo' },
      state: { name: 'bar' },
      inputOptions: { config: { temperature: 11 } },
      wantTextOutput:
        'Echo: hello foo (bar); config: {"banana":"ripe","temperature":11}',
      wantRendered: {
        config: {
          banana: 'ripe',
          temperature: 11,
        },
        messages: [{ content: [{ text: 'hello foo (bar)' }], role: 'user' }],
        model: 'echoModel',
      },
    },
    {
      name: 'renders system prompt',
      prompt: {
        model: 'echoModel',
        name: 'prompt1',
        config: { banana: 'ripe' },
        input: { schema: z.object({ name: z.string() }) },
        system: 'hello {{name}} ({{@state.name}})',
      },
      input: { name: 'foo' },
      state: { name: 'bar' },
      inputOptions: { config: { temperature: 11 } },
      wantTextOutput:
        'Echo: system: hello foo (bar); config: {"banana":"ripe","temperature":11}',
      wantRendered: {
        config: {
          banana: 'ripe',
          temperature: 11,
        },
        messages: [{ content: [{ text: 'hello foo (bar)' }], role: 'system' }],
        model: 'echoModel',
      },
    },
    {
      name: 'renders system prompt from a function',
      prompt: {
        model: 'echoModel',
        name: 'prompt1',
        config: { banana: 'ripe' },
        input: { schema: z.object({ name: z.string() }) },
        system: async (input, { state }) => {
          return `hello ${input.name} (${state.name})`;
        },
      },
      input: { name: 'foo' },
      state: { name: 'bar' },
      inputOptions: { config: { temperature: 11 } },
      wantTextOutput:
        'Echo: system: hello foo (bar); config: {"banana":"ripe","temperature":11}',
      wantRendered: {
        config: {
          banana: 'ripe',
          temperature: 11,
        },
        messages: [{ content: [{ text: 'hello foo (bar)' }], role: 'system' }],
        model: 'echoModel',
      },
    },
    {
      name: 'renders messages from template',
      prompt: {
        model: 'echoModel',
        name: 'prompt1',
        config: { banana: 'ripe' },
        input: { schema: z.object({ name: z.string() }) },
        messages:
          '{{role "system"}}system {{name}}{{role "user"}}user {{@state.name}}',
      },
      input: { name: 'foo' },
      state: { name: 'bar' },
      inputOptions: { config: { temperature: 11 } },
      wantTextOutput:
        'Echo: system: system foo,user bar; config: {"banana":"ripe","temperature":11}',
      wantRendered: {
        config: {
          banana: 'ripe',
          temperature: 11,
        },
        messages: [
          { role: 'system', content: [{ text: 'system foo' }] },
          { role: 'user', content: [{ text: 'user bar' }] },
        ],
        model: 'echoModel',
      },
    },
    {
      name: 'renders messages',
      prompt: {
        model: 'echoModel',
        name: 'prompt1',
        config: { banana: 'ripe' },
        input: { schema: z.object({ name: z.string() }) },
        messages: [
          { role: 'system', content: [{ text: 'system instructions' }] },
          { role: 'user', content: [{ text: 'user instructions' }] },
        ],
      },
      input: { name: 'foo' },
      state: { name: 'bar' },
      inputOptions: { config: { temperature: 11 } },
      wantTextOutput:
        'Echo: system: system instructions,user instructions; config: {"banana":"ripe","temperature":11}',
      wantRendered: {
        config: {
          banana: 'ripe',
          temperature: 11,
        },
        messages: [
          { role: 'system', content: [{ text: 'system instructions' }] },
          { role: 'user', content: [{ text: 'user instructions' }] },
        ],
        model: 'echoModel',
      },
    },
    {
      name: 'renders messages from function',
      prompt: {
        model: 'echoModel',
        name: 'prompt1',
        config: { banana: 'ripe' },
        input: { schema: z.object({ name: z.string() }) },
        messages: async (input, { state }) => [
          { role: 'system', content: [{ text: `system ${input.name}` }] },
          { role: 'user', content: [{ text: `user ${state.name}` }] },
        ],
      },
      input: { name: 'foo' },
      state: { name: 'bar' },
      inputOptions: { config: { temperature: 11 } },
      wantTextOutput:
        'Echo: system: system foo,user bar; config: {"banana":"ripe","temperature":11}',
      wantRendered: {
        config: {
          banana: 'ripe',
          temperature: 11,
        },
        messages: [
          { role: 'system', content: [{ text: 'system foo' }] },
          { role: 'user', content: [{ text: 'user bar' }] },
        ],
        model: 'echoModel',
      },
    },
    {
      name: 'renders system, message and prompt in the same order',
      prompt: {
        model: 'echoModel',
        name: 'prompt1',
        config: { banana: 'ripe' },
        input: { schema: z.object({ name: z.string() }) },
        prompt: 'hi {{@state.name}}',
        system: 'hi {{name}}',
        messages: [
          { role: 'user', content: [{ text: `hi` }] },
          { role: 'model', content: [{ text: `bye` }] },
        ],
      },
      input: { name: 'foo' },
      state: { name: 'bar' },
      inputOptions: { config: { temperature: 11 } },
      wantTextOutput:
        'Echo: system: hi foo,hi,bye,hi bar; config: {"banana":"ripe","temperature":11}',
      wantRendered: {
        config: {
          banana: 'ripe',
          temperature: 11,
        },
        messages: [
          { role: 'system', content: [{ text: 'hi foo' }] },
          { role: 'user', content: [{ text: 'hi' }] },
          { role: 'model', content: [{ text: 'bye' }] },
          { role: 'user', content: [{ text: 'hi bar' }] },
        ],
        model: 'echoModel',
      },
    },
    {
      name: 'includes docs',
      prompt: {
        model: 'echoModel',
        name: 'prompt1',
        config: { banana: 'ripe' },
        input: { schema: z.object({ name: z.string() }) },
        prompt: 'hello {{name}} ({{@state.name}})',
        docs: [Document.fromText('doc a'), Document.fromText('doc b')],
      },
      input: { name: 'foo' },
      state: { name: 'bar' },
      inputOptions: { config: { temperature: 11 } },
      wantTextOutput:
        'Echo: hello foo (bar),\n' +
        '\n' +
        'Use the following information to complete your task:\n' +
        '\n' +
        '- [0]: doc a\n' +
        '- [1]: doc b\n' +
        '\n' +
        '; config: {"banana":"ripe","temperature":11}',
      wantRendered: {
        config: {
          banana: 'ripe',
          temperature: 11,
        },
        messages: [{ content: [{ text: 'hello foo (bar)' }], role: 'user' }],
        model: 'echoModel',
        docs: [Document.fromText('doc a'), Document.fromText('doc b')],
      },
    },
    {
      name: 'includes docs from function',
      prompt: {
        model: 'echoModel',
        name: 'prompt1',
        config: { banana: 'ripe' },
        input: { schema: z.object({ name: z.string() }) },
        prompt: 'hello {{name}} ({{@state.name}})',
        docs: async (input, { state }) => [
          Document.fromText(`doc ${input.name}`),
          Document.fromText(`doc ${state.name}`),
        ],
      },
      input: { name: 'foo' },
      state: { name: 'bar' },
      inputOptions: { config: { temperature: 11 } },
      wantTextOutput:
        'Echo: hello foo (bar),\n' +
        '\n' +
        'Use the following information to complete your task:\n' +
        '\n' +
        '- [0]: doc foo\n' +
        '- [1]: doc bar\n' +
        '\n' +
        '; config: {"banana":"ripe","temperature":11}',
      wantRendered: {
        config: {
          banana: 'ripe',
          temperature: 11,
        },
        messages: [{ content: [{ text: 'hello foo (bar)' }], role: 'user' }],
        model: 'echoModel',
        docs: [Document.fromText('doc foo'), Document.fromText('doc bar')],
      },
    },
    {
      name: 'includes tools',
      prompt: {
        model: 'echoModel',
        name: 'prompt1',
        config: { banana: 'ripe' },
        input: { schema: z.object({ name: z.string() }) },
        prompt: 'hello {{name}} ({{@state.name}})',
        tools: ['toolA'],
      },
      input: { name: 'foo' },
      state: { name: 'bar' },
      inputOptions: { config: { temperature: 11 } },
      wantTextOutput:
        'Echo: hello foo (bar); config: {"banana":"ripe","temperature":11}',
      wantRendered: {
        config: {
          banana: 'ripe',
          temperature: 11,
        },
        messages: [{ content: [{ text: 'hello foo (bar)' }], role: 'user' }],
        model: 'echoModel',
        tools: ['toolA'],
      },
    },
  ];

  basicTests = basicTests.find((t) => t.only)
    ? basicTests.filter((t) => t.only)
    : basicTests;

  for (const test of basicTests) {
    it(test.name, async () => {
      let session: Session | undefined;
      if (test.state) {
        session = new Session(registry, {
          id: '123',
          sessionData: { id: '123', state: test.state },
        });
      }
      const p = definePrompt(registry, test.prompt);

      const { text } = await (session
        ? session.run(() => p(test.input, test.inputOptions))
        : p(test.input, test.inputOptions));

      assert.strictEqual(text, test.wantTextOutput);
      assert.deepStrictEqual(
        stripUndefined(
          await (session
            ? session.run(() => p.render(test.input, test.inputOptions))
            : p.render(test.input, test.inputOptions))
        ),
        test.wantRendered
      );
    });
  }

  it.skip('respects output schema in the definition', async () => {
    const schema1 = z.object({
      puppyName: z.string({ description: 'A cute name for a puppy' }),
    });
    const prompt1 = definePrompt(registry, {
      name: 'prompt1',
      input: { schema: z.string({ description: 'Dog breed' }) },
      output: {
        format: 'json',
        schema: schema1,
      },
      messages: (breed) => {
        return [
          {
            role: 'user',
            content: [{ text: `Pick a name for a ${breed} puppy` }],
          },
        ];
      },
    });
    const generateRequest = await prompt1.render('poodle', {
      model: 'geminiPro',
    });
    assert.equal(generateRequest.output?.schema, schema1);
  });
});

export function defineEchoModel(registry: Registry): ModelAction {
  const model = defineModel(
    registry,
    {
      name: 'echoModel',
    },
    async (request, streamingCallback) => {
      (model as any).__test__lastRequest = request;
      (model as any).__test__lastStreamingCallback = streamingCallback;
      if (streamingCallback) {
        streamingCallback({
          content: [
            {
              text: '3',
            },
          ],
        });
        streamingCallback({
          content: [
            {
              text: '2',
            },
          ],
        });
        streamingCallback({
          content: [
            {
              text: '1',
            },
          ],
        });
      }
      return {
        message: {
          role: 'model',
          content: [
            {
              text:
                'Echo: ' +
                request.messages
                  .map(
                    (m) =>
                      (m.role === 'user' || m.role === 'model'
                        ? ''
                        : `${m.role}: `) + m.content.map((c) => c.text).join()
                  )
                  .join(),
            },
            {
              text: '; config: ' + JSON.stringify(request.config),
            },
          ],
        },
        finishReason: 'stop',
      };
    }
  );
  return model;
}

function stripUndefined(input: any) {
  if (
    input === undefined ||
    Array.isArray(input) ||
    typeof input !== 'object'
  ) {
    return input;
  }
  const out = {};
  for (const key in input) {
    if (input[key] !== undefined) {
      out[key] = stripUndefined(input[key]);
    }
  }
  return out;
}<|MERGE_RESOLUTION|>--- conflicted
+++ resolved
@@ -16,7 +16,6 @@
 
 import { z } from '@genkit-ai/core';
 import { Registry } from '@genkit-ai/core/registry';
-<<<<<<< HEAD
 import assert from 'node:assert';
 import { beforeEach, describe, it } from 'node:test';
 import { Document } from '../../lib/document';
@@ -29,11 +28,9 @@
   definePrompt,
 } from '../../src/prompt.ts';
 import { defineTool } from '../../src/tool.ts';
-=======
 import * as assert from 'assert';
 import { describe, it } from 'node:test';
 import { definePrompt, renderPrompt } from '../../src/prompt.ts';
->>>>>>> 1bd8c755
 
 describe('prompt', () => {
   let registry;
