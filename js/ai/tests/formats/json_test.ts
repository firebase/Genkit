--- conflicted
+++ resolved
@@ -14,16 +14,11 @@
  * limitations under the License.
  */
 
-<<<<<<< HEAD
 import { z } from '@genkit-ai/core';
 import { Registry } from '@genkit-ai/core/registry';
 import assert from 'node:assert';
 import { beforeEach, describe, it } from 'node:test';
 import { configureFormats } from '../../src/formats/index.js';
-=======
-import * as assert from 'assert';
-import { describe, it } from 'node:test';
->>>>>>> bf380291
 import { jsonFormatter } from '../../src/formats/json.js';
 import { GenerateResponseChunk, generateStream } from '../../src/generate.js';
 import { Message } from '../../src/message.js';
