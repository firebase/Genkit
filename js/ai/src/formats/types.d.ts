/**
 * Copyright 2024 Google LLC
 *
 * Licensed under the Apache License, Version 2.0 (the "License");
 * you may not use this file except in compliance with the License.
 * You may obtain a copy of the License at
 *
 *     http://www.apache.org/licenses/LICENSE-2.0
 *
 * Unless required by applicable law or agreed to in writing, software
 * distributed under the License is distributed on an "AS IS" BASIS,
 * WITHOUT WARRANTIES OR CONDITIONS OF ANY KIND, either express or implied.
 * See the License for the specific language governing permissions and
 * limitations under the License.
 */

<<<<<<< HEAD
import { GenerateResponse } from '../generate';
import { GenerateResponseChunk } from '../generate/chunk';
import { ModelRequest, Part } from '../model';
=======
import { GenerateResponse, GenerateResponseChunk } from '../generate.js';
import { ModelRequest, Part } from '../model.js';
>>>>>>> 92f908e5

type OutputContentTypes =
  | 'application/json'
  | 'text/plain'
  | 'application/jsonl';

export interface Formatter<O = unknown, CO = unknown> {
  name: string;
  config: ModelRequest['output'];
  handler: (req: ModelRequest) => {
    parseResponse(response: GenerateResponse): O;
    parseChunk?: (chunk: GenerateResponseChunk, cursor?: CC) => CO;
    instructions?: string | Part[];
  };
}<|MERGE_RESOLUTION|>--- conflicted
+++ resolved
@@ -14,14 +14,8 @@
  * limitations under the License.
  */
 
-<<<<<<< HEAD
-import { GenerateResponse } from '../generate';
-import { GenerateResponseChunk } from '../generate/chunk';
-import { ModelRequest, Part } from '../model';
-=======
 import { GenerateResponse, GenerateResponseChunk } from '../generate.js';
 import { ModelRequest, Part } from '../model.js';
->>>>>>> 92f908e5
 
 type OutputContentTypes =
   | 'application/json'
