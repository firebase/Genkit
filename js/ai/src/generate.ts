/**
 * Copyright 2024 Google LLC
 *
 * Licensed under the Apache License, Version 2.0 (the "License");
 * you may not use this file except in compliance with the License.
 * You may obtain a copy of the License at
 *
 *     http://www.apache.org/licenses/LICENSE-2.0
 *
 * Unless required by applicable law or agreed to in writing, software
 * distributed under the License is distributed on an "AS IS" BASIS,
 * WITHOUT WARRANTIES OR CONDITIONS OF ANY KIND, either express or implied.
 * See the License for the specific language governing permissions and
 * limitations under the License.
 */

import {
  Action,
  config as genkitConfig,
  GenkitError,
  runWithStreamingCallback,
  StreamingCallback,
} from '@genkit-ai/core';
import { lookupAction } from '@genkit-ai/core/registry';
import {
  parseSchema,
  toJsonSchema,
  validateSchema,
} from '@genkit-ai/core/schema';
import { z } from 'zod';
import { DocumentData } from './document.js';
import { extractJson } from './extract.js';
import {
  CandidateData,
  GenerateRequest,
  GenerateResponseChunkData,
  GenerateResponseData,
  GenerationCommonConfigSchema,
  GenerationUsage,
  MessageData,
  ModelAction,
  ModelArgument,
  ModelReference,
  Part,
  Role,
  ToolRequestPart,
  ToolResponsePart,
} from './model.js';
import {
  resolveTools,
  ToolAction,
  ToolArgument,
  toToolDefinition,
} from './tool.js';

/**
 * Message represents a single role's contribution to a generation. Each message
 * can contain multiple parts (for example text and an image), and each generation
 * can contain multiple messages.
 */
export class Message<T = unknown> implements MessageData {
  role: MessageData['role'];
  content: Part[];

  constructor(message: MessageData) {
    this.role = message.role;
    this.content = message.content;
  }

  /**
   * If a message contains a `data` part, it is returned. Otherwise, the `output()`
   * method extracts the first valid JSON object or array from the text contained in
   * the message and returns it.
   *
   * @returns The structured output contained in the message.
   */
  output(): T | null {
    return this.data() || extractJson<T>(this.text());
  }

  toolResponseParts(): ToolResponsePart[] {
    const res = this.content.filter((part) => !!part.toolResponse);
    return res as ToolResponsePart[];
  }

  /**
   * Concatenates all `text` parts present in the message with no delimiter.
   * @returns A string of all concatenated text parts.
   */
  text(): string {
    return this.content.map((part) => part.text || '').join('');
  }

  /**
   * Returns the first media part detected in the message. Useful for extracting
   * (for example) an image from a generation expected to create one.
   * @returns The first detected `media` part in the message.
   */
  media(): { url: string; contentType?: string } | null {
    return this.content.find((part) => part.media)?.media || null;
  }

  /**
   * Returns the first detected `data` part of a message.
   * @returns The first `data` part detected in the message (if any).
   */
  data(): T | null {
    return this.content.find((part) => part.data)?.data as T | null;
  }

  /**
   * Returns all tool request found in this message.
   * @returns Array of all tool request found in this message.
   */
  toolRequests(): ToolRequestPart[] {
    return this.content.filter(
      (part) => !!part.toolRequest
    ) as ToolRequestPart[];
  }

  /**
   * Converts the Message to a plain JS object.
   * @returns Plain JS object representing the data contained in the message.
   */
  toJSON(): MessageData {
    return {
      role: this.role,
      content: [...this.content],
    };
  }
}

/**
 * Candidate represents one of several possible generated responses from a generation
 * request. A candidate contains a single generated message along with additional
 * metadata about its generation. A generation request can create multiple candidates.
 */
export class Candidate<O = unknown> implements CandidateData {
  /** The message this candidate generated. */
  message: Message<O>;
  /** The positional index of this candidate in the generation response. */
  index: number;
  /** Usage information about this candidate. */
  usage: GenerationUsage;
  /** The reason generation stopped for this candidate. */
  finishReason: CandidateData['finishReason'];
  /** Additional information about why the candidate stopped generating, if any. */
  finishMessage?: string;
  /** Additional provider-specific information about this candidate. */
  custom: unknown;
  /** The request that led to the generation of this candidate. */
  request?: GenerateRequest;

  constructor(candidate: CandidateData, request?: GenerateRequest) {
    this.message = new Message(candidate.message);
    this.index = candidate.index;
    this.usage = candidate.usage || {};
    this.finishReason = candidate.finishReason;
    this.finishMessage = candidate.finishMessage || '';
    this.custom = candidate.custom;
    this.request = request;
  }

  /**
   * If a candidate's message contains a `data` part, it is returned. Otherwise, the `output()`
   * method extracts the first valid JSON object or array from the text contained in
   * the candidate's message and returns it.
   *
   * @returns The structured output contained in the candidate.
   */
  output(): O | null {
    return this.message.output();
  }

  /**
   * Concatenates all `text` parts present in the candidate's message with no delimiter.
   * @returns A string of all concatenated text parts.
   */
  text(): string {
    return this.message.text();
  }

  /**
   * Returns the first detected media part in the candidate's message. Useful for extracting
   * (for example) an image from a generation expected to create one.
   * @returns The first detected `media` part in the candidate.
   */
  media(): { url: string; contentType?: string } | null {
    return this.message.media();
  }

  /**
   * Returns the first detected `data` part of a candidate's message.
   * @returns The first `data` part detected in the candidate (if any).
   */
  data(): O | null {
    return this.message.data();
  }

  /**
   * Returns all tool request found in this candidate.
   * @returns Array of all tool request found in this candidate.
   */
  toolRequests(): ToolRequestPart[] {
    return this.message.toolRequests();
  }

  /**
   * Determine whether this candidate has output that conforms to a provided schema.
   *
   * @param request A request containing output schema to validate against. If not provided, uses request embedded in candidate.
   * @returns True if output matches request schema or if no request schema is provided.
   */
  hasValidOutput(request?: GenerateRequest): boolean {
    const o = this.output();
    if (!request && !this.request) {
      return true;
    }
    const { valid } = validateSchema(o, {
      jsonSchema: request?.output?.schema || this.request?.output?.schema,
    });
    return valid;
  }

  /**
   * Appends the message generated by this candidate to the messages already
   * present in the generation request. The result of this method can be safely
   * serialized to JSON for persistence in a database.
   * @returns A serializable list of messages compatible with `generate({history})`.
   */
  toHistory(): MessageData[] {
    if (!this.request)
      throw new Error(
        "Can't construct history for candidate without request data."
      );
    return [...this.request?.messages, this.message.toJSON()];
  }

  /**
   * Converts the Candidate to a plain JS object.
   * @returns Plain JS object representing the data contained in the candidate.
   */
  toJSON(): CandidateData {
    return {
      message: this.message.toJSON(),
      index: this.index,
      usage: this.usage,
      finishReason: this.finishReason,
      finishMessage: this.finishMessage,
      custom:
        (!!this.custom && (this.custom as { toJSON?: () => any }).toJSON?.()) ||
        this.custom,
    };
  }
}

/**
 * GenerateResponse is the result from a `generate()` call and contains one or
 * more generated candidate messages.
 */
export class GenerateResponse<O = unknown> implements GenerateResponseData {
  /** The potential generated messages. */
  candidates: Candidate<O>[];
  /** Usage information. */
  usage: GenerationUsage;
  /** Provider-specific response data. */
  custom: unknown;
  /** The request that generated this response. */
  request?: GenerateRequest;

  /**
   * If the selected candidate's message contains a `data` part, it is returned. Otherwise,
   * the `output()` method extracts the first valid JSON object or array from the text
   * contained in the selected candidate's message and returns it.
   *
   * @param index The candidate index from which to extract output. If not provided, finds first candidate that conforms to output schema.
   * @returns The structured output contained in the selected candidate.
   */
  output(index?: number): O | null {
    if (index === undefined) {
      const c = this.candidates.find((c) => c.hasValidOutput(this.request));
      return c?.output() || this.candidates[0]?.output();
    }
    return this.candidates[index!]?.output() || null;
  }

  /**
   * Concatenates all `text` parts present in the candidate's message with no delimiter.
   * @param index The candidate index from which to extract text, defaults to first candidate.
   * @returns A string of all concatenated text parts.
   */
  text(index: number = 0): string {
    return this.candidates[index]?.text() || '';
  }

  /**
   * Returns the first detected media part in the selected candidate's message. Useful for
   * extracting (for example) an image from a generation expected to create one.
   * @param index The candidate index from which to extract media, defaults to first candidate.
   * @returns The first detected `media` part in the candidate.
   */
  media(index: number = 0): { url: string; contentType?: string } | null {
    return this.candidates[index]?.media() || null;
  }

  /**
   * Returns the first detected `data` part of the selected candidate's message.
   * @param index The candidate index from which to extract data, defaults to first candidate.
   * @returns The first `data` part detected in the candidate (if any).
   */
  data(index: number = 0): O | null {
    return this.candidates[index]?.data() || null;
  }

  /**
   * Returns all tool request found in the candidate.
   * @param index The candidate index from which to extract tool requests, defaults to first candidate.
   * @returns Array of all tool request found in the candidate.
   */
  toolRequests(index: number = 0): ToolRequestPart[] {
    return this.candidates[index].toolRequests();
  }

  /**
   * Appends the message generated by the selected candidate to the messages already
   * present in the generation request. The result of this method can be safely
   * serialized to JSON for persistence in a database.
   * @param index The candidate index to utilize during conversion, defaults to first candidate.
   * @returns A serializable list of messages compatible with `generate({history})`.
   */
  toHistory(index: number = 0): MessageData[] {
    return this.candidates[index].toHistory();
  }

  constructor(response: GenerateResponseData, request?: GenerateRequest) {
    this.candidates = (response.candidates || []).map(
      (candidate) => new Candidate(candidate, request)
    );
    this.usage = response.usage || {};
    this.custom = response.custom || {};
    this.request = request;
  }

  toJSON(): GenerateResponseData {
    return {
      candidates: this.candidates.map((candidate) => candidate.toJSON()),
      usage: this.usage,
      custom: (this.custom as { toJSON?: () => any }).toJSON?.() || this.custom,
      request: this.request,
    };
  }
}

export class GenerateResponseChunk<T = unknown>
  implements GenerateResponseChunkData
{
  /** The index of the candidate this chunk corresponds to. */
  index: number;
  /** The content generated in this chunk. */
  content: Part[];
  /** Custom model-specific data for this chunk. */
  custom?: unknown;

  constructor(data: GenerateResponseChunkData) {
    this.index = data.index;
    this.content = data.content || [];
    this.custom = data.custom;
  }

  /**
   * Concatenates all `text` parts present in the chunk with no delimiter.
   * @returns A string of all concatenated text parts.
   */
  text(): string {
    return this.content.map((part) => part.text || '').join('');
  }

  /**
   * Returns the first media part detected in the chunk. Useful for extracting
   * (for example) an image from a generation expected to create one.
   * @returns The first detected `media` part in the chunk.
   */
  media(): { url: string; contentType?: string } | null {
    return this.content.find((part) => part.media)?.media || null;
  }

  /**
   * Returns the first detected `data` part of a chunk.
   * @returns The first `data` part detected in the chunk (if any).
   */
  data(): T | null {
    return this.content.find((part) => part.data)?.data as T | null;
  }

  /**
   * Returns all tool request found in this chunk.
   * @returns Array of all tool request found in this chunk.
   */
  toolRequests(): ToolRequestPart[] {
    return this.content.filter(
      (part) => !!part.toolRequest
    ) as ToolRequestPart[];
  }

  toJSON(): GenerateResponseChunkData {
    return { index: this.index, content: this.content, custom: this.custom };
  }
}

function getRoleFromPart(part: Part): Role {
  if (part.toolRequest !== undefined) return 'model';
  if (part.toolResponse !== undefined) return 'tool';
  if (part.text !== undefined) return 'user';
  if (part.media !== undefined) return 'user';
  if (part.data !== undefined) return 'user';
  throw new Error('No recognized fields in content');
}

function inferRoleFromParts(parts: Part[]): Role {
  const uniqueRoles = new Set<Role>();
  for (const part of parts) {
    const role = getRoleFromPart(part);
    uniqueRoles.add(role);
    if (uniqueRoles.size > 1) {
      throw new Error('Contents contain mixed roles');
    }
  }
  return Array.from(uniqueRoles)[0];
}

export async function toGenerateRequest(
  options: GenerateOptions
): Promise<GenerateRequest> {
  const promptMessage: MessageData = { role: 'user', content: [] };
  if (typeof options.prompt === 'string') {
    promptMessage.content.push({ text: options.prompt });
  } else if (Array.isArray(options.prompt)) {
    promptMessage.role = inferRoleFromParts(options.prompt);
    promptMessage.content.push(...options.prompt);
  } else {
    promptMessage.role = inferRoleFromParts([options.prompt]);
    promptMessage.content.push(options.prompt);
  }
  const messages: MessageData[] = [...(options.history || []), promptMessage];
  let tools: Action<any, any>[] | undefined;
  if (options.tools) {
    tools = await resolveTools(options.tools);
  }

  const out = {
    messages,
    candidates: options.candidates,
    config: options.config,
    context: options.context,
    tools: tools?.map((tool) => toToolDefinition(tool)) || [],
    output: {
      format:
        options.output?.format ||
        (options.output?.schema || options.output?.jsonSchema
          ? 'json'
          : 'text'),
      schema: toJsonSchema({
        schema: options.output?.schema,
        jsonSchema: options.output?.jsonSchema,
      }),
    },
  };
  if (!out.output.schema) delete out.output.schema;
  return out;
}

export interface GenerateOptions<
  O extends z.ZodTypeAny = z.ZodTypeAny,
  CustomOptions extends z.ZodTypeAny = z.ZodTypeAny,
> {
  /** A model name (e.g. `vertexai/gemini-1.0-pro`) or reference. */
  model?: ModelArgument<CustomOptions>;
  /** The prompt for which to generate a response. Can be a string for a simple text prompt or one or more parts for multi-modal prompts. */
  prompt: string | Part | Part[];
  /** Retrieved documents to be used as context for this generation. */
  context?: DocumentData[];
  /** Conversation history for multi-turn prompting when supported by the underlying model. */
  history?: MessageData[];
  /** List of registered tool names or actions to treat as a tool for this generation if supported by the underlying model. */
  tools?: ToolArgument[];
  /** Number of candidate messages to generate. */
  candidates?: number;
  /** Configuration for the generation request. */
  config?: z.infer<CustomOptions>;
  /** Configuration for the desired output of the request. Defaults to the model's default output if unspecified. */
  output?: {
    format?: 'text' | 'json' | 'media';
    schema?: O;
    jsonSchema?: any;
  };
  /** When true, return tool calls for manual processing instead of automatically resolving them. */
  returnToolRequests?: boolean;
  /** When provided, models supporting streaming will call the provided callback with chunks as generation progresses. */
  streamingCallback?: StreamingCallback<GenerateResponseChunk>;
}

const isValidCandidate = (
  candidate: CandidateData,
  tools: Action<any, any>[]
): boolean => {
  // Check if tool calls are vlaid
  const toolCalls = candidate.message.content.filter(
    (part) => !!part.toolRequest
  );

  // make sure every tool called exists and has valid input
  return toolCalls.every((toolCall) => {
    const tool = tools?.find(
      (tool) => tool.__action.name === toolCall.toolRequest?.name
    );
    if (!tool) return false;
    const { valid } = validateSchema(toolCall.toolRequest?.input, {
      schema: tool.__action.inputSchema,
      jsonSchema: tool.__action.inputJsonSchema,
    });
    return valid;
  });
};

async function resolveModel(options: GenerateOptions): Promise<ModelAction> {
  let model = options.model;
  if (!model) {
    if (genkitConfig?.options?.defaultModel) {
      model =
        typeof genkitConfig.options.defaultModel.name === 'string'
          ? genkitConfig.options.defaultModel.name
          : genkitConfig.options.defaultModel.name.name;
      if (
        (!options.config || Object.keys(options.config).length === 0) &&
        genkitConfig.options.defaultModel.config
      ) {
        // use configured global config
        options.config = genkitConfig.options.defaultModel.config;
      }
    } else {
      throw new Error('Unable to resolve model.');
    }
  }
  if (typeof model === 'string') {
    return (await lookupAction(`/model/${model}`)) as ModelAction;
  } else if (model.hasOwnProperty('info')) {
    const ref = model as ModelReference<any>;
    return (await lookupAction(`/model/${ref.name}`)) as ModelAction;
  } else {
    return model as ModelAction;
  }
}

export class NoValidCandidatesError extends GenkitError {
  detail: {
    response: GenerateResponse;
    [otherDetails: string]: any;
  };

  constructor({
    message,
    response,
    detail,
  }: {
    message: string;
    response: GenerateResponse;
    detail?: Record<string, any>;
  }) {
    super({
      status: 'FAILED_PRECONDITION',
      message,
      detail,
    });
    this.detail = { response, ...detail };
  }
}

/**
 * Generate calls a generative model based on the provided prompt and configuration. If
 * `history` is provided, the generation will include a conversation history in its
 * request. If `tools` are provided, the generate method will automatically resolve
 * tool calls returned from the model unless `returnToolRequests` is set to `true`.
 *
 * See `GenerateOptions` for detailed information about available options.
 *
 * @param options The options for this generation request.
 * @returns The generated response based on the provided parameters.
 */
export async function generate<
  O extends z.ZodTypeAny = z.ZodTypeAny,
  CustomOptions extends z.ZodTypeAny = typeof GenerationCommonConfigSchema,
>(
  options:
    | GenerateOptions<O, CustomOptions>
    | PromiseLike<GenerateOptions<O, CustomOptions>>
): Promise<GenerateResponse<z.infer<O>>> {
  const resolvedOptions: GenerateOptions<O, CustomOptions> =
    await Promise.resolve(options);
  const model = await resolveModel(resolvedOptions);
  if (!model) {
    throw new Error(`Model ${JSON.stringify(resolvedOptions.model)} not found`);
  }

  let tools: ToolAction[] | undefined;
  if (resolvedOptions.tools?.length) {
    if (!model.__action.metadata?.model.supports?.tools) {
      throw new Error(
        `Model ${JSON.stringify(resolvedOptions.model)} does not support tools, but some tools were supplied to generate(). Please call generate() without tools if you would like to use this model.`
      );
    }
    tools = await resolveTools(resolvedOptions.tools);
  }

  const request = await toGenerateRequest(resolvedOptions);
  const response = await runWithStreamingCallback(
    resolvedOptions.streamingCallback
      ? (chunk: GenerateResponseChunkData) =>
          resolvedOptions.streamingCallback!(new GenerateResponseChunk(chunk))
      : undefined,
    async () => new GenerateResponse<z.infer<O>>(await model(request), request)
  );

  // throw NoValidCandidates if all candidates are blocked or
  if (
    !response.candidates.some((c) =>
      ['stop', 'length'].includes(c.finishReason)
    )
  ) {
    throw new NoValidCandidatesError({
      message: `All candidates returned finishReason issues: ${JSON.stringify(response.candidates.map((c) => c.finishReason))}`,
      response,
    });
  }

  if (resolvedOptions.output?.schema || resolvedOptions.output?.jsonSchema) {
    // find a candidate with valid output schema
    const candidateErrors = response.candidates.map((c) => {
<<<<<<< HEAD
      // only validate candidates that have output
      if (!c.output()) return null;

=======
>>>>>>> 610e3ed0
      try {
        parseSchema(c.output(), {
          jsonSchema: resolvedOptions.output?.jsonSchema,
          schema: resolvedOptions.output?.schema,
        });
        return null;
      } catch (e) {
        return e as Error;
      }
    });
    // if all candidates have a non-null error...
    if (candidateErrors.every((c) => !!c)) {
      throw new NoValidCandidatesError({
        message: `Generation resulted in no candidates matching provided output schema.${candidateErrors.map((e, i) => `\n\nCandidate[${i}] ${e!.toString()}`)}`,
        response,
        detail: {
          candidateErrors: candidateErrors,
        },
      });
    }
  }

  // Pick the first valid candidate.
  let selected: Candidate<z.TypeOf<O>> | undefined;
  for (const candidate of response.candidates) {
    if (isValidCandidate(candidate, tools || [])) {
      selected = candidate;
      break;
    }
  }

  if (!selected) {
    throw new Error('No valid candidates found');
  }

  const toolCalls = selected.message.content.filter(
    (part) => !!part.toolRequest
  );
  if (resolvedOptions.returnToolRequests || toolCalls.length === 0) {
    return response;
  }
  const toolResponses: ToolResponsePart[] = await Promise.all(
    toolCalls.map(async (part) => {
      if (!part.toolRequest) {
        throw Error(
          'Tool request expected but not provided in tool request part'
        );
      }
      const tool = tools?.find(
        (tool) => tool.__action.name === part.toolRequest?.name
      );
      if (!tool) {
        throw Error('Tool not found');
      }
      return {
        toolResponse: {
          name: part.toolRequest.name,
          ref: part.toolRequest.ref,
          output: await tool(part.toolRequest?.input),
        },
      };
    })
  );
  resolvedOptions.history = request.messages;
  resolvedOptions.history.push(selected.message);
  resolvedOptions.prompt = toolResponses;
  return await generate(resolvedOptions);
}

export type GenerateStreamOptions<
  O extends z.ZodTypeAny = z.ZodTypeAny,
  CustomOptions extends z.ZodTypeAny = typeof GenerationCommonConfigSchema,
> = Omit<GenerateOptions<O, CustomOptions>, 'streamingCallback'>;

export interface GenerateStreamResponse<O extends z.ZodTypeAny = z.ZodTypeAny> {
  stream: () => AsyncIterable<GenerateResponseChunkData>;
  response: () => Promise<GenerateResponse<O>>;
}

function createPromise<T>(): {
  resolve: (result: T) => unknown;
  reject: (err: unknown) => unknown;
  promise: Promise<T>;
} {
  let resolve, reject;
  let promise = new Promise<T>((res, rej) => ([resolve, reject] = [res, rej]));
  return { resolve, reject, promise };
}

export async function generateStream<
  O extends z.ZodTypeAny = z.ZodTypeAny,
  CustomOptions extends z.ZodTypeAny = typeof GenerationCommonConfigSchema,
>(
  options:
    | GenerateOptions<O, CustomOptions>
    | PromiseLike<GenerateOptions<O, CustomOptions>>
): Promise<GenerateStreamResponse<O>> {
  let firstChunkSent = false;
  return new Promise<GenerateStreamResponse<O>>(
    (initialResolve, initialReject) => {
      const {
        resolve: finalResolve,
        reject: finalReject,
        promise: finalPromise,
      } = createPromise<GenerateResponse<O>>();

      let provideNextChunk, nextChunk;
      ({ resolve: provideNextChunk, promise: nextChunk } =
        createPromise<GenerateResponseChunkData | null>());
      async function* chunkStream(): AsyncIterable<GenerateResponseChunkData> {
        while (true) {
          const next = await nextChunk;
          if (!next) break;
          yield next;
        }
      }

      try {
        generate<O, CustomOptions>({
          ...options,
          streamingCallback: (chunk) => {
            firstChunkSent = true;
            provideNextChunk(chunk);
            ({ resolve: provideNextChunk, promise: nextChunk } =
              createPromise<GenerateResponseChunkData | null>());
          },
        }).then((result) => {
          provideNextChunk(null);
          finalResolve(result);
        });
      } catch (e) {
        if (!firstChunkSent) {
          initialReject(e);
          return;
        }
        provideNextChunk(null);
        finalReject(e);
      }

      initialResolve({
        response: () => finalPromise,
        stream: chunkStream,
      });
    }
  );
}<|MERGE_RESOLUTION|>--- conflicted
+++ resolved
@@ -635,12 +635,9 @@
   if (resolvedOptions.output?.schema || resolvedOptions.output?.jsonSchema) {
     // find a candidate with valid output schema
     const candidateErrors = response.candidates.map((c) => {
-<<<<<<< HEAD
       // only validate candidates that have output
       if (!c.output()) return null;
 
-=======
->>>>>>> 610e3ed0
       try {
         parseSchema(c.output(), {
           jsonSchema: resolvedOptions.output?.jsonSchema,
