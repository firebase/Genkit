--- conflicted
+++ resolved
@@ -216,27 +216,14 @@
 }): Promise<EvalInput[]> {
   const { manager, actionRef, evalFlowInput, auth, actionConfig } = params;
   const isModelAction = actionRef.startsWith('/model');
-<<<<<<< HEAD
   let testCases: TestCase[] = evalFlowInput.map((c) => ({
     input: c.input,
     reference: c.reference,
     testCaseId: c.testCaseId ?? generateTestCaseId(),
   }));
-=======
-  let testCases: TestCase[] = Array.isArray(evalFlowInput)
-    ? (evalFlowInput as any[]).map((i) => ({
-        input: i,
-        testCaseId: generateTestCaseId(),
-      }))
-    : evalFlowInput.samples.map((c) => ({
-        input: c.input,
-        reference: c.reference,
-        testCaseId: c.testCaseId ?? generateTestCaseId(),
-      }));
   if (testCases.length === 0) {
     throw new Error('Cannot run inference, no data provided');
   }
->>>>>>> 009239b3
 
   let states: InferenceRunState[] = [];
   let evalInputs: EvalInput[] = [];
