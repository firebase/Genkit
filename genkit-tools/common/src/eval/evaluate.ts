--- conflicted
+++ resolved
@@ -21,14 +21,9 @@
   Action,
   EvalInput,
   EvalRun,
-<<<<<<< HEAD
   EvalRunKey,
-  RunActionResponse,
   RunNewEvaluationRequest,
-=======
-  RunActionResponse,
   SpanData,
->>>>>>> bf7d184e
 } from '../types';
 import {
   evaluatorName,
@@ -41,12 +36,7 @@
 
 interface BulkRunResponse {
   traceId?: string;
-<<<<<<< HEAD
-  hasErrored: boolean;
   response?: any;
-=======
-  response: any;
->>>>>>> bf7d184e
 }
 
 export async function runNewEvaluation(
@@ -105,23 +95,13 @@
     ? (evalFlowInput as any[])
     : evalFlowInput.samples.map((c) => c.input);
 
-<<<<<<< HEAD
   const runResponses: BulkRunResponse[] = await bulkRunAction({ runner, actionRef, inputs, auth });
-=======
-  const runResponses = await bulkRunAction(runner, actionRef, inputs, auth);
-  const runStates: BulkRunResponse[] = runResponses.map((r) => {
-    return {
-      traceId: r.telemetry?.traceId,
-      response: r.result,
-    } as BulkRunResponse;
-  });
->>>>>>> bf7d184e
 
   // TODO(ssbushi): Support model inference
   const evalDataset = await fetchDataSet({
     runner,
     actionRef,
-    states: runStates,
+    states: runResponses,
     parsedData: evalFlowInput,
   });
   return evalDataset;
@@ -230,11 +210,10 @@
       response = {
         traceId: runActionResponse.telemetry?.traceId,
         response: runActionResponse.result,
-        hasErrored: false,
       }
     } catch (e: any) {
       const traceId = e?.data?.details?.traceId;
-      response = { traceId, hasErrored: true};
+      response = { traceId };
     }
     responses.push(response);
   }
