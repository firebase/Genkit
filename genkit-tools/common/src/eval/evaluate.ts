--- conflicted
+++ resolved
@@ -21,12 +21,8 @@
   Action,
   EvalInput,
   EvalRun,
-<<<<<<< HEAD
   EvalRunKey,
   RunNewEvaluationRequest,
-=======
-  RunActionResponse,
->>>>>>> 5dd33d5e
   SpanData,
 } from '../types';
 import {
@@ -40,15 +36,11 @@
 
 interface BulkRunResponse {
   traceId?: string;
-<<<<<<< HEAD
   response?: any;
-=======
-  response: any;
->>>>>>> 5dd33d5e
 }
 
 /**
- * Starts a new evaluation run. Intended to be used via the reflection.
+ * Starts a new evaluation run. Intended to be used via the reflection API.
  */
 export async function runNewEvaluation(
   runner: Runner,
@@ -99,24 +91,15 @@
     ? (evalFlowInput as any[])
     : evalFlowInput.samples.map((c) => c.input);
 
-<<<<<<< HEAD
   const runResponses: BulkRunResponse[] = await bulkRunAction({
     runner,
     actionRef,
     inputs,
     auth,
-=======
-  const runResponses = await bulkRunAction(runner, actionRef, inputs, auth);
-  const runStates: BulkRunResponse[] = runResponses.map((r) => {
-    return {
-      traceId: r.telemetry?.traceId,
-      response: r.result,
-    } as BulkRunResponse;
->>>>>>> 5dd33d5e
   });
 
   // TODO(ssbushi): Support model inference
-  const evalDataset = await fetchDataSet({
+  const evalDataset = await fetchEvalInput({
     runner,
     actionRef,
     states: runResponses,
@@ -232,7 +215,7 @@
   return responses;
 }
 
-async function fetchDataSet(params: {
+async function fetchEvalInput(params: {
   runner: Runner;
   actionRef: string;
   states: BulkRunResponse[];
@@ -281,12 +264,6 @@
 
       const nestedSpan = stackTraceSpans(trace);
       if (!nestedSpan) {
-<<<<<<< HEAD
-        return {
-          testCaseId: randomUUID(),
-          input: inputs[0],
-          error: `Unable to extract any spans from trace ${traceId}`,
-=======
         return {
           testCaseId: randomUUID(),
           input: inputs[0],
@@ -296,20 +273,6 @@
         };
       }
 
-      if (nestedSpan.attributes['genkit:state'] === 'error') {
-        return {
-          testCaseId: randomUUID(),
-          input: inputs[0],
-          error:
-            getSpanErrorMessage(nestedSpan) ??
-            `Unknown error in trace${traceId}`,
->>>>>>> 5dd33d5e
-          reference: references?.at(i),
-          traceIds: [traceId],
-        };
-      }
-
-<<<<<<< HEAD
       if (nestedSpan.attributes['genkit:state'] === 'error') {
         return {
           testCaseId: randomUUID(),
@@ -322,8 +285,6 @@
         };
       }
 
-=======
->>>>>>> 5dd33d5e
       outputs.push(extractors.output(trace));
       contexts.push(extractors.context(trace));
 
