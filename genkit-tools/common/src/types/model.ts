--- conflicted
+++ resolved
@@ -121,13 +121,9 @@
       /** Model can natively support document-based context grounding. */
       context: z.boolean().optional(),
       /** Model can natively support constrained generation. */
-<<<<<<< HEAD
-      constrained: z.boolean().optional(),
+      constrained: z.enum(['none', 'all', 'no-tools']).optional(),
       /** Model supports controlling tool choice, e.g. forced tool calling. */
       toolChoice: z.boolean().optional(),
-=======
-      constrained: z.enum(['none', 'all', 'no-tools']).optional(),
->>>>>>> 53c5ad2d
     })
     .optional(),
 });
