/**
 * Copyright 2024 Google LLC
 *
 * Licensed under the Apache License, Version 2.0 (the "License");
 * you may not use this file except in compliance with the License.
 * You may obtain a copy of the License at
 *
 *     http://www.apache.org/licenses/LICENSE-2.0
 *
 * Unless required by applicable law or agreed to in writing, software
 * distributed under the License is distributed on an "AS IS" BASIS,
 * WITHOUT WARRANTIES OR CONDITIONS OF ANY KIND, either express or implied.
 * See the License for the specific language governing permissions and
 * limitations under the License.
 */

import {
  Action,
  EvalFlowInput,
  EvalFlowInputSchema,
} from '@genkit-ai/tools-common';
import {
  EvalExporter,
  getEvalStore,
  getExporterForString,
  getMatchingEvaluators,
  runEvaluation,
  runInference,
} from '@genkit-ai/tools-common/eval';
import {
  confirmLlmUse,
  logger,
<<<<<<< HEAD
  runInRunnerThenStop,
=======
>>>>>>> 26c9dc49
} from '@genkit-ai/tools-common/utils';
import { Command } from 'commander';
import { readFile } from 'fs/promises';
import {
  runInRunnerThenStop,
  waitForFlowToComplete,
} from '../utils/runner-utils';

interface EvalFlowRunCliOptions {
  input?: string;
  output?: string;
  auth?: string;
  evaluators?: string;
  force?: boolean;
  outputFormat: string;
}

const EVAL_FLOW_SCHEMA = '{samples: Array<{input: any; reference?: any;}>}';

/** Command to run a flow and evaluate the output */
export const evalFlow = new Command('eval:flow')
  .description(
    'evaluate a flow against configured evaluators using provided data as input'
  )
  .argument('<flowName>', 'Name of the flow to run')
  .argument('[data]', 'JSON data to use to start the flow')
  .option('--input <filename>', 'JSON batch data to use to run the flow')
  .option(
    '-a, --auth <JSON>',
    'JSON object passed to authPolicy and stored in local state as auth',
    ''
  )
  .option(
    '-o, --output <filename>',
    'Name of the output file to write evaluation results. Defaults to json output.'
  )
  // TODO: Figure out why passing a new Option with choices doesn't work
  .option(
    '--output-format <format>',
    'The output file format (csv, json)',
    'json'
  )
  .option(
    '-e, --evaluators <evaluators>',
    'comma separated list of evaluators to use (by default uses all)'
  )
  .option('-f, --force', 'Automatically accept all interactive prompts')
  .action(
    async (flowName: string, data: string, options: EvalFlowRunCliOptions) => {
      await runInRunnerThenStop(async (runner) => {
        if (!data && !options.input) {
          throw new Error(
            'No input data passed. Specify input data using [data] argument or --input <filename> option'
          );
        }

        let filteredEvaluatorActions: Action[];
        filteredEvaluatorActions = await getMatchingEvaluators(
          runner,
          options.evaluators
        );
        logger.debug(
          `Using evaluators: ${filteredEvaluatorActions.map((action) => action.name).join(',')}`
        );

        if (!options.force) {
          const confirmed = await confirmLlmUse(filteredEvaluatorActions);
          if (!confirmed) {
            throw new Error('User declined using billed evaluators.');
          }
        }

        const actionRef = `/flow/${flowName}`;
        const parsedData = await readInputs(data, options.input!);
        const evalDataset = await runInference(
          runner,
          actionRef,
          parsedData,
          options.auth
        );

        const evalRun = await runEvaluation(
          runner,
          filteredEvaluatorActions,
          evalDataset,
          `/flow/${flowName}`
        );

        const evalStore = getEvalStore();
        await evalStore.save(evalRun);

        if (options.output) {
          const exportFn: EvalExporter = getExporterForString(
            options.outputFormat
          );
          await exportFn(evalRun, options.output);
        }

        console.log(
          `Succesfully ran evaluation, with evalId: ${evalRun.key.evalRunId}`
        );
      });
    }
  );

async function readInputs(
  data: string,
  filePath: string
): Promise<EvalFlowInput> {
  const parsedData = JSON.parse(
    data ? data : await readFile(filePath!, 'utf8')
  );
  if (Array.isArray(parsedData)) {
    return parsedData as any[];
  }

  try {
    return EvalFlowInputSchema.parse(parsedData);
  } catch (e) {
    throw new Error(
      `Error parsing the input. Please provide an array of inputs for the flow or a ${EVAL_FLOW_SCHEMA} object. Error: ${e}`
    );
  }
}<|MERGE_RESOLUTION|>--- conflicted
+++ resolved
@@ -30,16 +30,11 @@
 import {
   confirmLlmUse,
   logger,
-<<<<<<< HEAD
-  runInRunnerThenStop,
-=======
->>>>>>> 26c9dc49
 } from '@genkit-ai/tools-common/utils';
 import { Command } from 'commander';
 import { readFile } from 'fs/promises';
 import {
   runInRunnerThenStop,
-  waitForFlowToComplete,
 } from '../utils/runner-utils';
 
 interface EvalFlowRunCliOptions {
