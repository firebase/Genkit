/**
 * Copyright 2024 Google LLC
 *
 * Licensed under the Apache License, Version 2.0 (the "License");
 * you may not use this file except in compliance with the License.
 * You may obtain a copy of the License at
 *
 *     http://www.apache.org/licenses/LICENSE-2.0
 *
 * Unless required by applicable law or agreed to in writing, software
 * distributed under the License is distributed on an "AS IS" BASIS,
 * WITHOUT WARRANTIES OR CONDITIONS OF ANY KIND, either express or implied.
 * See the License for the specific language governing permissions and
 * limitations under the License.
 */

import {
  Action,
  EvalFlowInput,
  EvalFlowInputSchema,
} from '@genkit-ai/tools-common';
import {
  EvalExporter,
  getEvalStore,
  getExporterForString,
  getMatchingEvaluators,
  runEvaluation,
  runInference,
} from '@genkit-ai/tools-common/eval';
<<<<<<< HEAD
import {
  confirmLlmUse,
  logger,
  runInRunnerThenStop,
} from '@genkit-ai/tools-common/utils';
=======
import { confirmLlmUse, logger } from '@genkit-ai/tools-common/utils';
>>>>>>> 8b618768
import { Command } from 'commander';
import { readFile } from 'fs/promises';
import { runInRunnerThenStop } from '../utils/runner-utils';

interface EvalFlowRunCliOptions {
  input?: string;
  output?: string;
  auth?: string;
  evaluators?: string;
  force?: boolean;
  outputFormat: string;
}

const EVAL_FLOW_SCHEMA = '{samples: Array<{input: any; reference?: any;}>}';

/** Command to run a flow and evaluate the output */
export const evalFlow = new Command('eval:flow')
  .description(
    'evaluate a flow against configured evaluators using provided data as input'
  )
  .argument('<flowName>', 'Name of the flow to run')
  .argument('[data]', 'JSON data to use to start the flow')
  .option('--input <filename>', 'JSON batch data to use to run the flow')
  .option(
    '-a, --auth <JSON>',
    'JSON object passed to authPolicy and stored in local state as auth',
    ''
  )
  .option(
    '-o, --output <filename>',
    'Name of the output file to write evaluation results. Defaults to json output.'
  )
  // TODO: Figure out why passing a new Option with choices doesn't work
  .option(
    '--output-format <format>',
    'The output file format (csv, json)',
    'json'
  )
  .option(
    '-e, --evaluators <evaluators>',
    'comma separated list of evaluators to use (by default uses all)'
  )
  .option('-f, --force', 'Automatically accept all interactive prompts')
  .action(
    async (flowName: string, data: string, options: EvalFlowRunCliOptions) => {
      await runInRunnerThenStop(async (runner) => {
        if (!data && !options.input) {
          throw new Error(
            'No input data passed. Specify input data using [data] argument or --input <filename> option'
          );
        }

        let filteredEvaluatorActions: Action[];
        filteredEvaluatorActions = await getMatchingEvaluators(
          runner,
          options.evaluators
        );
        logger.debug(
          `Using evaluators: ${filteredEvaluatorActions.map((action) => action.name).join(',')}`
        );

        if (!options.force) {
          const confirmed = await confirmLlmUse(filteredEvaluatorActions);
          if (!confirmed) {
            throw new Error('User declined using billed evaluators.');
          }
        }

        const actionRef = `/flow/${flowName}`;
        const parsedData = await readInputs(data, options.input!);
        const evalDataset = await runInference(
          runner,
          actionRef,
          parsedData,
          options.auth
        );

        const evalRun = await runEvaluation(
          runner,
          filteredEvaluatorActions,
          evalDataset,
          `/flow/${flowName}`
        );

        const evalStore = getEvalStore();
        await evalStore.save(evalRun);

        if (options.output) {
          const exportFn: EvalExporter = getExporterForString(
            options.outputFormat
          );
          await exportFn(evalRun, options.output);
        }

        console.log(
          `Succesfully ran evaluation, with evalId: ${evalRun.key.evalRunId}`
        );
      });
    }
  );

async function readInputs(
  data: string,
  filePath: string
): Promise<EvalFlowInput> {
  const parsedData = JSON.parse(
    data ? data : await readFile(filePath!, 'utf8')
  );
  if (Array.isArray(parsedData)) {
    return parsedData as any[];
  }

  try {
    return EvalFlowInputSchema.parse(parsedData);
  } catch (e) {
    throw new Error(
      `Error parsing the input. Please provide an array of inputs for the flow or a ${EVAL_FLOW_SCHEMA} object. Error: ${e}`
    );
  }
}<|MERGE_RESOLUTION|>--- conflicted
+++ resolved
@@ -27,15 +27,7 @@
   runEvaluation,
   runInference,
 } from '@genkit-ai/tools-common/eval';
-<<<<<<< HEAD
-import {
-  confirmLlmUse,
-  logger,
-  runInRunnerThenStop,
-} from '@genkit-ai/tools-common/utils';
-=======
 import { confirmLlmUse, logger } from '@genkit-ai/tools-common/utils';
->>>>>>> 8b618768
 import { Command } from 'commander';
 import { readFile } from 'fs/promises';
 import { runInRunnerThenStop } from '../utils/runner-utils';
