--- conflicted
+++ resolved
@@ -36,14 +36,6 @@
 /** Path to Genkit sample template. */
 const templatePath = '../../../config/main.go.template';
 
-<<<<<<< HEAD
-/** Ollama init call template. Keep indenting to for expected output. */
-const ollamaInit = `ollama.Init(ctx, ollama.Config{
-  ServerAddress: "http://127.0.0.1:11434",
-})`;
-
-=======
->>>>>>> ec6601ed
 /** Model to plugin name. */
 const modelOptions: Record<ModelProvider, ModelOption> = {
   googleai: {
