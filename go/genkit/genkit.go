// Copyright 2025 Google LLC
//
// Licensed under the Apache License, Version 2.0 (the "License");
// you may not use this file except in compliance with the License.
// You may obtain a copy of the License at
//
//     http://www.apache.org/licenses/LICENSE-2.0
//
// Unless required by applicable law or agreed to in writing, software
// distributed under the License is distributed on an "AS IS" BASIS,
// WITHOUT WARRANTIES OR CONDITIONS OF ANY KIND, either express or implied.
// See the License for the specific language governing permissions and
// limitations under the License.
//
// SPDX-License-Identifier: Apache-2.0

// Package genkit provides Genkit functionality for application developers.
package genkit

import (
	"context"
	"errors"
	"fmt"
	"log/slog"
	"os"
	"os/signal"
	"strings"
	"syscall"

	"github.com/firebase/genkit/go/ai"
	"github.com/firebase/genkit/go/core"
	"github.com/firebase/genkit/go/internal/atype"
	"github.com/firebase/genkit/go/internal/registry"

	sdktrace "go.opentelemetry.io/otel/sdk/trace"
)

// Plugin is a common interface for plugins.
type Plugin interface {
	// Name returns the name of the plugin.
	Name() string
	// Init initializes the plugin.
	Init(ctx context.Context, g *Genkit) error
}

// Genkit encapsulates a Genkit instance including the registry and configuration.
type Genkit struct {
	reg          *registry.Registry // Registry for all actions contained in this instance.
	DefaultModel string             // The default model to use if no model is specified.
	PromptDir    string             // Directory where dotprompts are stored.
}

// genkitOptions are options for configuring the Genkit instance.
type genkitOptions struct {
	DefaultModel string   // The default model to use if no model is specified.
	PromptDir    string   // Directory where dotprompts are stored.
	Plugins      []Plugin // Plugin to initialize automatically.
}

type GenkitOption interface {
	apply(g *genkitOptions) error
}

// apply applies the options to the Genkit options.
func (o *genkitOptions) apply(gOpts *genkitOptions) error {
	if o.DefaultModel != "" {
		if gOpts.DefaultModel != "" {
			return errors.New("cannot set default model more than once (WithDefaultModel)")
		}
		gOpts.DefaultModel = o.DefaultModel
	}

	if o.PromptDir != "" {
		if gOpts.PromptDir != "" {
			return errors.New("cannot set prompt directory more than once (WithPromptDir)")
		}
		gOpts.PromptDir = o.PromptDir
	}

	if len(o.Plugins) > 0 {
		if gOpts.Plugins != nil {
			return errors.New("cannot set plugins more than once (WithPlugins)")
		}
		gOpts.Plugins = o.Plugins
	}

	return nil
}

// WithPlugins sets the plugins to use.
func WithPlugins(plugins ...Plugin) GenkitOption {
	return &genkitOptions{Plugins: plugins}
}

// WithDefaultModel sets the default model to use if no model is specified.
func WithDefaultModel(model string) GenkitOption {
	return &genkitOptions{DefaultModel: model}
}

// WithPromptDir sets the directory where dotprompts are stored. Defaults to "prompts" at project root.
func WithPromptDir(dir string) GenkitOption {
	return &genkitOptions{PromptDir: dir}
}

// Init creates a new Genkit instance.
//
// During local development (GENKIT_ENV=dev), it starts the Reflection API server (default :3100) as a side effect.
func Init(ctx context.Context, opts ...GenkitOption) (*Genkit, error) {
	ctx, _ = signal.NotifyContext(ctx, os.Interrupt, syscall.SIGTERM)

	r, err := registry.New()
	if err != nil {
		return nil, err
	}

	gOpts := &genkitOptions{}
	for _, opt := range opts {
		if err := opt.apply(gOpts); err != nil {
			return nil, fmt.Errorf("genkit.Init: error applying options: %w", err)
		}
	}

	g := &Genkit{
		reg:          r,
		DefaultModel: gOpts.DefaultModel,
		PromptDir:    gOpts.PromptDir,
	}

	for _, plugin := range gOpts.Plugins {
		if err := plugin.Init(ctx, g); err != nil {
			return nil, fmt.Errorf("genkit.Init: plugin %T initialization failed: %w", plugin, err)
		}
	}

	if registry.CurrentEnvironment() == registry.EnvironmentDev {
		errCh := make(chan error, 1)
		serverStartCh := make(chan struct{})

		go func() {
			if s := startReflectionServer(ctx, r, errCh, serverStartCh); s == nil {
				return
			}
			if err := <-errCh; err != nil {
				slog.Error("reflection server error", "err", err)
			}
		}()

		select {
		case err := <-errCh:
			return nil, fmt.Errorf("genkit.Init: reflection server startup failed: %w", err)
		case <-serverStartCh:
			slog.Debug("reflection server started successfully")
		case <-ctx.Done():
			return nil, ctx.Err()
		}
	}

	return g, nil
}

// DefineFlow creates a [core.Flow] that runs fn, and registers it as a [core.Action]. fn takes an input of type In and returns an output of type Out.
func DefineFlow[In, Out any](g *Genkit, name string, fn core.Func[In, Out]) *core.Flow[In, Out, struct{}] {
	return core.DefineFlow(g.reg, name, fn)
}

// DefineStreamingFlow creates a streaming [core.Flow] that runs fn, and registers it as a [core.Action].
//
// fn takes an input of type In and returns an output of type Out, optionally
// streaming values of type Stream incrementally by invoking a callback.
//
// If the function supports streaming and the callback is non-nil, it should
// stream the results by invoking the callback periodically, ultimately returning
// with a final return value that includes all the streamed data.
// Otherwise, it should ignore the callback and just return a result.
func DefineStreamingFlow[In, Out, Stream any](g *Genkit, name string, fn core.StreamingFunc[In, Out, Stream]) *core.Flow[In, Out, Stream] {
	return core.DefineStreamingFlow(g.reg, name, fn)
}

// Run runs the function f in the context of the current flow
// and returns what f returns.
// It returns an error if no flow is active.
//
// Each call to Run results in a new step in the flow.
// A step has its own span in the trace, and its result is cached so that if the flow
// is restarted, f will not be called a second time.
func Run[Out any](ctx context.Context, name string, f func() (Out, error)) (Out, error) {
	return core.Run(ctx, name, f)
}

// ListFlows returns all flows registered in the Genkit instance.
func ListFlows(g *Genkit) []core.Action {
	acts := g.reg.ListActions()
	flows := []core.Action{}
	for _, act := range acts {
		if strings.HasPrefix(act.Key, "/"+string(atype.Flow)+"/") {
			flows = append(flows, g.reg.LookupAction(act.Key))
		}
	}
	return flows
}

// DefineModel registers the given generate function as an action, and returns a [ai.Model] that runs it.
func DefineModel(g *Genkit, provider, name string, info *ai.ModelInfo, fn ai.ModelFunc) ai.Model {
	return ai.DefineModel(g.reg, provider, name, info, fn)
}

// IsDefinedModel reports whether a model is defined.
func IsDefinedModel(g *Genkit, provider, name string) bool {
	return ai.IsDefinedModel(g.reg, provider, name)
}

// LookupModel looks up a [ai.Model] registered by [DefineModel].
// It returns nil if the model was not defined.
func LookupModel(g *Genkit, provider, name string) ai.Model {
	return ai.LookupModel(g.reg, provider, name)
}

// DefineTool defines a [ai.Tool] to be passed to a model generate call.
func DefineTool[In, Out any](g *Genkit, name, description string, fn func(ctx *ai.ToolContext, input In) (Out, error)) *ai.ToolDef[In, Out] {
	return ai.DefineTool(g.reg, name, description, fn)
}

// LookupTool looks up the tool in the registry by provided name and returns it.
func LookupTool(g *Genkit, name string) ai.Tool {
	return ai.LookupTool(g.reg, name)
}

// DefinePrompt takes a function that renders a prompt template
// into a [GenerateRequest] that may be passed to a [Model].
// The prompt expects some input described by inputSchema.
// DefinePrompt registers the function as an action,
// and returns a [Prompt] that runs it.
func DefinePrompt(g *Genkit, name string, opts ...ai.PromptOption) (*ai.Prompt, error) {
	return ai.DefinePrompt(g.reg, name, opts...)
}

// IsDefinedPrompt reports whether a [Prompt] is defined.
func IsDefinedPrompt(g *Genkit, provider, name string) bool {
	return ai.IsDefinedPrompt(g.reg, provider, name)
}

// LookupPrompt looks up a [Prompt] registered by [DefinePrompt].
// It returns nil if the prompt was not defined.
func LookupPrompt(g *Genkit, provider, name string) *ai.Prompt {
	return ai.LookupPrompt(g.reg, provider, name)
}

// GenerateWithRequest generates a model response using the given options, middleware, and streaming callback. This is to be used in conjunction with DefinePrompt and Prompt.Render().
func GenerateWithRequest(ctx context.Context, g *Genkit, actionOpts *ai.GenerateActionOptions, mw []ai.ModelMiddleware, cb ai.ModelStreamCallback) (*ai.ModelResponse, error) {
	return ai.GenerateWithRequest(ctx, g.reg, actionOpts, mw, cb)
}

// Generate generates a model response using the given options.
func Generate(ctx context.Context, g *Genkit, opts ...ai.GenerateOption) (*ai.ModelResponse, error) {
	return ai.Generate(ctx, g.reg, optsWithDefaults(g, opts)...)
}

// GenerateText generates a model response as text using the given options.
func GenerateText(ctx context.Context, g *Genkit, opts ...ai.GenerateOption) (string, error) {
	return ai.GenerateText(ctx, g.reg, optsWithDefaults(g, opts)...)
}

// GenerateData generates a model response using the given options and fills the value with the structured output.
func GenerateData(ctx context.Context, g *Genkit, value any, opts ...ai.GenerateOption) (*ai.ModelResponse, error) {
	return ai.GenerateData(ctx, g.reg, value, optsWithDefaults(g, opts)...)
}

// DefineIndexer registers the given index function as an action, and returns an
// [Indexer] that runs it.
func DefineIndexer(g *Genkit, provider, name string, index func(context.Context, *ai.IndexerRequest) error) ai.Indexer {
	return ai.DefineIndexer(g.reg, provider, name, index)
}

// LookupIndexer looks up an [Indexer] registered by [DefineIndexer].
// It returns nil if the model was not defined.
func LookupIndexer(g *Genkit, provider, name string) ai.Indexer {
	return ai.LookupIndexer(g.reg, provider, name)
}

// DefineRetriever registers the given retrieve function as an action, and returns a
// [Retriever] that runs it.
func DefineRetriever(g *Genkit, provider, name string, ret func(context.Context, *ai.RetrieverRequest) (*ai.RetrieverResponse, error)) ai.Retriever {
	return ai.DefineRetriever(g.reg, provider, name, ret)
}

// LookupRetriever looks up a [Retriever] registered by [DefineRetriever].
// It returns nil if the retriever was not defined.
func LookupRetriever(g *Genkit, provider, name string) ai.Retriever {
	return ai.LookupRetriever(g.reg, provider, name)
}

// DefineEmbedder registers the given embed function as an action, and returns an
// [Embedder] that runs it.
func DefineEmbedder(g *Genkit, provider, name string, embed func(context.Context, *ai.EmbedRequest) (*ai.EmbedResponse, error)) ai.Embedder {
	return ai.DefineEmbedder(g.reg, provider, name, embed)
}

// LookupEmbedder looks up an [Embedder] registered by [DefineEmbedder].
// It returns nil if the embedder was not defined.
func LookupEmbedder(g *Genkit, provider, name string) ai.Embedder {
	return ai.LookupEmbedder(g.reg, provider, name)
}

<<<<<<< HEAD
// LookupPlugin looks up a plugin registered on initialization.
// It returns nil if the plugin was not registered.
func LookupPlugin(g *Genkit, name string) any {
	return g.reg.LookupPlugin(name)
=======
// DefineEvaluator registers the given evaluator function as an action, and
// returns a [Evaluator] that runs it. This method process the input dataset
// one-by-one.
func DefineEvaluator(g *Genkit, provider, name string, options *ai.EvaluatorOptions, eval func(context.Context, *ai.EvaluatorCallbackRequest) (*ai.EvaluatorCallbackResponse, error)) (ai.Evaluator, error) {
	evaluator, err := ai.DefineEvaluator(g.reg, provider, name, options, eval)
	if err != nil {
		return nil, err
	}
	return evaluator, nil
}

// DefineBatchEvaluator registers the given evaluator function as an action, and
// returns a [Evaluator] that runs it. This method provide the full
// [EvaluatorRequest] to the callback function, giving more flexibilty to the
// user for processing the data, such as batching or parallelization.
func DefineBatchEvaluator(g *Genkit, provider, name string, options *ai.EvaluatorOptions, eval func(context.Context, *ai.EvaluatorRequest) (*ai.EvaluatorResponse, error)) (ai.Evaluator, error) {
	evaluator, err := ai.DefineBatchEvaluator(g.reg, provider, name, options, eval)
	if err != nil {
		return nil, err
	}
	return evaluator, nil
}

// IsDefinedEvaluator reports whether a [Evaluator] is defined.
func IsDefinedEvaluator(g *Genkit, provider, name string) bool {
	return ai.IsDefinedEvaluator(g.reg, provider, name)
}

// LookupEvaluator looks up a [Evaluator] registered by [DefineEvaluator].
// It returns nil if the evaluator was not defined.
func LookupEvaluator(g *Genkit, provider, name string) ai.Evaluator {
	return ai.LookupEvaluator(g.reg, provider, name)
>>>>>>> f3e5ee4f
}

// RegisterSpanProcessor registers an OpenTelemetry SpanProcessor for tracing.
func RegisterSpanProcessor(g *Genkit, sp sdktrace.SpanProcessor) {
	g.reg.RegisterSpanProcessor(sp)
}

// optsWithDefaults prepends defaults to the options so that they can be overridden by the caller.
func optsWithDefaults(g *Genkit, opts []ai.GenerateOption) []ai.GenerateOption {
	if g.DefaultModel != "" {
		opts = append([]ai.GenerateOption{ai.WithModelName(g.DefaultModel)}, opts...)
	}
	return opts
}<|MERGE_RESOLUTION|>--- conflicted
+++ resolved
@@ -301,12 +301,11 @@
 	return ai.LookupEmbedder(g.reg, provider, name)
 }
 
-<<<<<<< HEAD
 // LookupPlugin looks up a plugin registered on initialization.
 // It returns nil if the plugin was not registered.
 func LookupPlugin(g *Genkit, name string) any {
 	return g.reg.LookupPlugin(name)
-=======
+
 // DefineEvaluator registers the given evaluator function as an action, and
 // returns a [Evaluator] that runs it. This method process the input dataset
 // one-by-one.
@@ -339,7 +338,6 @@
 // It returns nil if the evaluator was not defined.
 func LookupEvaluator(g *Genkit, provider, name string) ai.Evaluator {
 	return ai.LookupEvaluator(g.reg, provider, name)
->>>>>>> f3e5ee4f
 }
 
 // RegisterSpanProcessor registers an OpenTelemetry SpanProcessor for tracing.
