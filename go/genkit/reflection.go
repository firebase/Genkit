--- conflicted
+++ resolved
@@ -302,11 +302,7 @@
 			json.Unmarshal(body.Context, &contextMap)
 		}
 
-<<<<<<< HEAD
-		resp, err := runAction(ctx, g.reg, body.Key, body.Input, cb, contextMap)
-=======
-		resp, err := runAction(ctx, reg, body.Key, body.Input, body.TelemetryLabels, cb, contextMap)
->>>>>>> 613b794f
+		resp, err := runAction(ctx, g.reg, body.Key, body.Input, body.TelemetryLabels, cb, contextMap)
 		if err != nil {
 			if stream {
 				reflectErr, err := json.Marshal(core.ToReflectionError(err))
@@ -432,13 +428,8 @@
 	TraceID string `json:"traceId"`
 }
 
-<<<<<<< HEAD
-func runAction(ctx context.Context, reg *registry.Registry, key string, input json.RawMessage, cb streamingCallback[json.RawMessage], runtimeContext map[string]any) (*runActionResponse, error) {
+func runAction(ctx context.Context, reg *registry.Registry, key string, input json.RawMessage, telemetryLabels json.RawMessage, cb streamingCallback[json.RawMessage], runtimeContext map[string]any) (*runActionResponse, error) {
 	action := reg.LookupAction(key).(core.Action)
-=======
-func runAction(ctx context.Context, reg *registry.Registry, key string, input json.RawMessage, telemetryLabels json.RawMessage, cb streamingCallback[json.RawMessage], runtimeContext map[string]any) (*runActionResponse, error) {
-	action := reg.LookupAction(key)
->>>>>>> 613b794f
 	if action == nil {
 		return nil, core.NewError(core.NOT_FOUND, "action %q not found", key)
 	}
