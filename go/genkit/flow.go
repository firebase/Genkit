--- conflicted
+++ resolved
@@ -239,7 +239,6 @@
 
 // action creates an action for the flow. See the comment at the top of this file for more information.
 func (f *Flow[I, O, S]) action() *Action[*flowInstruction[I], *flowState[I, O], S] {
-<<<<<<< HEAD
 	var i I
 	var o O
 	metadata := map[string]any{
@@ -248,10 +247,6 @@
 	}
 	return NewStreamingAction(f.name, metadata, func(ctx context.Context, inst *flowInstruction[I], cb StreamingCallback[S]) (*flowState[I, O], error) {
 		spanMetaKey.fromContext(ctx).SetAttr("flow:wrapperAction", "true")
-=======
-	return NewStreamingAction(f.name, nil, func(ctx context.Context, inst *flowInstruction[I], cb StreamingCallback[S]) (*flowState[I, O], error) {
-		tracing.SpanMetaKey.FromContext(ctx).SetAttr("flow:wrapperAction", "true")
->>>>>>> 952b3054
 		return f.runInstruction(ctx, inst, cb)
 	})
 }
