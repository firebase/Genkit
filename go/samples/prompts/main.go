--- conflicted
+++ resolved
@@ -86,14 +86,8 @@
 	helloPrompt, err := genkit.DefinePrompt(
 		g, "PromptWithInput",
 		ai.WithInputType(HelloPromptInput{UserName: "Alex", Theme: "beach vacation"}),
-<<<<<<< HEAD
 		ai.WithSystem("You are a helpful AI assistant named Walt. Today's theme is {{Theme}}, respond in this style. Say hello to {{UserName}}."),
 		ai.WithPrompt("Hello, who are you?"),
-=======
-		ai.WithSystemText("You are a helpful AI assistant named Walt. Today's theme is {{Theme}}, respond in this style. Say hello to {{UserName}}."),
-		ai.WithOutputFormat(ai.OutputFormatJSON),
-		ai.WithPromptText("Hello, who are you?"),
->>>>>>> 395de915
 	)
 	if err != nil {
 		log.Fatal(err)
@@ -117,15 +111,9 @@
 	helloPrompt, err := genkit.DefinePrompt(
 		g, "PromptWithOutputType",
 		ai.WithOutputType(CountryList{}),
-<<<<<<< HEAD
 		ai.WithConfig(&ai.GenerationCommonConfig{Temperature: 0.5}),
 		ai.WithSystem("You are a geography teacher. When asked a question about geography, return a list of countries that match the question."),
 		ai.WithPrompt("Give me the 10 biggest countries in the world by habitants."),
-=======
-		ai.WithConfig(&googlegenai.GeminiConfig{Temperature: 0.5}),
-		ai.WithSystemText("You are a geography teacher. When asked a question about geography, return a list of countries that match the question."),
-		ai.WithPromptText("Give me the 10 biggest countries in the world by habitants."),
->>>>>>> 395de915
 	)
 	if err != nil {
 		log.Fatal(err)
@@ -199,8 +187,8 @@
 		g, "PromptWithComplexOutputType",
 		ai.WithOutputType(countries{}),
 		ai.WithConfig(&googlegenai.GeminiConfig{Temperature: 0.5}),
-		ai.WithSystemText("You are a geography teacher. When asked a question about geography."),
-		ai.WithPromptText("Give me the 10 biggest countries in the world by habitants and language."),
+		ai.WithSystem("You are a geography teacher. When asked a question about geography."),
+		ai.WithPrompt("Give me the 10 biggest countries in the world by habitants and language."),
 	)
 	if err != nil {
 		log.Fatal(err)
