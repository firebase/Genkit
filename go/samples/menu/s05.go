// Copyright 2024 Google LLC
//
// Licensed under the Apache License, Version 2.0 (the "License");
// you may not use this file except in compliance with the License.
// You may obtain a copy of the License at
//
//     http://www.apache.org/licenses/LICENSE-2.0
//
// Unless required by applicable law or agreed to in writing, software
// distributed under the License is distributed on an "AS IS" BASIS,
// WITHOUT WARRANTIES OR CONDITIONS OF ANY KIND, either express or implied.
// See the License for the specific language governing permissions and
// limitations under the License.

package main

import (
	"context"
	"encoding/base64"
	"os"

	"github.com/firebase/genkit/go/ai"
	"github.com/firebase/genkit/go/genkit"
	"github.com/firebase/genkit/go/plugins/dotprompt"
)

type imageURLInput struct {
	ImageURL string `json:"imageUrl"`
}

func setup05(g *genkit.Genkit, gen, genVision ai.Model) error {
	readMenuPrompt, err := dotprompt.Define(g, "s05_readMenu",
		`
		  Extract _all_ of the text, in order,
		  from the following image of a restaurant menu.

		  {{media url=imageUrl}}`,
		dotprompt.WithDefaultModel(genVision),
		dotprompt.WithInputType(imageURLInput{}),
		dotprompt.WithOutputFormat(ai.OutputFormatText),
		dotprompt.WithDefaultConfig(&ai.GenerationCommonConfig{
			Temperature: 0.1,
		}),
	)
	if err != nil {
		return err
	}

	textMenuPrompt, err := dotprompt.Define(g, "s05_textMenu",
		`
		  You are acting as Walt, a helpful AI assistant here at the restaurant.
		  You can answer questions about the food on the menu or any other questions
		  customers have about food in general.

		  Here is the text of today's menu to help you answer the customer's question:
		  {{menuText}}

		  Answer this customer's question:
		  {{question}}?
		`,
		dotprompt.WithDefaultModel(gen),
		dotprompt.WithInputType(textMenuQuestionInput{}),
		dotprompt.WithOutputFormat(ai.OutputFormatText),
		dotprompt.WithDefaultConfig(&ai.GenerationCommonConfig{
			Temperature: 0.3,
		}),
	)
	if err != nil {
		return err
	}

	// Define a flow that takes an image, passes it to Gemini Vision Pro,
	// and extracts all of the text from the photo of the menu.
	// Note that this example uses a hard-coded image file, as image input
	// is not currently available in the Development UI runners.
	readMenuFlow := genkit.DefineFlow(g, "s05_readMenuFlow",
		func(ctx context.Context, _ struct{}) (string, error) {
			image, err := os.ReadFile("testdata/menu.jpeg")
			if err != nil {
				return "", err
			}
			data := make([]byte, base64.StdEncoding.EncodedLen(len(image)))
			base64.StdEncoding.Encode(data, image)
			imageDataURL := "data:image/jpeg;base64," + string(data)

			presp, err := readMenuPrompt.Generate(ctx,
				dotprompt.WithInput(&imageURLInput{
					ImageURL: imageDataURL,
<<<<<<< HEAD
				},
			}
			presp, err := readMenuPrompt.Generate(ctx, g, preq, nil)
=======
				}), nil)
>>>>>>> 99eb3472
			if err != nil {
				return "", err
			}

			ret := presp.Message.Content[0].Text
			return ret, nil
		},
	)

	// Define a flow that generates a response to the question.
	// Just returns the LLM's text response to the question.

	textMenuQuestionFlow := genkit.DefineFlow(g, "s05_textMenuQuestion",
		func(ctx context.Context, input *textMenuQuestionInput) (*answerOutput, error) {
<<<<<<< HEAD
			preq := &dotprompt.PromptRequest{
				Variables: input,
			}
			presp, err := textMenuPrompt.Generate(ctx, g, preq, nil)
=======
			presp, err := textMenuPrompt.Generate(ctx, dotprompt.WithInput(input), nil)
>>>>>>> 99eb3472
			if err != nil {
				return nil, err
			}
			ret := &answerOutput{
				Answer: presp.Message.Content[0].Text,
			}
			return ret, nil
		},
	)

	// Define a third composite flow that chains the first two flows.

	genkit.DefineFlow(g, "s05_visionMenuQuestion",
		func(ctx context.Context, input *menuQuestionInput) (*answerOutput, error) {
			menuText, err := readMenuFlow.Run(ctx, struct{}{})
			if err != nil {
				return nil, err
			}

			questionInput := &textMenuQuestionInput{
				MenuText: menuText,
				Question: input.Question,
			}
			return textMenuQuestionFlow.Run(ctx, questionInput)
		},
	)

	return nil
}<|MERGE_RESOLUTION|>--- conflicted
+++ resolved
@@ -83,16 +83,10 @@
 			base64.StdEncoding.Encode(data, image)
 			imageDataURL := "data:image/jpeg;base64," + string(data)
 
-			presp, err := readMenuPrompt.Generate(ctx,
+			presp, err := readMenuPrompt.Generate(ctx, g,
 				dotprompt.WithInput(&imageURLInput{
 					ImageURL: imageDataURL,
-<<<<<<< HEAD
-				},
-			}
-			presp, err := readMenuPrompt.Generate(ctx, g, preq, nil)
-=======
 				}), nil)
->>>>>>> 99eb3472
 			if err != nil {
 				return "", err
 			}
@@ -104,17 +98,9 @@
 
 	// Define a flow that generates a response to the question.
 	// Just returns the LLM's text response to the question.
-
 	textMenuQuestionFlow := genkit.DefineFlow(g, "s05_textMenuQuestion",
 		func(ctx context.Context, input *textMenuQuestionInput) (*answerOutput, error) {
-<<<<<<< HEAD
-			preq := &dotprompt.PromptRequest{
-				Variables: input,
-			}
-			presp, err := textMenuPrompt.Generate(ctx, g, preq, nil)
-=======
-			presp, err := textMenuPrompt.Generate(ctx, dotprompt.WithInput(input), nil)
->>>>>>> 99eb3472
+			presp, err := textMenuPrompt.Generate(ctx, g, dotprompt.WithInput(input), nil)
 			if err != nil {
 				return nil, err
 			}
