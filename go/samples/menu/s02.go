--- conflicted
+++ resolved
@@ -61,15 +61,8 @@
 
 	genkit.DefineFlow(g, "s02_menuQuestion",
 		func(ctx context.Context, input *menuQuestionInput) (*answerOutput, error) {
-<<<<<<< HEAD
 			resp, err := dataMenuPrompt.Generate(ctx, g,
-				&dotprompt.PromptRequest{
-					Variables: input,
-				},
-=======
-			resp, err := dataMenuPrompt.Generate(ctx,
 				dotprompt.WithInput(input),
->>>>>>> 99eb3472
 				nil,
 			)
 			if err != nil {
