// Copyright 2024 Google LLC
// SPDX-License-Identifier: Apache-2.0

// This program can be manually tested like so:
//
// In development mode (with the environment variable GENKIT_ENV="dev"):
// Start the server listening on port 3100:
//
//	go run . &
//
// Tell it to run a flow:
//
//	curl -d '{"key":"/flow/simpleQaFlow/simpleQaFlow", "input":{"start": {"input":{"question": "What is the capital of UK?"}}}}' http://localhost:3100/api/runAction
//
// In production mode (GENKIT_ENV missing or set to "prod"):
// Start the server listening on port 3400:
//
//	go run . &
//
// Tell it to run a flow:
//
//   curl -d '{"question": "What is the capital of UK?"}' http://localhost:3400/simpleQaFlow

package main

import (
	"context"
	"log"
	"strings"

	"github.com/firebase/genkit/go/ai"
	"github.com/firebase/genkit/go/genkit"
	"github.com/firebase/genkit/go/plugins/dotprompt"
	"github.com/firebase/genkit/go/plugins/googleai"
	"github.com/firebase/genkit/go/plugins/localvec"
)

const simpleQaPromptTemplate = `
You're a helpful agent that answers the user's common questions based on the context provided.

Here is the user's query: {{query}}

Here is the context you should use: {{context}}

Please provide the best answer you can.
`

type simpleQaInput struct {
	Question string `json:"question"`
}

type simpleQaPromptInput struct {
	Query   string `json:"query"`
	Context string `json:"context"`
}

func main() {
	ctx := context.Background()
	g, err := genkit.Init(ctx)
	if err != nil {
		log.Fatal(err)
	}
	err = googleai.Init(context.Background(), g, nil)
	if err != nil {
		log.Fatal(err)
	}
<<<<<<< HEAD
	model := googleai.Model(g, "gemini-1.5-flash")
	embedder := googleai.Embedder(g, "text-embedding-004")
=======
	model := googleai.Model(g, "gemini-2.0-flash")
	embedder := googleai.Embedder(g, "embedding-001")
>>>>>>> 562d6d5e
	if err := localvec.Init(); err != nil {
		log.Fatal(err)
	}
	indexer, retriever, err := localvec.DefineIndexerAndRetriever(g, "simpleQa", localvec.Config{Embedder: embedder})
	if err != nil {
		log.Fatal(err)
	}

	simpleQaPrompt, err := dotprompt.Define(g, "simpleQaPrompt",
		simpleQaPromptTemplate,
		dotprompt.WithDefaultModel(model),
		dotprompt.WithInputType(simpleQaPromptInput{}),
		dotprompt.WithOutputFormat(ai.OutputFormatText),
	)
	if err != nil {
		log.Fatal(err)
	}

	evalOptions := ai.EvaluatorOptions{
		DisplayName: "Simple Evaluator",
		Definition:  "Just says true or false randomly",
		IsBilled:    false,
	}
	genkit.DefineEvaluator(g, "custom", "simpleEvaluator", &evalOptions, func(ctx context.Context, req *ai.EvaluatorCallbackRequest) (*ai.EvaluatorCallbackResponse, error) {
		m := make(map[string]any)
		m["reasoning"] = "No good reason"
		score := ai.Score{
			Id:      "testScore",
			Details: m,
		}
		callbackResponse := ai.EvaluatorCallbackResponse{
			TestCaseId: req.Input.TestCaseId,
			TraceId:    "fake-traceId",
			SpanId:     "fake-spanId",
			Evaluation: []ai.Score{score},
		}
		return &callbackResponse, nil
	})

	// genkit.DefineEvaluator(g, "custom", "simpleEvaluator", func(ctx context.Context, req *ai.EvaluatorRequest) (*ai.EvaluatorResponse, error) {
	// 	callbackResponse := ai.EvaluatorResponse{
	// 		Score: req.EvaluationId,
	// 	}
	// 	return &callbackResponse, nil
	// })

	genkit.DefineFlow(g, "simpleQaFlow", func(ctx context.Context, input *simpleQaInput) (string, error) {
		d1 := ai.DocumentFromText("Paris is the capital of France", nil)
		d2 := ai.DocumentFromText("USA is the largest importer of coffee", nil)
		d3 := ai.DocumentFromText("Water exists in 3 states - solid, liquid and gas", nil)

		err := ai.Index(ctx, indexer, ai.WithIndexerDocs(d1, d2, d3))
		if err != nil {
			return "", err
		}

		dRequest := ai.DocumentFromText(input.Question, nil)
		response, err := ai.Retrieve(ctx, retriever, ai.WithRetrieverDoc(dRequest))
		if err != nil {
			return "", err
		}

		var sb strings.Builder
		for _, d := range response.Documents {
			sb.WriteString(d.Content[0].Text)
			sb.WriteByte('\n')
		}

		promptInput := &simpleQaPromptInput{
			Query:   input.Question,
			Context: sb.String(),
		}

<<<<<<< HEAD
		resp, err := simpleQaPrompt.Generate(ctx, g,
			dotprompt.WithInput(promptInput),
		)
=======
		resp, err := simpleQaPrompt.Generate(ctx, g, dotprompt.WithInput(promptInput))
>>>>>>> 562d6d5e
		if err != nil {
			return "", err
		}
		return resp.Text(), nil
	})

	<-ctx.Done()
}<|MERGE_RESOLUTION|>--- conflicted
+++ resolved
@@ -64,13 +64,8 @@
 	if err != nil {
 		log.Fatal(err)
 	}
-<<<<<<< HEAD
-	model := googleai.Model(g, "gemini-1.5-flash")
-	embedder := googleai.Embedder(g, "text-embedding-004")
-=======
 	model := googleai.Model(g, "gemini-2.0-flash")
 	embedder := googleai.Embedder(g, "embedding-001")
->>>>>>> 562d6d5e
 	if err := localvec.Init(); err != nil {
 		log.Fatal(err)
 	}
@@ -99,23 +94,16 @@
 		m["reasoning"] = "No good reason"
 		score := ai.Score{
 			Id:      "testScore",
+			Score:   1,
+			Status:  ai.ScoreStatusPass.String(),
 			Details: m,
 		}
 		callbackResponse := ai.EvaluatorCallbackResponse{
 			TestCaseId: req.Input.TestCaseId,
-			TraceId:    "fake-traceId",
-			SpanId:     "fake-spanId",
 			Evaluation: []ai.Score{score},
 		}
 		return &callbackResponse, nil
 	})
-
-	// genkit.DefineEvaluator(g, "custom", "simpleEvaluator", func(ctx context.Context, req *ai.EvaluatorRequest) (*ai.EvaluatorResponse, error) {
-	// 	callbackResponse := ai.EvaluatorResponse{
-	// 		Score: req.EvaluationId,
-	// 	}
-	// 	return &callbackResponse, nil
-	// })
 
 	genkit.DefineFlow(g, "simpleQaFlow", func(ctx context.Context, input *simpleQaInput) (string, error) {
 		d1 := ai.DocumentFromText("Paris is the capital of France", nil)
@@ -144,13 +132,7 @@
 			Context: sb.String(),
 		}
 
-<<<<<<< HEAD
-		resp, err := simpleQaPrompt.Generate(ctx, g,
-			dotprompt.WithInput(promptInput),
-		)
-=======
 		resp, err := simpleQaPrompt.Generate(ctx, g, dotprompt.WithInput(promptInput))
->>>>>>> 562d6d5e
 		if err != nil {
 			return "", err
 		}
