// Copyright 2024 Google LLC
//
// Licensed under the Apache License, Version 2.0 (the "License");
// you may not use this file except in compliance with the License.
// You may obtain a copy of the License at
//
//     http://www.apache.org/licenses/LICENSE-2.0
//
// Unless required by applicable law or agreed to in writing, software
// distributed under the License is distributed on an "AS IS" BASIS,
// WITHOUT WARRANTIES OR CONDITIONS OF ANY KIND, either express or implied.
// See the License for the specific language governing permissions and
// limitations under the License.

// This program can be manually tested like so:
//
// In development mode (with the environment variable GENKIT_ENV="dev"):
// Start the server listening on port 3100:
//
//	go run . &
//
// Tell it to run an action. Here are some examples:
//  
//  Flow without input:
//
//	curl -d '{"key":"/flow/testAllCoffeeFlows/testAllCoffeeFlows", "input":{"start": {"input":null}}}'  http://localhost:3100/api/runAction
<<<<<<< HEAD
//  Flow with input:
//
//	curl -d '{"key":"/flow/simpleGreeting/simpleGreeting", "input":{"start": {"input":{"customerName": "John Doe"}}}}' http://localhost:3100/api/runAction
=======
//
// In production mode (GENKIT_ENV missing or set to "prod"):
// Start the server listening on port 3400:
//
//	go run . &
//
// Tell it to run a flow:
//
//  curl -d '{"customerName": "Stimpy"}' http://localhost:3400/simpleGreeting

>>>>>>> 8e186ae6
package main

import (
	"context"
	"fmt"
	"log"
	"os"

	"github.com/firebase/genkit/go/ai"
	"github.com/firebase/genkit/go/genkit"
	"github.com/firebase/genkit/go/plugins/dotprompt"
	"github.com/firebase/genkit/go/plugins/googleai"
	"github.com/invopop/jsonschema"
)

const simpleGreetingPromptTemplate = `
You're a barista at a nice coffee shop.
A regular customer named {{customerName}} enters.
Greet the customer in one sentence, and recommend a coffee drink.
`

type simpleGreetingInput struct {
	CustomerName string `json:"customerName"`
}

const greetingWithHistoryPromptTemplate = `
{{role "user"}}
Hi, my name is {{customerName}}. The time is {{currentTime}}. Who are you?

{{role "model"}}
I am Barb, a barista at this nice underwater-themed coffee shop called Krabby Kooffee.
I know pretty much everything there is to know about coffee,
and I can cheerfully recommend delicious coffee drinks to you based on whatever you like.

{{role "user"}}
Great. Last time I had {{previousOrder}}.
I want you to greet me in one sentence, and recommend a drink.
`

type customerTimeAndHistoryInput struct {
	CustomerName  string `json:"customerName"`
	CurrentTime   string `json:"currentTime"`
	PreviousOrder string `json:"previousOrder"`
}

type testAllCoffeeFlowsOutput struct {
	Pass    bool     `json:"pass"`
	Replies []string `json:"replies,omitempty"`
	Error   string   `json:"error,omitempty"`
}

func main() {
	apiKey := os.Getenv("GOOGLE_GENAI_API_KEY")
	if apiKey == "" {
		fmt.Fprintln(os.Stderr, "coffee-shop example requires setting GOOGLE_GENAI_API_KEY in the environment.")
		fmt.Fprintln(os.Stderr, "You can get an API key at https://ai.google.dev.")
		os.Exit(1)
	}

	if err := googleai.Init(context.Background(), "gemini-1.0-pro", apiKey); err != nil {
		log.Fatal(err)
	}

	simpleGreetingPrompt, err := dotprompt.Define("simpleGreeting", simpleGreetingPromptTemplate,
		&dotprompt.Config{
			Model:        "google-genai/gemini-1.0-pro",
			InputSchema:  jsonschema.Reflect(simpleGreetingInput{}),
			OutputFormat: ai.OutputFormatText,
		},
	)
	if err != nil {
		log.Fatal(err)
	}

	simpleGreetingFlow := genkit.DefineFlow("simpleGreeting", func(ctx context.Context, input *simpleGreetingInput, _ genkit.NoStream) (string, error) {
		vars, err := simpleGreetingPrompt.BuildVariables(input)
		if err != nil {
			return "", err
		}
		ai := &dotprompt.ActionInput{Variables: vars}
		resp, err := simpleGreetingPrompt.Execute(ctx, ai)
		if err != nil {
			return "", err
		}
		text, err := resp.Text()
		if err != nil {
			return "", fmt.Errorf("simpleGreeting: %v", err)
		}
		return text, nil
	})

	greetingWithHistoryPrompt, err := dotprompt.Define("greetingWithHistory", greetingWithHistoryPromptTemplate,
		&dotprompt.Config{
			Model:        "google-genai/gemini-1.0-pro",
			InputSchema:  jsonschema.Reflect(customerTimeAndHistoryInput{}),
			OutputFormat: ai.OutputFormatText,
		},
	)
	if err != nil {
		log.Fatal(err)
	}

	greetingWithHistoryFlow := genkit.DefineFlow("greetingWithHistory", func(ctx context.Context, input *customerTimeAndHistoryInput, _ genkit.NoStream) (string, error) {
		vars, err := greetingWithHistoryPrompt.BuildVariables(input)
		if err != nil {
			return "", err
		}
		ai := &dotprompt.ActionInput{Variables: vars}
		resp, err := greetingWithHistoryPrompt.Execute(ctx, ai)
		if err != nil {
			return "", err
		}
		text, err := resp.Text()
		if err != nil {
			return "", fmt.Errorf("greetingWithHistory: %v", err)
		}
		return text, nil
	})

	genkit.DefineFlow("testAllCoffeeFlows", func(ctx context.Context, _ struct{}, _ genkit.NoStream) (*testAllCoffeeFlowsOutput, error) {
		test1, err := genkit.RunFlow(ctx, simpleGreetingFlow, &simpleGreetingInput{
			CustomerName: "Sam",
		})
		if err != nil {
			out := &testAllCoffeeFlowsOutput{
				Pass:  false,
				Error: err.Error(),
			}
			return out, nil
		}
		test2, err := genkit.RunFlow(ctx, greetingWithHistoryFlow, &customerTimeAndHistoryInput{
			CustomerName:  "Sam",
			CurrentTime:   "09:45am",
			PreviousOrder: "Caramel Macchiato",
		})
		if err != nil {
			out := &testAllCoffeeFlowsOutput{
				Pass:  false,
				Error: err.Error(),
			}
			return out, nil
		}
		out := &testAllCoffeeFlowsOutput{
			Pass: true,
			Replies: []string{
				test1,
				test2,
			},
		}
		return out, nil
	})
	if err := genkit.StartFlowServer(""); err != nil {
		log.Fatal(err)
	}
}<|MERGE_RESOLUTION|>--- conflicted
+++ resolved
@@ -20,15 +20,13 @@
 //	go run . &
 //
 // Tell it to run an action. Here are some examples:
-//  
+//
 //  Flow without input:
 //
 //	curl -d '{"key":"/flow/testAllCoffeeFlows/testAllCoffeeFlows", "input":{"start": {"input":null}}}'  http://localhost:3100/api/runAction
-<<<<<<< HEAD
 //  Flow with input:
 //
 //	curl -d '{"key":"/flow/simpleGreeting/simpleGreeting", "input":{"start": {"input":{"customerName": "John Doe"}}}}' http://localhost:3100/api/runAction
-=======
 //
 // In production mode (GENKIT_ENV missing or set to "prod"):
 // Start the server listening on port 3400:
@@ -39,7 +37,6 @@
 //
 //  curl -d '{"customerName": "Stimpy"}' http://localhost:3400/simpleGreeting
 
->>>>>>> 8e186ae6
 package main
 
 import (
