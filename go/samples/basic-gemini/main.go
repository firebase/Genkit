// Copyright 2025 Google LLC
//
// Licensed under the Apache License, Version 2.0 (the "License");
// you may not use this file except in compliance with the License.
// You may obtain a copy of the License at
//
//     http://www.apache.org/licenses/LICENSE-2.0
//
// Unless required by applicable law or agreed to in writing, software
// distributed under the License is distributed on an "AS IS" BASIS,
// WITHOUT WARRANTIES OR CONDITIONS OF ANY KIND, either express or implied.
// See the License for the specific language governing permissions and
// limitations under the License.

package main

import (
	"context"
	"errors"
	"fmt"
	"log"

	"github.com/firebase/genkit/go/ai"
	"github.com/firebase/genkit/go/genkit"
	"github.com/firebase/genkit/go/plugins/googlegenai"
)

func main() {
	ctx := context.Background()

	// Initialize Genkit with the Google AI plugin. When you pass nil for the
	// Config parameter, the Google AI plugin will get the API key from the
	// GEMINI_API_KEY or GOOGLE_API_KEY environment variable, which is the recommended
	// practice.
	g, err := genkit.Init(ctx, genkit.WithPlugins(&googlegenai.GoogleAI{}))
	if err != nil {
		log.Fatal(err)
	}

	// Define a simple flow that generates jokes about a given topic
	genkit.DefineFlow(g, "jokesFlow", func(ctx context.Context, input string) (string, error) {
		m := googlegenai.GoogleAIModel(g, "gemini-2.5-pro-preview-03-25")
		if m == nil {
			return "", errors.New("jokesFlow: failed to find model")
		}

		resp, err := genkit.Generate(ctx, g,
			ai.WithModel(m),
			ai.WithConfig(&googlegenai.GeminiConfig{
<<<<<<< HEAD
				GenerationCommonConfig: ai.GenerationCommonConfig{
					Temperature: 1.0,
=======
				Temperature:     1.0,
				MaxOutputTokens: 256,
				SafetySettings: []*googlegenai.SafetySetting{
					{
						Category:  googlegenai.HarmCategoryHarassment,
						Threshold: googlegenai.HarmBlockThresholdBlockMediumAndAbove,
					},
>>>>>>> 8da57d41
				},
			}),
			ai.WithPromptText(fmt.Sprintf(`Tell short jokes about %s`, input)))
		if err != nil {
			return "", err
		}

		text := resp.Text()
		return text, nil
	})

	<-ctx.Done()
}<|MERGE_RESOLUTION|>--- conflicted
+++ resolved
@@ -47,19 +47,7 @@
 		resp, err := genkit.Generate(ctx, g,
 			ai.WithModel(m),
 			ai.WithConfig(&googlegenai.GeminiConfig{
-<<<<<<< HEAD
-				GenerationCommonConfig: ai.GenerationCommonConfig{
-					Temperature: 1.0,
-=======
-				Temperature:     1.0,
-				MaxOutputTokens: 256,
-				SafetySettings: []*googlegenai.SafetySetting{
-					{
-						Category:  googlegenai.HarmCategoryHarassment,
-						Threshold: googlegenai.HarmBlockThresholdBlockMediumAndAbove,
-					},
->>>>>>> 8da57d41
-				},
+				Temperature: 1.0,
 			}),
 			ai.WithPromptText(fmt.Sprintf(`Tell short jokes about %s`, input)))
 		if err != nil {
