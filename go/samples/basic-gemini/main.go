// Copyright 2025 Google LLC
//
// Licensed under the Apache License, Version 2.0 (the "License");
// you may not use this file except in compliance with the License.
// You may obtain a copy of the License at
//
//     http://www.apache.org/licenses/LICENSE-2.0
//
// Unless required by applicable law or agreed to in writing, software
// distributed under the License is distributed on an "AS IS" BASIS,
// WITHOUT WARRANTIES OR CONDITIONS OF ANY KIND, either express or implied.
// See the License for the specific language governing permissions and
// limitations under the License.

package main

import (
	"context"
	"log"

	"github.com/firebase/genkit/go/ai"
	"github.com/firebase/genkit/go/core"
	"github.com/firebase/genkit/go/genkit"
	"github.com/firebase/genkit/go/plugins/googlegenai"
	"google.golang.org/genai"
)

func main() {
	ctx := context.Background()

	// Initialize Genkit with the Google AI plugin. When you pass nil for the
	// Config parameter, the Google AI plugin will get the API key from the
	// GEMINI_API_KEY or GOOGLE_API_KEY environment variable, which is the recommended
	// practice.
	g, err := genkit.Init(ctx, genkit.WithPlugins(&googlegenai.GoogleAI{}))
	if err != nil {
		log.Fatal(err)
	}

	// Define a simple flow that generates jokes about a given topic
	genkit.DefineFlow(g, "jokesFlow", func(ctx context.Context, input string) (string, error) {
<<<<<<< HEAD
		m := googlegenai.GoogleAIModel(g, "gemini-2.5-flash-preview-04-17")
=======
		// Any available Gemini model can be selected
		m := googlegenai.GoogleAIModel(g, "gemini-2.0-flash-thinking-exp-1219")
>>>>>>> 14b2c87f
		if m == nil {
			return "", core.NewError(core.INVALID_ARGUMENT, "jokesFlow: failed to find model")
		}

		resp, err := genkit.Generate(ctx, g,
			ai.WithModel(m),
			ai.WithConfig(&genai.GenerateContentConfig{
				Temperature: genai.Ptr[float32](1.0),
				ThinkingConfig: &genai.ThinkingConfig{
					ThinkingBudget: genai.Ptr[int32](0), // disable thinking in the generate call
				},
			}),
			ai.WithPrompt(`Tell short jokes about %s`, input))
		if err != nil {
			return "", err
		}

		text := resp.Text()
		return text, nil
	})

	<-ctx.Done()
}<|MERGE_RESOLUTION|>--- conflicted
+++ resolved
@@ -39,12 +39,8 @@
 
 	// Define a simple flow that generates jokes about a given topic
 	genkit.DefineFlow(g, "jokesFlow", func(ctx context.Context, input string) (string, error) {
-<<<<<<< HEAD
-		m := googlegenai.GoogleAIModel(g, "gemini-2.5-flash-preview-04-17")
-=======
 		// Any available Gemini model can be selected
 		m := googlegenai.GoogleAIModel(g, "gemini-2.0-flash-thinking-exp-1219")
->>>>>>> 14b2c87f
 		if m == nil {
 			return "", core.NewError(core.INVALID_ARGUMENT, "jokesFlow: failed to find model")
 		}
