--- conflicted
+++ resolved
@@ -66,13 +66,8 @@
 	ctx := context.Background()
 
 	g, err := genkit.Init(ctx,
-<<<<<<< HEAD
 		genkit.WithDefaultModel("googleai/gemini-2.0-flash"),
 		genkit.WithPlugins(&googlegenai.GoogleAI{APIKey: *apiKey}),
-=======
-		genkit.WithDefaultModel("googleai/gemini-1.5-flash"),
-		genkit.WithPlugins(&googlegenai.GoogleAI{APIKey: apiKey}),
->>>>>>> 276f332d
 	)
 	if err != nil {
 		log.Fatal(err)
@@ -170,30 +165,6 @@
 	t.Run("tool", func(t *testing.T) {
 		resp, err := genkit.Generate(ctx, g,
 			ai.WithPrompt("what is a gablorken of value 2 over 3.5?"),
-<<<<<<< HEAD
-=======
-			ai.WithTools(gablorkenTool))
-		if err != nil {
-			t.Fatal(err)
-		}
-
-		out := resp.Message.Content[0].Text
-		const want = "11.31"
-		if !strings.Contains(out, want) {
-			t.Errorf("got %q, expecting it to contain %q", out, want)
-		}
-	})
-	t.Run("tool with thinking", func(t *testing.T) {
-		m := googlegenai.GoogleAIModel(g, "gemini-2.5-flash-preview-04-17")
-		resp, err := genkit.Generate(ctx, g,
-			ai.WithConfig(&googlegenai.GeminiConfig{
-				ThinkingConfig: &googlegenai.ThinkingConfig{
-					ThinkingBudget: 1000,
-				},
-			}),
-			ai.WithModel(m),
-			ai.WithPrompt("what is a gablorken of 2 over 3.5?"),
->>>>>>> 276f332d
 			ai.WithTools(gablorkenTool))
 		if err != nil {
 			t.Fatal(err)
