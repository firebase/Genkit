// Copyright 2025 Google LLC
//
// Licensed under the Apache License, Version 2.0 (the "License");
// you may not use this file except in compliance with the License.
// You may obtain a copy of the License at
//
//     http://www.apache.org/licenses/LICENSE-2.0
//
// Unless required by applicable law or agreed to in writing, software
// distributed under the License is distributed on an "AS IS" BASIS,
// WITHOUT WARRANTIES OR CONDITIONS OF ANY KIND, either express or implied.
// See the License for the specific language governing permissions and
// limitations under the License.
//
// SPDX-License-Identifier: Apache-2.0

package googlegenai

import (
	"context"
	"encoding/json"
	"fmt"
	"net/http"
	"net/url"
	"slices"
	"strconv"
	"strings"

	"github.com/firebase/genkit/go/core"
	"github.com/firebase/genkit/go/internal/base"
	"github.com/invopop/jsonschema"

	"github.com/firebase/genkit/go/ai"
	"github.com/firebase/genkit/go/genkit"
	"github.com/firebase/genkit/go/internal"
	"github.com/firebase/genkit/go/plugins/internal/uri"
	"google.golang.org/genai"
)

var (
	// BasicText describes model capabilities for text-only Gemini models.
	BasicText = ai.ModelSupports{
		Multiturn:  true,
		Tools:      true,
		ToolChoice: true,
		SystemRole: true,
		Media:      false,
	}

	//  Multimodal describes model capabilities for multimodal Gemini models.
	Multimodal = ai.ModelSupports{
		Multiturn:   true,
		Tools:       true,
		ToolChoice:  true,
		SystemRole:  true,
		Media:       true,
		Constrained: ai.ConstrainedSupportNoTools,
	}

	// Attribution header
	xGoogApiClientHeader = http.CanonicalHeaderKey("x-goog-api-client")
	GenkitClientHeader   = http.Header{
		xGoogApiClientHeader: {fmt.Sprintf("genkit-go/%s", internal.Version)},
	}
)

// EmbedOptions are options for the Vertex AI embedder.
// Set [ai.EmbedRequest.Options] to a value of type *[EmbedOptions].
type EmbedOptions struct {
	// Document title.
	Title string `json:"title,omitempty"`
	// Task type: RETRIEVAL_QUERY, RETRIEVAL_DOCUMENT, and so forth.
	// See the Vertex AI text embedding docs.
	TaskType string `json:"task_type,omitempty"`
}

// configToMap converts a config struct to a map[string]any.
func configToMap(config any) map[string]any {
	r := jsonschema.Reflector{
		DoNotReference: true, // Prevent $ref usage
		ExpandedStruct: true, // Include all fields directly
	}
	schema := r.Reflect(config)
	result := base.SchemaAsMap(schema)
	return result
}

// mapToStruct unmarshals a map[string]any to the expected config type.
func mapToStruct(m map[string]any, v any) error {
	jsonData, err := json.Marshal(m)
	if err != nil {
		return err
	}
	return json.Unmarshal(jsonData, v)
}

// toGeminiSafetySettings converts a list of [SafetySetting] to a list of [genai.SafetySetting].
func toGeminiSafetySettings(settings []*SafetySetting) []*genai.SafetySetting {
	if len(settings) == 0 {
		return nil
	}

	result := make([]*genai.SafetySetting, len(settings))
	for i, s := range settings {
		result[i] = &genai.SafetySetting{
			Method:    genai.HarmBlockMethod(s.Method),
			Category:  genai.HarmCategory(s.Category),
			Threshold: genai.HarmBlockThreshold(s.Threshold),
		}
	}
	return result
}

type HarmCategory string

const (
	// The harm category is unspecified.
	HarmCategoryUnspecified HarmCategory = "HARM_CATEGORY_UNSPECIFIED"
	// The harm category is hate speech.
	HarmCategoryHateSpeech HarmCategory = "HARM_CATEGORY_HATE_SPEECH"
	// The harm category is dangerous content.
	HarmCategoryDangerousContent HarmCategory = "HARM_CATEGORY_DANGEROUS_CONTENT"
	// The harm category is harassment.
	HarmCategoryHarassment HarmCategory = "HARM_CATEGORY_HARASSMENT"
	// The harm category is sexually explicit content.
	HarmCategorySexuallyExplicit HarmCategory = "HARM_CATEGORY_SEXUALLY_EXPLICIT"
	// The harm category is civic integrity.
	HarmCategoryCivicIntegrity HarmCategory = "HARM_CATEGORY_CIVIC_INTEGRITY"
)

// Specify if the threshold is used for probability or severity score. If not specified,
// the threshold is used for probability score.
type HarmBlockMethod string

const (
	// The harm block method is unspecified.
	HarmBlockMethodUnspecified HarmBlockMethod = "HARM_BLOCK_METHOD_UNSPECIFIED"
	// The harm block method uses both probability and severity scores.
	HarmBlockMethodSeverity HarmBlockMethod = "SEVERITY"
	// The harm block method uses the probability score.
	HarmBlockMethodProbability HarmBlockMethod = "PROBABILITY"
)

// The harm block threshold.
type HarmBlockThreshold string

const (
	// Unspecified harm block threshold.
	HarmBlockThresholdUnspecified HarmBlockThreshold = "HARM_BLOCK_THRESHOLD_UNSPECIFIED"
	// Block low threshold and above (i.e. block more).
	HarmBlockThresholdBlockLowAndAbove HarmBlockThreshold = "BLOCK_LOW_AND_ABOVE"
	// Block medium threshold and above.
	HarmBlockThresholdBlockMediumAndAbove HarmBlockThreshold = "BLOCK_MEDIUM_AND_ABOVE"
	// Block only high threshold (i.e. block less).
	HarmBlockThresholdBlockOnlyHigh HarmBlockThreshold = "BLOCK_ONLY_HIGH"
	// Block none.
	HarmBlockThresholdBlockNone HarmBlockThreshold = "BLOCK_NONE"
	// Turn off the safety filter.
	HarmBlockThresholdOff HarmBlockThreshold = "OFF"
)

// Safety settings.
type SafetySetting struct {
	// Determines if the harm block method uses probability or probability
	// and severity scores.
	Method HarmBlockMethod `json:"method,omitempty"`
	// Required. Harm category.
	Category HarmCategory `json:"category,omitempty"`
	// Required. The harm block threshold.
	Threshold HarmBlockThreshold `json:"threshold,omitempty"`
}

// GeminiConfig mirrors GenerateContentConfig without direct genai dependency
type GeminiConfig struct {
	// MaxOutputTokens is the maximum number of tokens to generate.
	MaxOutputTokens int `json:"maxOutputTokens,omitempty"`
	// StopSequences is the list of sequences where the model will stop generating further tokens.
	StopSequences []string `json:"stopSequences,omitempty"`
	// Temperature is the temperature to use for the model.
	Temperature float64 `json:"temperature,omitempty"`
	// TopK is the number of top tokens to consider for the model.
	TopK int `json:"topK,omitempty"`
	// TopP is the top-p value to use for the model.
	TopP float64 `json:"topP,omitempty"`
	// Version is the version of the model to use.
	Version string `json:"version,omitempty"`
	// SafetySettings is the list of safety settings to use for the model.
	SafetySettings []*SafetySetting `json:"safetySettings,omitempty"`
}

// configFromRequest converts any supported config type to [GeminiConfig].
func configFromRequest(input *ai.ModelRequest) (*GeminiConfig, error) {
	var result GeminiConfig

	switch config := input.Config.(type) {
	case GeminiConfig:
		result = config
	case *GeminiConfig:
		result = *config
	case map[string]any:
		// TODO: Log warnings if unknown parameters are found.
		if err := mapToStruct(config, &result); err != nil {
			return nil, err
		}
	case nil:
		// Empty but valid config
	default:
		return nil, fmt.Errorf("unexpected config type: %T", input.Config)
	}

	return &result, nil
}

// DefineModel defines a model in the registry
func defineModel(g *genkit.Genkit, client *genai.Client, name string, info ai.ModelInfo) ai.Model {
	provider := googleAIProvider
	if client.ClientConfig().Backend == genai.BackendVertexAI {
		provider = vertexAIProvider
	}

	meta := &ai.ModelInfo{
		Label:        info.Label,
		Supports:     info.Supports,
		Versions:     info.Versions,
		ConfigSchema: configToMap(&GeminiConfig{}),
	}

	fn := func(
		ctx context.Context,
		input *ai.ModelRequest,
		cb func(context.Context, *ai.ModelResponseChunk) error,
	) (*ai.ModelResponse, error) {
		return generate(ctx, client, name, input, cb)
	}
	// the gemini api doesn't support downloading media from http(s)
	if info.Supports.Media {
		fn = core.ChainMiddleware(ai.DownloadRequestMedia(&ai.DownloadMediaOptions{
			MaxBytes: 1024 * 1024 * 20, // 20MB
			Filter: func(part *ai.Part) bool {
				u, err := url.Parse(part.Text)
				if err != nil {
					return true
				}
				// Gemini can handle these URLs
				return !slices.Contains(
					[]string{"www.youtube.com", "youtube.com", "youtu.be"},
					u.Hostname(),
				)
			},
		}))(fn)
	}
	return genkit.DefineModel(g, provider, name, meta, fn)
}

// DefineEmbedder defines embeddings for the provided contents and embedder
// model
func defineEmbedder(g *genkit.Genkit, client *genai.Client, name string) ai.Embedder {
	provider := googleAIProvider
	if client.ClientConfig().Backend == genai.BackendVertexAI {
		provider = vertexAIProvider
	}

	return genkit.DefineEmbedder(g, provider, name, func(ctx context.Context, input *ai.EmbedRequest) (*ai.EmbedResponse, error) {
		var content []*genai.Content
		var embedConfig *genai.EmbedContentConfig

		// check if request options matches VertexAI configuration
		if opts, _ := input.Options.(*EmbedOptions); opts != nil {
			if provider == googleAIProvider {
				return nil, fmt.Errorf("wrong options provided for %s provider, got %T", provider, opts)
			}
			embedConfig = &genai.EmbedContentConfig{
				Title:    opts.Title,
				TaskType: opts.TaskType,
			}
		}

		for _, doc := range input.Documents {
			parts, err := toGeminiParts(doc.Content)
			if err != nil {
				return nil, err
			}
			content = append(content, &genai.Content{
				Parts: parts,
			})
		}

		r, err := genai.Models.EmbedContent(*client.Models, ctx, name, content, embedConfig)
		if err != nil {
			return nil, err
		}
		var res ai.EmbedResponse
		for _, emb := range r.Embeddings {
			res.Embeddings = append(res.Embeddings, &ai.DocumentEmbedding{Embedding: emb.Values})
		}
		return &res, nil
	})
}

// Generate requests a generate call to the specified model with the provided
// configuration
func generate(
	ctx context.Context,
	client *genai.Client,
	model string,
	input *ai.ModelRequest,
	cb func(context.Context, *ai.ModelResponseChunk) error,
) (*ai.ModelResponse, error) {
	// Extract configuration to get the model version
	config, err := configFromRequest(input)
	if err != nil {
		return nil, err
	}

	// Update model with version if specified
	if config.Version != "" {
		model = config.Version
	}

	cache, err := handleCache(ctx, client, input, model)
	if err != nil {
		return nil, err
	}

	gcc, err := convertRequest(input, cache)
	if err != nil {
		return nil, err
	}

	var contents []*genai.Content
	for _, m := range input.Messages {
		// system parts are handled separately
		if m.Role == ai.RoleSystem {
			continue
		}
<<<<<<< HEAD

		content := m.Content
		// gc.ResponseSchema should only be set when constrained generation requirements are met
		if gc.ResponseSchema != nil {
			content = removeOutputPart(m.Content)
		}

		parts, err := convertParts(content)
=======
		parts, err := toGeminiParts(m.Content)
>>>>>>> 8da57d41
		if err != nil {
			return nil, err
		}

		contents = append(contents, &genai.Content{
			Parts: parts,
			Role:  string(m.Role),
		})
	}

	// Send out the actual request.
	if cb == nil {
		resp, err := client.Models.GenerateContent(ctx, model, contents, gcc)
		if err != nil {
			return nil, err
		}
		r := translateResponse(resp)
		r.Request = input
		if cache != nil {
			r.Message.Metadata = setCacheMetadata(r.Message.Metadata, cache)
		}
		return r, nil
	}

	// Streaming version.
	iter := client.Models.GenerateContentStream(ctx, model, contents, gcc)
	var r *ai.ModelResponse

	// merge all streamed responses
	var resp *genai.GenerateContentResponse
	var chunks []string
	for chunk, err := range iter {
		// abort stream if error found in the iterator items
		if err != nil {
			return nil, err
		}
		for i, c := range chunk.Candidates {
			tc := translateCandidate(c)
			err := cb(ctx, &ai.ModelResponseChunk{
				Content: tc.Message.Content,
			})
			if err != nil {
				return nil, err
			}
			// stream only supports text
			chunks = append(chunks, c.Content.Parts[i].Text)
		}
		// keep the last chunk for usage metadata
		resp = chunk
	}

	// manually merge all candidate responses, iterator does not provide a
	// merged response utility
	merged := []*genai.Candidate{
		{
			Content: &genai.Content{
				Parts: []*genai.Part{genai.NewPartFromText(strings.Join(chunks, ""))},
			},
		},
	}
	resp.Candidates = merged
	r = translateResponse(resp)
	if r == nil {
		// No candidates were returned. Probably rare, but it might avoid a NPE
		// to return an empty instead of nil result.
		r = &ai.ModelResponse{}
	}
	r.Request = input
	if cache != nil {
		r.Message.Metadata = setCacheMetadata(r.Message.Metadata, cache)
	}

	return r, nil
}

// removeOutputPart removes the simulated constrained generation part from the request messages
func removeOutputPart(content []*ai.Part) []*ai.Part {
	for i, p := range content {
		if p.Metadata != nil {
			// skip simulated constrained generation, use native instead
			v, ok := p.Metadata["purpose"].(string)
			if ok && v == "output" {
				return append(content[:i], content[i+1:]...)
			}
		}
	}
	return content
}

// convertRequest translates from [*ai.ModelRequest] to
// *genai.GenerateContentParameters
func convertRequest(input *ai.ModelRequest, cache *genai.CachedContent) (*genai.GenerateContentConfig, error) {
	gcc := genai.GenerateContentConfig{
		CandidateCount: genai.Ptr[int32](1),
	}

	c, err := configFromRequest(input)
	if err != nil {
		return nil, err
	}

	// Convert standard fields
	if c.MaxOutputTokens != 0 {
		gcc.MaxOutputTokens = genai.Ptr(int32(c.MaxOutputTokens))
	}
	if len(c.StopSequences) > 0 {
		gcc.StopSequences = c.StopSequences
	}
	if c.Temperature != 0 {
		gcc.Temperature = genai.Ptr(float32(c.Temperature))
	}
	if c.TopK != 0 {
		gcc.TopK = genai.Ptr(float32(c.TopK))
	}
	if c.TopP != 0 {
		gcc.TopP = genai.Ptr(float32(c.TopP))
	}
	// Convert non-primitive fields
	gcc.SafetySettings = toGeminiSafetySettings(c.SafetySettings)

	// Set response MIME type based on output format if specified
	hasOutput := input.Output != nil
	isJsonFormat := hasOutput && input.Output.Format == "json"
	isJsonContentType := hasOutput && input.Output.ContentType == "application/json"
	jsonMode := isJsonFormat || (isJsonContentType && len(input.Tools) == 0)
	if jsonMode {
		gcc.ResponseMIMEType = "application/json"
	}

	// Add tool configuration from input.Tools and input.ToolChoice directly
	// This overrides any functionCallingConfig in the passed config
	if len(input.Tools) > 0 {
		// First convert the tools
		tools, err := toGeminiTools(input.Tools)
		if err != nil {
			return nil, err
		}
		gcc.Tools = tools

		// Then set up the tool configuration based on ToolChoice
		tc := convertToolChoice(input.ToolChoice, input.Tools)
		if tc != nil {
			gcc.ToolConfig = tc
		}
	}

	var systemParts []*genai.Part
	for _, m := range input.Messages {
		if m.Role == ai.RoleSystem {
			parts, err := toGeminiParts(m.Content)
			if err != nil {
				return nil, err
			}
			systemParts = append(systemParts, parts...)
		}
	}

	if len(systemParts) > 0 {
		gcc.SystemInstruction = &genai.Content{
			Parts: systemParts,
			Role:  string(ai.RoleSystem),
		}
	}

	if cache != nil {
		gcc.CachedContent = cache.Name
	}

<<<<<<< HEAD
	// constrained generation should be avoided if Tools are defined
	if input.Output.Constrained && len(gc.Tools) == 0 {
		gc.ResponseMIMEType = "application/json"
		schema, err := convertSchema(input.Output.Schema, input.Output.Schema)
		if err != nil {
			return nil, err
		}
		gc.ResponseSchema = schema
	}

	if input.Output.Format == string(ai.OutputFormatJSON) && len(input.Output.Schema) == 0 {
		gc.ResponseMIMEType = "application/json"
		return &gc, nil
	}

	return &gc, nil
=======
	return &gcc, nil
>>>>>>> 8da57d41
}

// toGeminiTools translates a slice of [ai.ToolDefinition] to a slice of [genai.Tool].
func toGeminiTools(inTools []*ai.ToolDefinition) ([]*genai.Tool, error) {
	var outTools []*genai.Tool
	for _, t := range inTools {
		inputSchema, err := toGeminiSchema(t.InputSchema, t.InputSchema)
		if err != nil {
			return nil, err
		}
		fd := &genai.FunctionDeclaration{
			Name:        t.Name,
			Parameters:  inputSchema,
			Description: t.Description,
		}
		outTools = append(outTools, &genai.Tool{FunctionDeclarations: []*genai.FunctionDeclaration{fd}})
	}
	return outTools, nil
}

// toGeminiSchema translates a map representing a standard JSON schema to a more
// limited [genai.Schema].
func toGeminiSchema(originalSchema map[string]any, genkitSchema map[string]any) (*genai.Schema, error) {
	// this covers genkitSchema == nil and {}
	// genkitSchema will be {} if it's any
	if len(genkitSchema) == 0 {
		return nil, nil
	}
	if v, ok := genkitSchema["$ref"]; ok {
		ref := v.(string)
		return toGeminiSchema(originalSchema, resolveRef(originalSchema, ref))
	}
	schema := &genai.Schema{}

	switch genkitSchema["type"].(string) {
	case "string":
		schema.Type = genai.TypeString
	case "float64":
		schema.Type = genai.TypeNumber
	case "number":
		schema.Type = genai.TypeNumber
	case "integer":
		schema.Type = genai.TypeInteger
	case "bool":
		schema.Type = genai.TypeBoolean
	case "object":
		schema.Type = genai.TypeObject
	case "array":
		schema.Type = genai.TypeArray
	default:
		return nil, fmt.Errorf("schema type %q not allowed", genkitSchema["type"])
	}
	if v, ok := genkitSchema["required"]; ok {
		schema.Required = castToStringArray(v.([]any))
	}
	if v, ok := genkitSchema["propertyOrdering"]; ok {
		schema.PropertyOrdering = castToStringArray(v.([]any))
	}
	if v, ok := genkitSchema["description"]; ok {
		schema.Description = v.(string)
	}
	if v, ok := genkitSchema["format"]; ok {
		schema.Format = v.(string)
	}
	if v, ok := genkitSchema["title"]; ok {
		schema.Title = v.(string)
	}
	if v, ok := genkitSchema["minItems"]; ok {
		i, err := strconv.ParseInt(v.(string), 10, 64)
		if err != nil {
			return nil, err
		}
		schema.MinItems = genai.Ptr[int64](i)
	}
	if v, ok := genkitSchema["maxItems"]; ok {
		i, err := strconv.ParseInt(v.(string), 10, 64)
		if err != nil {
			return nil, err
		}
		schema.MaxItems = genai.Ptr[int64](i)
	}
	if v, ok := genkitSchema["maximum"]; ok {
		i, err := strconv.ParseFloat(v.(string), 64)
		if err != nil {
			return nil, err
		}
		schema.Maximum = genai.Ptr[float64](i)
	}
	if v, ok := genkitSchema["minimum"]; ok {
		i, err := strconv.ParseFloat(v.(string), 64)
		if err != nil {
			return nil, err
		}
		schema.Minimum = genai.Ptr[float64](i)
	}
	if v, ok := genkitSchema["enum"]; ok {
		schema.Enum = castToStringArray(v.([]any))
	}
	if v, ok := genkitSchema["items"]; ok {
		items, err := toGeminiSchema(originalSchema, v.(map[string]any))
		if err != nil {
			return nil, err
		}
		schema.Items = items
	}
	if val, ok := genkitSchema["properties"]; ok {
		props := map[string]*genai.Schema{}
		for k, v := range val.(map[string]any) {
			p, err := toGeminiSchema(originalSchema, v.(map[string]any))
			if err != nil {
				return nil, err
			}
			props[k] = p
		}
		schema.Properties = props
	}
	// Nullable -- not supported in jsonschema.Schema

	return schema, nil
}

func resolveRef(originalSchema map[string]any, ref string) map[string]any {
	tkns := strings.Split(ref, "/")
	// refs look like: $/ref/foo -- we need the foo part
	name := tkns[len(tkns)-1]
	defs := originalSchema["$defs"].(map[string]any)
	return defs[name].(map[string]any)
}

func castToStringArray(i []any) []string {
	// Is there a better way to do this??
	var r []string
	for _, v := range i {
		r = append(r, v.(string))
	}
	return r
}

func convertToolChoice(toolChoice ai.ToolChoice, tools []*ai.ToolDefinition) *genai.ToolConfig {
	var mode genai.FunctionCallingConfigMode
	switch toolChoice {
	case "":
		return nil
	case ai.ToolChoiceAuto:
		mode = genai.FunctionCallingConfigModeAuto
	case ai.ToolChoiceRequired:
		mode = genai.FunctionCallingConfigModeAny
	case ai.ToolChoiceNone:
		mode = genai.FunctionCallingConfigModeNone
	default:
		panic(fmt.Sprintf("tool choice mode %q not supported", toolChoice))
	}

	var toolNames []string
	// Per docs, only set AllowedToolNames with mode set to ANY.
	if mode == genai.FunctionCallingConfigModeAny {
		for _, t := range tools {
			toolNames = append(toolNames, t.Name)
		}
	}
	return &genai.ToolConfig{
		FunctionCallingConfig: &genai.FunctionCallingConfig{
			Mode:                 mode,
			AllowedFunctionNames: toolNames,
		},
	}
}

// translateCandidate translates from a genai.GenerateContentResponse to an ai.ModelResponse.
func translateCandidate(cand *genai.Candidate) *ai.ModelResponse {
	m := &ai.ModelResponse{}
	switch cand.FinishReason {
	case genai.FinishReasonStop:
		m.FinishReason = ai.FinishReasonStop
	case genai.FinishReasonMaxTokens:
		m.FinishReason = ai.FinishReasonLength
	case genai.FinishReasonSafety:
		m.FinishReason = ai.FinishReasonBlocked
	case genai.FinishReasonRecitation:
		m.FinishReason = ai.FinishReasonBlocked
	case genai.FinishReasonOther:
		m.FinishReason = ai.FinishReasonOther
	default: // Unspecified
		m.FinishReason = ai.FinishReasonUnknown
	}
	msg := &ai.Message{}
	msg.Role = ai.Role(cand.Content.Role)

	// iterate over the candidate parts, only one struct member
	// must be populated, more than one is considered an error
	for _, part := range cand.Content.Parts {
		var p *ai.Part
		partFound := 0

		if part.Text != "" {
			partFound++
			p = ai.NewTextPart(part.Text)
		}
		if part.InlineData != nil {
			partFound++
			p = ai.NewMediaPart(part.InlineData.MIMEType, string(part.InlineData.Data))
		}
		if part.FunctionCall != nil {
			partFound++
			p = ai.NewToolRequestPart(&ai.ToolRequest{
				Name:  part.FunctionCall.Name,
				Input: part.FunctionCall.Args,
			})
		}
		if partFound > 1 {
			panic(fmt.Sprintf("expected only 1 content part in response, got %d, part: %#v", partFound, part))
		}

		msg.Content = append(msg.Content, p)
	}
	m.Message = msg
	return m
}

// Translate from a genai.GenerateContentResponse to a ai.ModelResponse.
func translateResponse(resp *genai.GenerateContentResponse) *ai.ModelResponse {
	r := translateCandidate(resp.Candidates[0])

	r.Usage = &ai.GenerationUsage{}
	if u := resp.UsageMetadata; u != nil {
		r.Usage.InputTokens = int(*u.PromptTokenCount)
		r.Usage.OutputTokens = int(*u.CandidatesTokenCount)
		r.Usage.TotalTokens = int(u.TotalTokenCount)
	}
	return r
}

// toGeminiParts converts a slice of [ai.Part] to a slice of [genai.Part].
func toGeminiParts(parts []*ai.Part) ([]*genai.Part, error) {
	res := make([]*genai.Part, 0, len(parts))
	for _, p := range parts {
		part, err := toGeminiPart(p)
		if err != nil {
			return nil, err
		}
		res = append(res, part)
	}
	return res, nil
}

// toGeminiPart converts a [ai.Part] to a [genai.Part].
func toGeminiPart(p *ai.Part) (*genai.Part, error) {
	switch {
	case p.IsText():
		return genai.NewPartFromText(p.Text), nil
	case p.IsMedia():
		return genai.NewPartFromURI(p.Text, p.ContentType), nil
	case p.IsData():
		contentType, data, err := uri.Data(p)
		if err != nil {
			return nil, err
		}
		return genai.NewPartFromBytes(data, contentType), nil
	case p.IsToolResponse():
		toolResp := p.ToolResponse
		var output map[string]any
		if m, ok := toolResp.Output.(map[string]any); ok {
			output = m
		} else {
			output = map[string]any{
				"name":    toolResp.Name,
				"content": toolResp.Output,
			}
		}
		fr := genai.NewPartFromFunctionResponse(toolResp.Name, output)
		return fr, nil
	case p.IsToolRequest():
		toolReq := p.ToolRequest
		var input map[string]any
		if m, ok := toolReq.Input.(map[string]any); ok {
			input = m
		} else {
			input = map[string]any{
				"input": toolReq.Input,
			}
		}
		fc := genai.NewPartFromFunctionCall(toolReq.Name, input)
		return fc, nil
	default:
		panic("unknown part type in a request")
	}
}<|MERGE_RESOLUTION|>--- conflicted
+++ resolved
@@ -333,18 +333,14 @@
 		if m.Role == ai.RoleSystem {
 			continue
 		}
-<<<<<<< HEAD
 
 		content := m.Content
 		// gc.ResponseSchema should only be set when constrained generation requirements are met
-		if gc.ResponseSchema != nil {
+		if gcc.ResponseSchema != nil {
 			content = removeOutputPart(m.Content)
 		}
 
-		parts, err := convertParts(content)
-=======
-		parts, err := toGeminiParts(m.Content)
->>>>>>> 8da57d41
+		parts, err := toGeminiParts(content)
 		if err != nil {
 			return nil, err
 		}
@@ -474,6 +470,14 @@
 		gcc.ResponseMIMEType = "application/json"
 	}
 
+	if input.Output.Constrained {
+		schema, err := toGeminiSchema(input.Output.Schema, input.Output.Schema)
+		if err != nil {
+			return nil, err
+		}
+		gcc.ResponseSchema = schema
+	}
+
 	// Add tool configuration from input.Tools and input.ToolChoice directly
 	// This overrides any functionCallingConfig in the passed config
 	if len(input.Tools) > 0 {
@@ -513,26 +517,7 @@
 		gcc.CachedContent = cache.Name
 	}
 
-<<<<<<< HEAD
-	// constrained generation should be avoided if Tools are defined
-	if input.Output.Constrained && len(gc.Tools) == 0 {
-		gc.ResponseMIMEType = "application/json"
-		schema, err := convertSchema(input.Output.Schema, input.Output.Schema)
-		if err != nil {
-			return nil, err
-		}
-		gc.ResponseSchema = schema
-	}
-
-	if input.Output.Format == string(ai.OutputFormatJSON) && len(input.Output.Schema) == 0 {
-		gc.ResponseMIMEType = "application/json"
-		return &gc, nil
-	}
-
-	return &gc, nil
-=======
 	return &gcc, nil
->>>>>>> 8da57d41
 }
 
 // toGeminiTools translates a slice of [ai.ToolDefinition] to a slice of [genai.Tool].
