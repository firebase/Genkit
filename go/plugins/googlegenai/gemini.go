--- conflicted
+++ resolved
@@ -143,14 +143,10 @@
 	config = &genai.GenerateContentConfig{}
 	if imageOpts, found := supportedImagenModels[name]; found {
 		config = &genai.GenerateImagesConfig{}
-<<<<<<< HEAD
-		info = mi
-	} else if vi, fnd := supportedVideoModels[name]; fnd {
+		opts = imageOpts
+	}  else if vi, fnd := supportedVideoModels[name]; fnd {
 		config = &genai.GenerateVideosConfig{}
-		info = vi
-=======
-		opts = imageOpts
->>>>>>> 70f56869
+		opts = vi
 	}
 	meta := &ai.ModelOptions{
 		Label:        opts.Label,
