// Copyright 2025 Google LLC
// SPDX-License-Identifier: Apache-2.0

package googlegenai

import (
	"context"
	"errors"
	"fmt"
	"os"
	"strings"
	"sync"

	"github.com/firebase/genkit/go/ai"
	"github.com/firebase/genkit/go/core/api"
	"github.com/firebase/genkit/go/genkit"

	"google.golang.org/genai"
)

const (
	googleAIProvider = "googleai"
	vertexAIProvider = "vertexai"

	googleAILabelPrefix = "Google AI"
	vertexAILabelPrefix = "Vertex AI"
)

// GoogleAI is a Genkit plugin for interacting with the Google AI service.
type GoogleAI struct {
	APIKey string // API key to access the service. If empty, the values of the environment variables GEMINI_API_KEY or GOOGLE_API_KEY will be consulted, in that order.

	gclient *genai.Client // Client for the Google AI service.
	mu      sync.Mutex    // Mutex to control access.
	initted bool          // Whether the plugin has been initialized.
}

// VertexAI is a Genkit plugin for interacting with the Google Vertex AI service.
type VertexAI struct {
	ProjectID string // Google Cloud project to use for Vertex AI. If empty, the value of the environment variable GOOGLE_CLOUD_PROJECT will be consulted.
	Location  string // Location of the Vertex AI service. If empty, GOOGLE_CLOUD_LOCATION and GOOGLE_CLOUD_REGION environment variables will be consulted, in that order.

	gclient *genai.Client // Client for the Vertex AI service.
	mu      sync.Mutex    // Mutex to control access.
	initted bool          // Whether the plugin has been initialized.
}

// Name returns the name of the plugin.
func (ga *GoogleAI) Name() string {
	return googleAIProvider
}

// Name returns the name of the plugin.
func (v *VertexAI) Name() string {
	return vertexAIProvider
}

// Init initializes the Google AI plugin and all known models and embedders.
// After calling Init, you may call [DefineModel] and [DefineEmbedder] to create
// and register any additional generative models and embedders
func (ga *GoogleAI) Init(ctx context.Context) []api.Action {
	if ga == nil {
		ga = &GoogleAI{}
	}
	ga.mu.Lock()
	defer ga.mu.Unlock()
	if ga.initted {
		panic("plugin already initialized")
	}

	apiKey := ga.APIKey
	if apiKey == "" {
		apiKey = os.Getenv("GEMINI_API_KEY")
		if apiKey == "" {
			apiKey = os.Getenv("GOOGLE_API_KEY")
		}
		if apiKey == "" {
			panic("Google AI requires setting GEMINI_API_KEY or GOOGLE_API_KEY in the environment. You can get an API key at https://ai.google.dev")
		}
	}

	gc := genai.ClientConfig{
		Backend: genai.BackendGeminiAPI,
		APIKey:  apiKey,
		HTTPOptions: genai.HTTPOptions{
			Headers: genkitClientHeader,
		},
	}

	client, err := genai.NewClient(ctx, &gc)
	if err != nil {
		panic(fmt.Errorf("GoogleAI.Init: %w", err))
	}
	ga.gclient = client
	ga.initted = true

	var actions []api.Action

	models, err := listModels(googleAIProvider)
	if err != nil {
		panic(fmt.Errorf("GoogleAI.Init: %w", err))
	}
	for n, mi := range models {
		model := newModel(ga.gclient, n, mi)
		actions = append(actions, model.(api.Action))
	}

	embedders, err := listEmbedders(gc.Backend)
	if err != nil {
		panic(fmt.Errorf("GoogleAI.Init: %w", err))
	}
	for e, eOpts := range embedders {
		embedder := newEmbedder(ga.gclient, e, &eOpts)
		actions = append(actions, embedder.(api.Action))
	}

	return actions
}

// Init initializes the VertexAI plugin and all known models and embedders.
// After calling Init, you may call [DefineModel] and [DefineEmbedder] to create
// and register any additional generative models and embedders
func (v *VertexAI) Init(ctx context.Context) []api.Action {
	if v == nil {
		v = &VertexAI{}
	}
	v.mu.Lock()
	defer v.mu.Unlock()
	if v.initted {
		panic("plugin already initialized")
	}

	projectID := v.ProjectID
	if projectID == "" {
		projectID = os.Getenv("GOOGLE_CLOUD_PROJECT")
		if projectID == "" {
			panic("Vertex AI requires setting GOOGLE_CLOUD_PROJECT in the environment. You can get a project ID at https://console.cloud.google.com/home/dashboard")
		}
	}

	location := v.Location
	if location == "" {
		location = os.Getenv("GOOGLE_CLOUD_LOCATION")
		if location == "" {
			location = os.Getenv("GOOGLE_CLOUD_REGION")
		}
		if location == "" {
			panic("Vertex AI requires setting GOOGLE_CLOUD_LOCATION or GOOGLE_CLOUD_REGION in the environment. You can get a location at https://cloud.google.com/vertex-ai/docs/general/locations")
		}
	}

	// Project and Region values gets validated by genai SDK upon client
	// creation
	gc := genai.ClientConfig{
		Backend:  genai.BackendVertexAI,
		Project:  v.ProjectID,
		Location: v.Location,
		HTTPOptions: genai.HTTPOptions{
			Headers: genkitClientHeader,
		},
	}

	client, err := genai.NewClient(ctx, &gc)
	if err != nil {
		panic(fmt.Errorf("VertexAI.Init: %w", err))
	}
	v.gclient = client
	v.initted = true

	var actions []api.Action

	models, err := listModels(vertexAIProvider)
	if err != nil {
		panic(fmt.Errorf("VertexAI.Init: %w", err))
	}
	for n, mi := range models {
		model := newModel(v.gclient, n, mi)
		actions = append(actions, model.(api.Action))
	}

	embedders, err := listEmbedders(gc.Backend)
	if err != nil {
		panic(fmt.Errorf("VertexAI.Init: %w", err))
	}
	for e, eOpts := range embedders {
		embedder := newEmbedder(v.gclient, e, &eOpts)
		actions = append(actions, embedder.(api.Action))
	}

	return actions
}

// DefineModel defines an unknown model with the given name.
// The second argument describes the capability of the model.
// Use [IsDefinedModel] to determine if a model is already defined.
// After [Init] is called, only the known models are defined.
func (ga *GoogleAI) DefineModel(g *genkit.Genkit, name string, opts *ai.ModelOptions) (ai.Model, error) {
	ga.mu.Lock()
	defer ga.mu.Unlock()
	if !ga.initted {
		return nil, errors.New("GoogleAI plugin not initialized")
	}
	models, err := listModels(googleAIProvider)
	if err != nil {
		return nil, err
	}

	if opts == nil {
		var ok bool
		modelOpts, ok := models[name]
		if !ok {
			return nil, fmt.Errorf("GoogleAI.DefineModel: called with unknown model %q and nil ModelOptions", name)
		}
		opts = &modelOpts
	}

	return newModel(ga.gclient, name, *opts), nil
}

// DefineModel defines an unknown model with the given name.
// The second argument describes the capability of the model.
// Use [IsDefinedModel] to determine if a model is already defined.
// After [Init] is called, only the known models are defined.
func (v *VertexAI) DefineModel(g *genkit.Genkit, name string, opts *ai.ModelOptions) (ai.Model, error) {
	v.mu.Lock()
	defer v.mu.Unlock()
	if !v.initted {
		return nil, errors.New("VertexAI plugin not initialized")
	}
	models, err := listModels(vertexAIProvider)
	if err != nil {
		return nil, err
	}

	if opts == nil {
		var ok bool
		modelOpts, ok := models[name]
		if !ok {
			return nil, fmt.Errorf("VertexAI.DefineModel: called with unknown model %q and nil ModelOptions", name)
		}
		opts = &modelOpts
	}

	return newModel(v.gclient, name, *opts), nil
}

// DefineEmbedder defines an embedder with a given name.
func (ga *GoogleAI) DefineEmbedder(g *genkit.Genkit, name string, embedOpts *ai.EmbedderOptions) (ai.Embedder, error) {
	ga.mu.Lock()
	defer ga.mu.Unlock()
	if !ga.initted {
		return nil, errors.New("GoogleAI plugin not initialized")
	}
	return newEmbedder(ga.gclient, name, embedOpts), nil
}

// DefineEmbedder defines an embedder with a given name.
func (v *VertexAI) DefineEmbedder(g *genkit.Genkit, name string, embedOpts *ai.EmbedderOptions) (ai.Embedder, error) {
	v.mu.Lock()
	defer v.mu.Unlock()
	if !v.initted {
		return nil, errors.New("VertexAI plugin not initialized")
	}
	return newEmbedder(v.gclient, name, embedOpts), nil
}

// IsDefinedEmbedder reports whether the named [Embedder] is defined by this plugin.
func (ga *GoogleAI) IsDefinedEmbedder(g *genkit.Genkit, name string) bool {
	return genkit.LookupEmbedder(g, api.NewName(googleAIProvider, name)) != nil
}

// IsDefinedEmbedder reports whether the named [Embedder] is defined by this plugin.
func (v *VertexAI) IsDefinedEmbedder(g *genkit.Genkit, name string) bool {
	return genkit.LookupEmbedder(g, api.NewName(vertexAIProvider, name)) != nil
}

// GoogleAIModelRef creates a new ModelRef for a Google AI model with the given name and configuration.
func GoogleAIModelRef(name string, config *genai.GenerateContentConfig) ai.ModelRef {
	return ai.NewModelRef(googleAIProvider+"/"+name, config)
}

// VertexAIModelRef creates a new ModelRef for a Vertex AI model with the given name and configuration.
func VertexAIModelRef(name string, config *genai.GenerateContentConfig) ai.ModelRef {
	return ai.NewModelRef(vertexAIProvider+"/"+name, config)
}

// GoogleAIModel returns the [ai.Model] with the given name.
// It returns nil if the model was not defined.
func GoogleAIModel(g *genkit.Genkit, name string) ai.Model {
	return genkit.LookupModel(g, api.NewName(googleAIProvider, name))
}

// VertexAIModel returns the [ai.Model] with the given name.
// It returns nil if the model was not defined.
func VertexAIModel(g *genkit.Genkit, name string) ai.Model {
	return genkit.LookupModel(g, api.NewName(vertexAIProvider, name))
}

// GoogleAIEmbedder returns the [ai.Embedder] with the given name.
// It returns nil if the embedder was not defined.
func GoogleAIEmbedder(g *genkit.Genkit, name string) ai.Embedder {
	return genkit.LookupEmbedder(g, api.NewName(googleAIProvider, name))
}

// VertexAIEmbedder returns the [ai.Embedder] with the given name.
// It returns nil if the embedder was not defined.
func VertexAIEmbedder(g *genkit.Genkit, name string) ai.Embedder {
	return genkit.LookupEmbedder(g, api.NewName(vertexAIProvider, name))
}

func (ga *GoogleAI) ListActions(ctx context.Context) []api.ActionDesc {
	actions := []api.ActionDesc{}
	models, err := listGenaiModels(ctx, ga.gclient)
	if err != nil {
		return nil
	}

	for _, name := range models.gemini {
		metadata := map[string]any{
			"model": map[string]any{
				"supports": map[string]any{
					"media":       true,
					"multiturn":   true,
					"systemRole":  true,
					"tools":       true,
					"toolChoice":  true,
					"constrained": "no-tools",
				},
				"versions":      []string{},
				"stage":         string(ai.ModelStageStable),
				"customOptions": configToMap(&genai.GenerateContentConfig{}),
			},
		}
		metadata["label"] = fmt.Sprintf("%s - %s", googleAILabelPrefix, name)

		actions = append(actions, core.ActionDesc{
			Type:     core.ActionTypeModel,
			Name:     fmt.Sprintf("%s/%s", googleAIProvider, name),
			Key:      fmt.Sprintf("/%s/%s/%s", core.ActionTypeModel, googleAIProvider, name),
			Metadata: metadata,
		})
	}

	for _, name := range models.imagen {
		metadata := map[string]any{
			"model": map[string]any{
				"supports": map[string]any{
					"media":       true,
					"multiturn":   true,
					"systemRole":  false,
					"tools":       false,
					"toolChoice":  false,
					"constrained": "no-tools",
				},
				"versions":      []string{},
				"stage":         string(ai.ModelStageStable),
				"customOptions": configToMap(&genai.GenerateImagesConfig{}),
			},
		}
		metadata["label"] = fmt.Sprintf("%s - %s", googleAILabelPrefix, name)

		actions = append(actions, api.ActionDesc{
			Type:     api.ActionTypeModel,
			Name:     fmt.Sprintf("%s/%s", googleAIProvider, name),
			Key:      fmt.Sprintf("/%s/%s/%s", api.ActionTypeModel, googleAIProvider, name),
			Metadata: metadata,
		})
	}

	for _, e := range models.embedders {
		actions = append(actions, api.ActionDesc{
			Type: api.ActionTypeEmbedder,
			Name: fmt.Sprintf("%s/%s", googleAIProvider, e),
			Key:  fmt.Sprintf("/%s/%s/%s", api.ActionTypeEmbedder, googleAIProvider, e),
		})
	}

	return actions
}

<<<<<<< HEAD
func (ga *GoogleAI) ResolveAction(atype core.ActionType, name string) core.Action {
	var config any
	switch atype {
	case core.ActionTypeEmbedder:
		return newEmbedder(ga.gclient, name, &ai.EmbedderOptions{}).(core.Action)
	case core.ActionTypeModel:
		supports := &Multimodal
		config = &genai.GenerateContentConfig{}
		if strings.Contains(name, "imagen") {
			supports = &Media
			config = &genai.GenerateImagesConfig{}
		}

		return newModel(ga.gclient, name, ai.ModelOptions{
			Label:        fmt.Sprintf("%s - %s", googleAILabelPrefix, name),
			Stage:        ai.ModelStageStable,
			Versions:     []string{},
			Supports:     supports,
			ConfigSchema: configToMap(config),
		}).(core.Action)
=======
func (ga *GoogleAI) ResolveAction(atype api.ActionType, name string) api.Action {
	switch atype {
	case api.ActionTypeEmbedder:
		return newEmbedder(ga.gclient, name, &ai.EmbedderOptions{}).(api.Action)
	case api.ActionTypeModel:
		var supports *ai.ModelSupports
		if strings.Contains(name, "gemini") || strings.Contains(name, "gemma") {
			supports = &Multimodal
		}

		return newModel(ga.gclient, name, ai.ModelOptions{
			Label:    fmt.Sprintf("%s - %s", googleAILabelPrefix, name),
			Stage:    ai.ModelStageStable,
			Versions: []string{},
			Supports: supports,
		}).(api.Action)
>>>>>>> 2b9e2432
	}

	return nil
}

func (v *VertexAI) ListActions(ctx context.Context) []api.ActionDesc {
	actions := []api.ActionDesc{}
	models, err := listGenaiModels(ctx, v.gclient)
	if err != nil {
		return nil
	}

	for _, name := range models.gemini {
		metadata := map[string]any{
			"model": map[string]any{
				"supports": map[string]any{
					"media":       true,
					"multiturn":   true,
					"systemRole":  true,
					"tools":       true,
					"toolChoice":  true,
					"constrained": "no-tools",
				},
				"versions":      []string{},
				"stage":         string(ai.ModelStageStable),
				"customOptions": configToMap(&genai.GenerateContentConfig{}),
			},
		}
		metadata["label"] = fmt.Sprintf("%s - %s", vertexAILabelPrefix, name)
		actions = append(actions, core.ActionDesc{
			Type:     core.ActionTypeModel,
			Name:     fmt.Sprintf("%s/%s", vertexAIProvider, name),
			Key:      fmt.Sprintf("/%s/%s/%s", core.ActionTypeModel, vertexAIProvider, name),
			Metadata: metadata,
		})
	}

	for _, name := range models.imagen {
		metadata := map[string]any{
			"model": map[string]any{
				"supports": map[string]any{
					"media":       true,
					"multiturn":   true,
					"systemRole":  false,
					"tools":       false,
					"toolChoice":  false,
					"constrained": "no-tools",
				},
				"versions":      []string{},
				"stage":         string(ai.ModelStageStable),
				"customOptions": configToMap(&genai.GenerateImagesConfig{}),
			},
		}
		metadata["label"] = fmt.Sprintf("%s - %s", vertexAILabelPrefix, name)
		actions = append(actions, api.ActionDesc{
			Type:     api.ActionTypeModel,
			Name:     fmt.Sprintf("%s/%s", vertexAIProvider, name),
			Key:      fmt.Sprintf("/%s/%s/%s", api.ActionTypeModel, vertexAIProvider, name),
			Metadata: metadata,
		})
	}

	for _, e := range models.embedders {
		actions = append(actions, api.ActionDesc{
			Type: api.ActionTypeEmbedder,
			Name: fmt.Sprintf("%s/%s", vertexAIProvider, e),
			Key:  fmt.Sprintf("/%s/%s/%s", api.ActionTypeEmbedder, vertexAIProvider, e),
		})
	}

	return actions
}

<<<<<<< HEAD
func (v *VertexAI) ResolveAction(atype core.ActionType, name string) core.Action {
	var config any
	switch atype {
	case core.ActionTypeEmbedder:
		return newEmbedder(v.gclient, name, &ai.EmbedderOptions{}).(core.Action)
	case core.ActionTypeModel:
		supports := &Multimodal
		config = &genai.GenerateContentConfig{}
		if strings.Contains(name, "imagen") {
			supports = &Media
			config = &genai.GenerateImagesConfig{}
		}

		return newModel(v.gclient, name, ai.ModelOptions{
			Label:        fmt.Sprintf("%s - %s", vertexAILabelPrefix, name),
			Stage:        ai.ModelStageStable,
			Versions:     []string{},
			Supports:     supports,
			ConfigSchema: configToMap(config),
		}).(core.Action)
=======
func (v *VertexAI) ResolveAction(atype api.ActionType, name string) api.Action {
	switch atype {
	case api.ActionTypeEmbedder:
		return newEmbedder(v.gclient, name, &ai.EmbedderOptions{}).(api.Action)
	case api.ActionTypeModel:
		var supports *ai.ModelSupports
		if strings.Contains(name, "gemini") {
			supports = &Multimodal
		}

		return newModel(v.gclient, name, ai.ModelOptions{
			Label:    fmt.Sprintf("%s - %s", vertexAILabelPrefix, name),
			Stage:    ai.ModelStageStable,
			Versions: []string{},
			Supports: supports,
		}).(api.Action)
>>>>>>> 2b9e2432
	}
	return nil
}<|MERGE_RESOLUTION|>--- conflicted
+++ resolved
@@ -333,10 +333,10 @@
 		}
 		metadata["label"] = fmt.Sprintf("%s - %s", googleAILabelPrefix, name)
 
-		actions = append(actions, core.ActionDesc{
-			Type:     core.ActionTypeModel,
-			Name:     fmt.Sprintf("%s/%s", googleAIProvider, name),
-			Key:      fmt.Sprintf("/%s/%s/%s", core.ActionTypeModel, googleAIProvider, name),
+		actions = append(actions, api.ActionDesc{
+			Type:     api.ActionTypeModel,
+			Name:     api.NewName(googleAIProvider, name),
+			Key:      api.NewKey(api.ActionTypeModel, googleAIProvider, name),
 			Metadata: metadata,
 		})
 	}
@@ -361,8 +361,8 @@
 
 		actions = append(actions, api.ActionDesc{
 			Type:     api.ActionTypeModel,
-			Name:     fmt.Sprintf("%s/%s", googleAIProvider, name),
-			Key:      fmt.Sprintf("/%s/%s/%s", api.ActionTypeModel, googleAIProvider, name),
+			Name:     api.NewName(googleAIProvider, name),
+			Key:      api.NewKey(api.ActionTypeModel, googleAIProvider, name),
 			Metadata: metadata,
 		})
 	}
@@ -370,21 +370,20 @@
 	for _, e := range models.embedders {
 		actions = append(actions, api.ActionDesc{
 			Type: api.ActionTypeEmbedder,
-			Name: fmt.Sprintf("%s/%s", googleAIProvider, e),
-			Key:  fmt.Sprintf("/%s/%s/%s", api.ActionTypeEmbedder, googleAIProvider, e),
+			Name: api.NewName(googleAIProvider, e),
+			Key:  api.NewKey(api.ActionTypeEmbedder, googleAIProvider, e),
 		})
 	}
 
 	return actions
 }
 
-<<<<<<< HEAD
-func (ga *GoogleAI) ResolveAction(atype core.ActionType, name string) core.Action {
+func (ga *GoogleAI) ResolveAction(atype api.ActionType, name string) api.Action {
 	var config any
 	switch atype {
-	case core.ActionTypeEmbedder:
-		return newEmbedder(ga.gclient, name, &ai.EmbedderOptions{}).(core.Action)
-	case core.ActionTypeModel:
+	case api.ActionTypeEmbedder:
+		return newEmbedder(ga.gclient, name, &ai.EmbedderOptions{}).(api.Action)
+	case api.ActionTypeModel:
 		supports := &Multimodal
 		config = &genai.GenerateContentConfig{}
 		if strings.Contains(name, "imagen") {
@@ -398,27 +397,8 @@
 			Versions:     []string{},
 			Supports:     supports,
 			ConfigSchema: configToMap(config),
-		}).(core.Action)
-=======
-func (ga *GoogleAI) ResolveAction(atype api.ActionType, name string) api.Action {
-	switch atype {
-	case api.ActionTypeEmbedder:
-		return newEmbedder(ga.gclient, name, &ai.EmbedderOptions{}).(api.Action)
-	case api.ActionTypeModel:
-		var supports *ai.ModelSupports
-		if strings.Contains(name, "gemini") || strings.Contains(name, "gemma") {
-			supports = &Multimodal
-		}
-
-		return newModel(ga.gclient, name, ai.ModelOptions{
-			Label:    fmt.Sprintf("%s - %s", googleAILabelPrefix, name),
-			Stage:    ai.ModelStageStable,
-			Versions: []string{},
-			Supports: supports,
 		}).(api.Action)
->>>>>>> 2b9e2432
-	}
-
+	}
 	return nil
 }
 
@@ -446,10 +426,10 @@
 			},
 		}
 		metadata["label"] = fmt.Sprintf("%s - %s", vertexAILabelPrefix, name)
-		actions = append(actions, core.ActionDesc{
-			Type:     core.ActionTypeModel,
-			Name:     fmt.Sprintf("%s/%s", vertexAIProvider, name),
-			Key:      fmt.Sprintf("/%s/%s/%s", core.ActionTypeModel, vertexAIProvider, name),
+		actions = append(actions, api.ActionDesc{
+			Type:     api.ActionTypeModel,
+			Name:     api.NewName(vertexAIProvider, name),
+			Key:      api.NewKey(api.ActionTypeModel, vertexAIProvider, name),
 			Metadata: metadata,
 		})
 	}
@@ -473,8 +453,8 @@
 		metadata["label"] = fmt.Sprintf("%s - %s", vertexAILabelPrefix, name)
 		actions = append(actions, api.ActionDesc{
 			Type:     api.ActionTypeModel,
-			Name:     fmt.Sprintf("%s/%s", vertexAIProvider, name),
-			Key:      fmt.Sprintf("/%s/%s/%s", api.ActionTypeModel, vertexAIProvider, name),
+			Name:     api.NewName(vertexAIProvider, name),
+			Key:      api.NewKey(api.ActionTypeModel, vertexAIProvider, name),
 			Metadata: metadata,
 		})
 	}
@@ -482,21 +462,20 @@
 	for _, e := range models.embedders {
 		actions = append(actions, api.ActionDesc{
 			Type: api.ActionTypeEmbedder,
-			Name: fmt.Sprintf("%s/%s", vertexAIProvider, e),
-			Key:  fmt.Sprintf("/%s/%s/%s", api.ActionTypeEmbedder, vertexAIProvider, e),
+			Name: api.NewName(vertexAIProvider, e),
+			Key:  api.NewKey(api.ActionTypeEmbedder, vertexAIProvider, e),
 		})
 	}
 
 	return actions
 }
 
-<<<<<<< HEAD
-func (v *VertexAI) ResolveAction(atype core.ActionType, name string) core.Action {
+func (v *VertexAI) ResolveAction(atype api.ActionType, name string) api.Action {
 	var config any
 	switch atype {
-	case core.ActionTypeEmbedder:
-		return newEmbedder(v.gclient, name, &ai.EmbedderOptions{}).(core.Action)
-	case core.ActionTypeModel:
+	case api.ActionTypeEmbedder:
+		return newEmbedder(v.gclient, name, &ai.EmbedderOptions{}).(api.Action)
+	case api.ActionTypeModel:
 		supports := &Multimodal
 		config = &genai.GenerateContentConfig{}
 		if strings.Contains(name, "imagen") {
@@ -510,25 +489,7 @@
 			Versions:     []string{},
 			Supports:     supports,
 			ConfigSchema: configToMap(config),
-		}).(core.Action)
-=======
-func (v *VertexAI) ResolveAction(atype api.ActionType, name string) api.Action {
-	switch atype {
-	case api.ActionTypeEmbedder:
-		return newEmbedder(v.gclient, name, &ai.EmbedderOptions{}).(api.Action)
-	case api.ActionTypeModel:
-		var supports *ai.ModelSupports
-		if strings.Contains(name, "gemini") {
-			supports = &Multimodal
-		}
-
-		return newModel(v.gclient, name, ai.ModelOptions{
-			Label:    fmt.Sprintf("%s - %s", vertexAILabelPrefix, name),
-			Stage:    ai.ModelStageStable,
-			Versions: []string{},
-			Supports: supports,
 		}).(api.Action)
->>>>>>> 2b9e2432
 	}
 	return nil
 }