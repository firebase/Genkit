--- conflicted
+++ resolved
@@ -1,6 +1,5 @@
 // Copyright 2024 Google LLC
 // SPDX-License-Identifier: Apache-2.0
-
 
 package vertexai
 
@@ -118,15 +117,11 @@
 	}
 	state.initted = true
 	for model, caps := range knownCaps {
-<<<<<<< HEAD
 		if strings.HasPrefix(model, "imagen") {
-			defineImagenModel(model, caps)
+			defineImagenModel(g, model, caps)
 		} else {
-			defineModel(model, caps)
-		}
-=======
-		defineModel(g, model, caps)
->>>>>>> b27928ce
+			defineModel(g, model, caps)
+		}
 	}
 	for _, e := range knownEmbedders {
 		defineEmbedder(g, e)
@@ -134,12 +129,12 @@
 	return nil
 }
 
-func defineImagenModel(name string, caps ai.ModelCapabilities) ai.Model {
+func defineImagenModel(g *genkit.Genkit, name string, caps ai.ModelCapabilities) ai.Model {
 	meta := &ai.ModelMetadata{
 		Label:    labelPrefix + " - " + name,
 		Supports: caps,
 	}
-	return ai.DefineModel(provider, name, meta, func(
+	return genkit.DefineModel(g, provider, name, meta, func(
 		ctx context.Context,
 		input *ai.ModelRequest,
 		cb func(context.Context, *ai.ModelResponseChunk) error,
