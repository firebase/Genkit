// Copyright 2025 Google LLC
// SPDX-License-Identifier: Apache-2.0

package vertexai

import (
	"context"
	"fmt"
	"os"
<<<<<<< HEAD
	"runtime"
	"sync"

	aiplatform "cloud.google.com/go/aiplatform/apiv1"
	"github.com/firebase/genkit/go/ai"
	"github.com/firebase/genkit/go/genkit"
	"github.com/firebase/genkit/go/plugins/internal/gemini"
	"google.golang.org/api/option"
=======
	"sync"

	"github.com/firebase/genkit/go/ai"
	"github.com/firebase/genkit/go/genkit"
	"github.com/firebase/genkit/go/plugins/internal/gemini"
>>>>>>> 77b482b4
	"google.golang.org/genai"
)

const (
	provider    = "vertexai"
	labelPrefix = "Vertex AI"
)

var (
	supportedModels = map[string]ai.ModelInfo{
		"gemini-1.5-flash": {
			Label: labelPrefix + " - " + "Gemini 1.5 Flash",
			Versions: []string{
				"gemini-1.5-flash-latest",
				"gemini-1.5-flash-001",
				"gemini-1.5-flash-002",
			},
			Supports: &gemini.Multimodal,
		},
		"gemini-1.5-pro": {
			Label: labelPrefix + " - " + "Gemini 1.5 Pro",
			Versions: []string{
				"gemini-1.5-pro-latest",
				"gemini-1.5-pro-001",
				"gemini-1.5-pro-002",
			},
			Supports: &gemini.Multimodal,
		},
		"gemini-2.0-flash": {
			Label: labelPrefix + " - " + "Gemini 2.0 Flash",
			Versions: []string{
				"gemini-2.0-flash-001",
			},
			Supports: &gemini.Multimodal,
		},
		"gemini-2.0-flash-lite": {
			Label: labelPrefix + " - " + "Gemini 2.0 Flash Lite",
			Versions: []string{
				"gemini-2.0-flash-lite-001",
			},
			Supports: &gemini.Multimodal,
		},
		"gemini-2.0-flash-lite-preview": {
			Label:    labelPrefix + " - " + "Gemini 2.0 Flash Lite Preview 02-05",
			Versions: []string{},
			Supports: &gemini.Multimodal,
		},
		"gemini-2.0-pro-exp-02-05": {
			Label:    labelPrefix + " - " + "Gemini 2.0 Pro Exp 02-05",
			Versions: []string{},
			Supports: &gemini.Multimodal,
		},
		"gemini-2.0-flash-thinking-exp-01-21": {
			Label:    labelPrefix + " - " + "Gemini 2.0 Flash Thinking Exp 01-21",
			Versions: []string{},
			Supports: &gemini.Multimodal,
		},
	}

	knownEmbedders = []string{
		"textembedding-gecko@003",
		"textembedding-gecko@002",
		"textembedding-gecko@001",
		"text-embedding-004",
		"textembedding-gecko-multilingual@001",
		"text-multilingual-embedding-002",
		"multimodalembedding",
	}
)

var state struct {
	mu        sync.Mutex
	initted   bool
	projectID string
	location  string
	gclient   *genai.Client
}

// Config is the configuration for the plugin.
type Config struct {
	// The cloud project to use for Vertex AI.
	// If empty, the values of the environment variables GCLOUD_PROJECT
	// and GOOGLE_CLOUD_PROJECT will be consulted, in that order.
	ProjectID string
	// The location of the Vertex AI service. The default is "us-central1".
	Location string
}

// Init initializes the plugin and all known models and embedders.
// After calling Init, you may call [DefineModel] and [DefineEmbedder] to create
// and register any additional generative models and embedders
func Init(ctx context.Context, g *genkit.Genkit, cfg *Config) error {
	if cfg == nil {
		cfg = &Config{}
	}
	state.mu.Lock()
	defer state.mu.Unlock()
	if state.initted {
		panic("vertexai.Init already called")
	}

	state.projectID = cfg.ProjectID
	if state.projectID == "" {
		state.projectID = os.Getenv("GCLOUD_PROJECT")
	}
	if state.projectID == "" {
		state.projectID = os.Getenv("GOOGLE_CLOUD_PROJECT")
	}
	if state.projectID == "" {
		return fmt.Errorf("vertexai.Init: Vertex AI requires setting GCLOUD_PROJECT or GOOGLE_CLOUD_PROJECT in the environment")
	}

	state.location = cfg.Location
	if state.location == "" {
		state.location = "us-central1"
	}
	// Client for Gemini SDK.
<<<<<<< HEAD
=======
	var err error
>>>>>>> 77b482b4
	state.gclient, err = genai.NewClient(ctx, &genai.ClientConfig{
		Backend:  genai.BackendVertexAI,
		Project:  state.projectID,
		Location: state.location,
<<<<<<< HEAD
=======
		HTTPOptions: genai.HTTPOptions{
			Headers: gemini.GenkitClientHeader,
		},
>>>>>>> 77b482b4
	})
	if err != nil {
		return err
	}

	state.initted = true
	for model, info := range supportedModels {
		gemini.DefineModel(g, state.gclient, model, info)
	}
	for _, e := range knownEmbedders {
		gemini.DefineEmbedder(g, state.gclient, e)
	}
	return nil
}

//copy:sink defineModel from ../googleai/googleai.go
// DO NOT MODIFY below vvvv

// DefineModel defines an unknown model with the given name.
// The second argument describes the capability of the model.
// Use [IsDefinedModel] to determine if a model is already defined.
// After [Init] is called, only the known models are defined.
func DefineModel(g *genkit.Genkit, name string, info *ai.ModelInfo) (ai.Model, error) {
	state.mu.Lock()
	defer state.mu.Unlock()
	if !state.initted {
		panic(provider + ".Init not called")
	}
	var mi ai.ModelInfo
	if info == nil {
		var ok bool
		mi, ok = supportedModels[name]
		if !ok {
			return nil, fmt.Errorf("%s.DefineModel: called with unknown model %q and nil ModelInfo", provider, name)
		}
	} else {
		// TODO: unknown models could also specify versions?
		mi = *info
	}
<<<<<<< HEAD
	return defineModel(g, name, mi), nil
}

// requires state.mu
func defineModel(g *genkit.Genkit, name string, info ai.ModelInfo) ai.Model {
	meta := &ai.ModelInfo{
		Label:    labelPrefix + " - " + name,
		Supports: info.Supports,
		Versions: info.Versions,
	}
	return genkit.DefineModel(g, provider, name, meta, func(
		ctx context.Context,
		input *ai.ModelRequest,
		cb func(context.Context, *ai.ModelResponseChunk) error,
	) (*ai.ModelResponse, error) {
		return gemini.Generate(ctx, state.gclient, name, input, cb)
	})
=======
	return gemini.DefineModel(g, state.gclient, name, mi), nil
>>>>>>> 77b482b4
}

// IsDefinedModel reports whether the named [Model] is defined by this plugin.
func IsDefinedModel(g *genkit.Genkit, name string) bool {
	return genkit.IsDefinedModel(g, provider, name)
}

// DO NOT MODIFY above ^^^^
//copy:endsink defineModel

//copy:sink defineEmbedder from ../googleai/googleai.go
// DO NOT MODIFY below vvvv

// DefineEmbedder defines an embedder with a given name.
func DefineEmbedder(g *genkit.Genkit, name string) ai.Embedder {
	state.mu.Lock()
	defer state.mu.Unlock()
	if !state.initted {
		panic(provider + ".Init not called")
	}
	return gemini.DefineEmbedder(g, state.gclient, name)
}

// IsDefinedEmbedder reports whether the named [Embedder] is defined by this plugin.
func IsDefinedEmbedder(g *genkit.Genkit, name string) bool {
	return genkit.IsDefinedEmbedder(g, provider, name)
}

// DO NOT MODIFY above ^^^^
//copy:endsink defineEmbedder

//copy:sink lookups from ../googleai/googleai.go
// DO NOT MODIFY below vvvv

// Model returns the [ai.Model] with the given name.
// It returns nil if the model was not defined.
func Model(g *genkit.Genkit, name string) ai.Model {
	return genkit.LookupModel(g, provider, name)
}

// Embedder returns the [ai.Embedder] with the given name.
// It returns nil if the embedder was not defined.
func Embedder(g *genkit.Genkit, name string) ai.Embedder {
	return genkit.LookupEmbedder(g, provider, name)
}

// DO NOT MODIFY above ^^^^<|MERGE_RESOLUTION|>--- conflicted
+++ resolved
@@ -7,22 +7,11 @@
 	"context"
 	"fmt"
 	"os"
-<<<<<<< HEAD
-	"runtime"
 	"sync"
 
-	aiplatform "cloud.google.com/go/aiplatform/apiv1"
 	"github.com/firebase/genkit/go/ai"
 	"github.com/firebase/genkit/go/genkit"
 	"github.com/firebase/genkit/go/plugins/internal/gemini"
-	"google.golang.org/api/option"
-=======
-	"sync"
-
-	"github.com/firebase/genkit/go/ai"
-	"github.com/firebase/genkit/go/genkit"
-	"github.com/firebase/genkit/go/plugins/internal/gemini"
->>>>>>> 77b482b4
 	"google.golang.org/genai"
 )
 
@@ -140,20 +129,14 @@
 		state.location = "us-central1"
 	}
 	// Client for Gemini SDK.
-<<<<<<< HEAD
-=======
 	var err error
->>>>>>> 77b482b4
 	state.gclient, err = genai.NewClient(ctx, &genai.ClientConfig{
 		Backend:  genai.BackendVertexAI,
 		Project:  state.projectID,
 		Location: state.location,
-<<<<<<< HEAD
-=======
 		HTTPOptions: genai.HTTPOptions{
 			Headers: gemini.GenkitClientHeader,
 		},
->>>>>>> 77b482b4
 	})
 	if err != nil {
 		return err
@@ -193,27 +176,7 @@
 		// TODO: unknown models could also specify versions?
 		mi = *info
 	}
-<<<<<<< HEAD
-	return defineModel(g, name, mi), nil
-}
-
-// requires state.mu
-func defineModel(g *genkit.Genkit, name string, info ai.ModelInfo) ai.Model {
-	meta := &ai.ModelInfo{
-		Label:    labelPrefix + " - " + name,
-		Supports: info.Supports,
-		Versions: info.Versions,
-	}
-	return genkit.DefineModel(g, provider, name, meta, func(
-		ctx context.Context,
-		input *ai.ModelRequest,
-		cb func(context.Context, *ai.ModelResponseChunk) error,
-	) (*ai.ModelResponse, error) {
-		return gemini.Generate(ctx, state.gclient, name, input, cb)
-	})
-=======
 	return gemini.DefineModel(g, state.gclient, name, mi), nil
->>>>>>> 77b482b4
 }
 
 // IsDefinedModel reports whether the named [Model] is defined by this plugin.
