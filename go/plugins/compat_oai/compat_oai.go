--- conflicted
+++ resolved
@@ -129,13 +129,8 @@
 		return nil, errors.New("OpenAICompatible.Init not called")
 	}
 
-<<<<<<< HEAD
-	return genkit.DefineEmbedder(g, provider, name, func(ctx context.Context, input *ai.EmbedRequest) (*ai.EmbedResponse, error) {
+	return genkit.DefineEmbedder(g, provider, name, embedOpts, func(ctx context.Context, input *ai.EmbedRequest) (*ai.EmbedResponse, error) {
 		var data openai.EmbeddingNewParamsInputUnion
-=======
-	return genkit.DefineEmbedder(g, provider, name, embedOpts, func(ctx context.Context, input *ai.EmbedRequest) (*ai.EmbedResponse, error) {
-		var data openaiGo.EmbeddingNewParamsInputArrayOfStrings
->>>>>>> 9ea22ac9
 		for _, doc := range input.Input {
 			for _, p := range doc.Content {
 				data.OfArrayOfStrings = append(data.OfArrayOfStrings, p.Text)
