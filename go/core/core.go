// Copyright 2025 Google LLC
//
// Licensed under the Apache License, Version 2.0 (the "License");
// you may not use this file except in compliance with the License.
// You may obtain a copy of the License at
//
//     http://www.apache.org/licenses/LICENSE-2.0
//
// Unless required by applicable law or agreed to in writing, software
// distributed under the License is distributed on an "AS IS" BASIS,
// WITHOUT WARRANTIES OR CONDITIONS OF ANY KIND, either express or implied.
// See the License for the specific language governing permissions and
// limitations under the License.
//
// SPDX-License-Identifier: Apache-2.0

// Run the npm script that generates JSON Schemas from the zod types
// in the *.ts files. It writes the result to genkit-tools/genkit-schema.json
//go:generate npm --prefix ../../genkit-tools run export:schemas

// Run the Go code generator on the file just created.
//go:generate go run ../internal/cmd/jsonschemagen -outdir .. -config schemas.config ../../genkit-tools/genkit-schema.json ai

// Package core implements Genkit actions and other essential machinery.
// This package is primarily intended for Genkit internals and for plugins.
// Genkit applications should use the genkit package.
<<<<<<< HEAD
package core
=======
package core

import (
	"github.com/firebase/genkit/go/internal/base"
	"github.com/firebase/genkit/go/internal/registry"
	sdktrace "go.opentelemetry.io/otel/sdk/trace"
)

// RegisterSpanProcessor registers an OpenTelemetry SpanProcessor for tracing.
func RegisterSpanProcessor(r *registry.Registry, sp sdktrace.SpanProcessor) {
	r.RegisterSpanProcessor(sp)
}

// InferSchemaMap infers a JSON schema from a Go value and converts it to a map.
func InferSchemaMap(value any) map[string]any {
	schema := base.InferJSONSchema(value)
	return base.SchemaAsMap(schema)
}
>>>>>>> c8152a68
<|MERGE_RESOLUTION|>--- conflicted
+++ resolved
@@ -24,25 +24,14 @@
 // Package core implements Genkit actions and other essential machinery.
 // This package is primarily intended for Genkit internals and for plugins.
 // Genkit applications should use the genkit package.
-<<<<<<< HEAD
-package core
-=======
 package core
 
 import (
 	"github.com/firebase/genkit/go/internal/base"
-	"github.com/firebase/genkit/go/internal/registry"
-	sdktrace "go.opentelemetry.io/otel/sdk/trace"
 )
-
-// RegisterSpanProcessor registers an OpenTelemetry SpanProcessor for tracing.
-func RegisterSpanProcessor(r *registry.Registry, sp sdktrace.SpanProcessor) {
-	r.RegisterSpanProcessor(sp)
-}
 
 // InferSchemaMap infers a JSON schema from a Go value and converts it to a map.
 func InferSchemaMap(value any) map[string]any {
 	schema := base.InferJSONSchema(value)
 	return base.SchemaAsMap(schema)
-}
->>>>>>> c8152a68
+}