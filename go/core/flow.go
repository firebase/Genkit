--- conflicted
+++ resolved
@@ -48,13 +48,8 @@
 
 // DefineFlow creates a Flow that runs fn, and registers it as an action. fn takes an input of type In and returns an output of type Out.
 func DefineFlow[In, Out any](r *registry.Registry, name string, fn Func[In, Out]) *Flow[In, Out, struct{}] {
-<<<<<<< HEAD
-	return (*Flow[In, Out, struct{}])(DefineAction(r, "", name, ActionTypeFlow, nil, func(ctx context.Context, input In) (Out, error) {
-		fc := &flowContext{tracingState: r.TracingState(), flowName: name}
-=======
 	return (*Flow[In, Out, struct{}])(DefineAction(r, name, ActionTypeFlow, nil, func(ctx context.Context, input In) (Out, error) {
 		fc := &flowContext{tracingState: r.TracingState()}
->>>>>>> c8152a68
 		ctx = flowContextKey.NewContext(ctx, fc)
 		return fn(ctx, input)
 	}))
@@ -70,13 +65,8 @@
 // with a final return value that includes all the streamed data.
 // Otherwise, it should ignore the callback and just return a result.
 func DefineStreamingFlow[In, Out, Stream any](r *registry.Registry, name string, fn StreamingFunc[In, Out, Stream]) *Flow[In, Out, Stream] {
-<<<<<<< HEAD
-	return (*Flow[In, Out, Stream])(DefineStreamingAction(r, "", name, ActionTypeFlow, nil, func(ctx context.Context, input In, cb func(context.Context, Stream) error) (Out, error) {
-		fc := &flowContext{tracingState: r.TracingState(), flowName: name}
-=======
 	return (*Flow[In, Out, Stream])(DefineStreamingAction(r, name, ActionTypeFlow, nil, func(ctx context.Context, input In, cb func(context.Context, Stream) error) (Out, error) {
 		fc := &flowContext{tracingState: r.TracingState()}
->>>>>>> c8152a68
 		ctx = flowContextKey.NewContext(ctx, fc)
 		return fn(ctx, input, cb)
 	}))
