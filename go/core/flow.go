--- conflicted
+++ resolved
@@ -40,16 +40,11 @@
 // flowContextKey is a context key that indicates whether the current context is a flow context.
 var flowContextKey = base.NewContextKey[*flowContext]()
 
-<<<<<<< HEAD
 // flowContext is a context that contains the tracing state for a flow.
 type flowContext struct {
 	tracingState *tracing.State
 	flowName     string
 }
-=======
-// flowContext is a context that contains flow-specific information.
-type flowContext struct{}
->>>>>>> 1ea6b7fd
 
 // DefineFlow creates a Flow that runs fn, and registers it as an action. fn takes an input of type In and returns an output of type Out.
 func DefineFlow[In, Out any](r *registry.Registry, name string, fn Func[In, Out]) *Flow[In, Out, struct{}] {
@@ -90,26 +85,18 @@
 		var z Out
 		return z, fmt.Errorf("flow.Run(%q): must be called from a flow", name)
 	}
-<<<<<<< HEAD
-	return tracing.RunInNewSpan(ctx, fc.tracingState, &tracing.SpanMetadata{
-		Name:   name,
-		Type:   "flowStep",
-		IsRoot: false,
-	}, struct{}{},
-		func(ctx context.Context, _ struct{}) (Out, error) {
-			return fn()
-		})
-=======
-	return tracing.RunInNewSpan(ctx, name, "flowStep", false, nil, func(ctx context.Context, _ any) (Out, error) {
-		tracing.SetCustomMetadataAttr(ctx, "genkit:name", name)
-		tracing.SetCustomMetadataAttr(ctx, "genkit:type", "flowStep")
+	spanMetadata := &tracing.SpanMetadata{
+		Name:    name,
+		Type:    "flowStep",
+		Subtype: "flowStep",
+	}
+	return tracing.RunInNewSpan(ctx, nil, spanMetadata, nil, func(ctx context.Context, _ any) (Out, error) {
 		o, err := fn()
 		if err != nil {
 			return base.Zero[Out](), err
 		}
 		return o, nil
 	})
->>>>>>> 1ea6b7fd
 }
 
 // Name returns the name of the flow.
@@ -164,7 +151,11 @@
 	}
 }
 
-<<<<<<< HEAD
+// Register registers the flow with the given registry.
+func (f *Flow[In, Out, Stream]) Register(r *registry.Registry) {
+	(*ActionDef[In, Out, Stream])(f).Register(r)
+}
+
 var errStop = errors.New("stop")
 
 // FlowNameFromContext returns the flow name from context if we're in a flow, empty string otherwise.
@@ -173,12 +164,4 @@
 		return fc.flowName
 	}
 	return ""
-}
-=======
-// Register registers the flow with the given registry.
-func (f *Flow[In, Out, Stream]) Register(r *registry.Registry) {
-	(*ActionDef[In, Out, Stream])(f).Register(r)
-}
-
-var errStop = errors.New("stop")
->>>>>>> 1ea6b7fd
+}