// Copyright 2025 Google LLC
//
// Licensed under the Apache License, Version 2.0 (the "License");
// you may not use this file except in compliance with the License.
// You may obtain a copy of the License at
//
//     http://www.apache.org/licenses/LICENSE-2.0
//
// Unless required by applicable law or agreed to in writing, software
// distributed under the License is distributed on an "AS IS" BASIS,
// WITHOUT WARRANTIES OR CONDITIONS OF ANY KIND, either express or implied.
// See the License for the specific language governing permissions and
// limitations under the License.
//
// SPDX-License-Identifier: Apache-2.0

// The tracing package provides support for execution traces.
package tracing

import (
	"context"
<<<<<<< HEAD
	"errors"
	"fmt"
	"log/slog"
	"os"
	"runtime"
	"strings"
=======
	"os"
	"sync"
>>>>>>> 1ea6b7fd

	"github.com/firebase/genkit/go/core/logger"
	"github.com/firebase/genkit/go/internal/base"
	"go.opentelemetry.io/otel"
	"go.opentelemetry.io/otel/attribute"
	"go.opentelemetry.io/otel/codes"
	sdktrace "go.opentelemetry.io/otel/sdk/trace"
	"go.opentelemetry.io/otel/trace"
)

<<<<<<< HEAD
// markedError wraps an error to track if it's already been marked as a failure source
type markedError struct {
	error
	marked bool
}

func (e *markedError) Error() string {
	return e.error.Error()
}

func (e *markedError) Unwrap() error {
	return e.error
}

// markErrorAsHandled marks an error as already handled for failure source tracking
func markErrorAsHandled(err error) error {
	var me *markedError
	if errors.As(err, &me) {
		me.marked = true
		return me
	}
	// Wrap the error if it's not already a markedError
	return &markedError{error: err, marked: true}
}

// isErrorAlreadyMarked checks if an error has already been marked as a failure source
func isErrorAlreadyMarked(err error) bool {
	var me *markedError
	if errors.As(err, &me) {
		return me.marked
	}
	return false
}

// captureStackTrace captures the current Go stack trace for error reporting
func captureStackTrace() string {
	// Capture stack trace with reasonable depth
	buf := make([]byte, 4096)
	n := runtime.Stack(buf, false)

	// Convert to string and format for readability
	stackTrace := string(buf[:n])

	// Clean up the stack trace to remove internal tracing calls
	lines := strings.Split(stackTrace, "\n")
	var cleanLines []string
	skipNext := false

	for _, line := range lines {
		// Skip lines related to this tracing package and runtime
		if strings.Contains(line, "github.com/firebase/genkit/go/core/tracing") ||
			strings.Contains(line, "runtime.") ||
			strings.Contains(line, "captureStackTrace") {
			skipNext = true
			continue
		}

		if skipNext {
			skipNext = false
			continue
		}

		cleanLines = append(cleanLines, line)

		// Limit the stack trace depth for readability
		if len(cleanLines) > 20 {
			break
		}
	}

	return strings.Join(cleanLines, "\n")
}

// State holds OpenTelemetry values for creating traces.
type State struct {
	tracer trace.Tracer // cached tracer for creating spans
}

func NewState() *State {
	// ALWAYS use the global TracerProvider if one exists
	// This ensures we connect to any telemetry setup (like Google Cloud/Firebase)
	if globalTP := otel.GetTracerProvider(); globalTP != nil {
		slog.Debug("tracing.NewState: Found existing global TracerProvider", "type", fmt.Sprintf("%T", globalTP))
		if sdkTP, ok := globalTP.(*sdktrace.TracerProvider); ok {
			return &State{
				tracer: sdkTP.Tracer("genkit-tracer"),
			}
		}
		slog.Debug("tracing.NewState: non-SDK TracerProvider found, not using it since it may not provide ExportSpans method")
	}

	// No telemetry plugin configured - create an SDK TracerProvider to support
	// potential telemetry registration later (e.g., in tests or dev scenarios)
	slog.Info("tracing.NewState: No telemetry configured, creating SDK TracerProvider for potential telemetry")

	// Create an SDK TracerProvider so that WriteTelemetryImmediate/WriteTelemetryBatch can work
	tp := sdktrace.NewTracerProvider()
	otel.SetTracerProvider(tp)

	return &State{
		tracer: tp.Tracer("genkit-tracer"),
=======
var (
	providerInitOnce sync.Once
)

// TracerProvider returns the global tracer provider, creating it if needed.
func TracerProvider() *sdktrace.TracerProvider {
	if tp := otel.GetTracerProvider(); tp != nil {
		if sdkTP, ok := tp.(*sdktrace.TracerProvider); ok {
			return sdkTP
		}
>>>>>>> 1ea6b7fd
	}

	providerInitOnce.Do(func() {
		otel.SetTracerProvider(sdktrace.NewTracerProvider())
		if telemetryURL := os.Getenv("GENKIT_TELEMETRY_SERVER"); telemetryURL != "" {
			WriteTelemetryImmediate(NewHTTPTelemetryClient(telemetryURL))
		}
	})

	return otel.GetTracerProvider().(*sdktrace.TracerProvider)
}

<<<<<<< HEAD
// CreateTelemetryServerProcessor creates a span processor for the telemetry server
// This enables integration with Genkit's development UI for trace visualization
// Returns nil if no telemetry server is configured
func CreateTelemetryServerProcessor() sdktrace.SpanProcessor {
	// Check if telemetry server URL is configured
	if serverURL := os.Getenv("GENKIT_TELEMETRY_SERVER"); serverURL != "" {
		// Create telemetry server exporter for dev UI integration
		exporter := NewHTTPTelemetryClient(serverURL)

		// Use simple processor for dev (immediate export) or batch for prod
		if os.Getenv("GENKIT_ENV") == "dev" {
			return sdktrace.NewSimpleSpanProcessor(newTelemetryServerExporter(exporter))
		} else {
			return sdktrace.NewBatchSpanProcessor(newTelemetryServerExporter(exporter))
		}
	}

	// Return nil if no telemetry server is configured
	return nil
}

// WriteTelemetryImmediate adds a telemetry server to the global TracerProvider.
// Traces are saved immediately as they are finished.
// Use this for a gtrace.Store with a fast Save method,
// such as one that writes to a file.
func (ts *State) WriteTelemetryImmediate(client TelemetryClient) {
	e := newTelemetryServerExporter(client)
	// Register with global TracerProvider if it's an SDK TracerProvider
	if globalTP := otel.GetTracerProvider(); globalTP != nil {
		if sdkTP, ok := globalTP.(*sdktrace.TracerProvider); ok {
			sdkTP.RegisterSpanProcessor(sdktrace.NewSimpleSpanProcessor(e))
			slog.Debug("Registered immediate telemetry processor with global TracerProvider")
		} else {
			slog.Warn("Cannot register telemetry processor: global TracerProvider is not SDK")
		}
	}
}

// WriteTelemetryBatch adds a telemetry server to the global TracerProvider.
=======
// Tracer returns a tracer from the global tracer provider.
func Tracer() trace.Tracer {
	return TracerProvider().Tracer("genkit-tracer", trace.WithInstrumentationVersion("v1"))
}

// WriteTelemetryImmediate adds a telemetry server to the global tracer provider.
// Traces are saved immediately as they are finished.
// Use this for a gtrace.Store with a fast Save method,
// such as one that writes to a file.
func WriteTelemetryImmediate(client TelemetryClient) {
	e := newTraceServerExporter(client)
	// Adding a SimpleSpanProcessor is like using the WithSyncer option.
	TracerProvider().RegisterSpanProcessor(sdktrace.NewSimpleSpanProcessor(e))
	// Ignore tracerProvider.Shutdown. It shouldn't be needed when using WithSyncer.
	// Confirmed for OTel packages as of v1.24.0.
	// Also requires traceStoreExporter.Shutdown to be a no-op.
}

// WriteTelemetryBatch adds a telemetry server to the global tracer provider.
>>>>>>> 1ea6b7fd
// Traces are batched before being sent for processing.
// Use this for a gtrace.Store with a potentially expensive Save method,
// such as one that makes an RPC.
//
// Callers must invoke the returned function at the end of the program to flush the final batch
// and perform other cleanup.
<<<<<<< HEAD
func (ts *State) WriteTelemetryBatch(client TelemetryClient) (shutdown func(context.Context) error) {
	e := newTelemetryServerExporter(client)
	// Register with global TracerProvider if it's an SDK TracerProvider
	if globalTP := otel.GetTracerProvider(); globalTP != nil {
		if sdkTP, ok := globalTP.(*sdktrace.TracerProvider); ok {
			sdkTP.RegisterSpanProcessor(sdktrace.NewBatchSpanProcessor(e))
			slog.Debug("Registered batch telemetry processor with global TracerProvider")
			return sdkTP.Shutdown
		} else {
			slog.Warn("Cannot register telemetry processor: global TracerProvider is not SDK")
		}
	}
	return func(context.Context) error { return nil } // No-op shutdown
=======
func WriteTelemetryBatch(client TelemetryClient) (shutdown func(context.Context) error) {
	e := newTraceServerExporter(client)
	// Adding a BatchSpanProcessor is like using the WithBatcher option.
	TracerProvider().RegisterSpanProcessor(sdktrace.NewBatchSpanProcessor(e))
	return TracerProvider().Shutdown
>>>>>>> 1ea6b7fd
}

// The rest of this file contains code translated from js/common/src/tracing/*.ts.

const (
	attrPrefix   = "genkit"
	spanTypeAttr = attrPrefix + ":type"
)

// SpanMetadata contains metadata information for creating properly annotated spans
type SpanMetadata struct {
	// Name is the span name
	Name string
	// IsRoot indicates if this is a root span
	IsRoot bool
	// Type represents the kind of span (e.g., "action", "flowStep")
	Type string
	// Subtype provides more specific categorization (e.g., "tool", "flow", "model")
	Subtype string
	// TelemetryLabels are arbitrary key-value pairs set directly as span attributes
	// These can have any name (e.g., "genkit:sessionId": "123", "custom.label": "value")
	// This matches TypeScript's telemetryLabels concept
	TelemetryLabels map[string]string
	// Metadata are genkit-specific metadata that get "genkit:metadata:" prefix
	// (e.g., "subtype": "tool" becomes "genkit:metadata:subtype": "tool")
	Metadata map[string]string
}

// RunInNewSpan runs f on input in a new span with the provided metadata.
// The metadata contains all span configuration including name, type, labels, etc.
func RunInNewSpan[I, O any](
	ctx context.Context,
<<<<<<< HEAD
	tstate *State,
	metadata *SpanMetadata,
=======
	name, spanType string,
	isRoot bool,
>>>>>>> 1ea6b7fd
	input I,
	f func(context.Context, I) (O, error),
) (O, error) {
	// TODO: support span links.
	log := logger.FromContext(ctx)
	log.Debug("span start", "name", metadata.Name)
	defer log.Debug("span end", "name", metadata.Name)

	// Ensure metadata exists
	if metadata == nil {
		metadata = &SpanMetadata{}
	}

	// Get parent span metadata to determine if this is a root span
	parentSM := spanMetaKey.FromContext(ctx)
	isRoot := metadata.IsRoot // Explicit override if set
	if !isRoot && parentSM == nil {
		// Match TypeScript logic: if no parent span exists, this is a root span
		isRoot = true
	}

	sm := &spanMetadata{
		Name:     metadata.Name,
		Input:    input,
		IsRoot:   isRoot,
		Type:     metadata.Type,
		Subtype:  metadata.Subtype,
		Metadata: metadata.Metadata,
	}

	// Get parent span path from context (reuse parentSM from above)
	var parentPath string
	if parentSM != nil {
		parentPath = parentSM.Path
	}

	// Build path with type annotations: /{name,t:type}
	// Match TypeScript behavior: flows use t:flow, utils use t:util, others use t:type with subtype decoration
	//
	// Note: All genkit resources are Type="action" but their actual type is in the Subtype field
	// Flows have Subtype="flow", utils have Subtype="util", models have Subtype="model", etc.
	if metadata.Subtype == "flow" {
		// For flows, use t:flow (like TypeScript) instead of t:action,s:flow
		sm.Path = buildAnnotatedPath(metadata.Name, parentPath, "flow")
	} else if metadata.Subtype == "util" {
		// For utils, use t:util (like TypeScript) instead of t:action,s:util
		sm.Path = buildAnnotatedPath(metadata.Name, parentPath, "util")
	} else {
		sm.Path = buildAnnotatedPath(metadata.Name, parentPath, metadata.Type)
		// Add subtype decoration if subtype is specified (for non-flows and non-utils)
		if metadata.Subtype != "" {
			sm.Path = decoratePathWithSubtype(sm.Path, metadata.Subtype)
		}
	}

	var opts []trace.SpanStartOption
	// Add arbitrary attributes
	if metadata.TelemetryLabels != nil {
		var attrs []attribute.KeyValue
		for k, v := range metadata.TelemetryLabels {
			attrs = append(attrs, attribute.String(k, v))
		}
		opts = append(opts, trace.WithAttributes(attrs...))
	}
<<<<<<< HEAD

	ctx, span := tstate.tracer.Start(ctx, metadata.Name, opts...)
	defer func() {
		span.End()
	}()
=======
	ctx, span := Tracer().Start(ctx, name, opts...)
	defer span.End()
>>>>>>> 1ea6b7fd
	// At the end, copy some of the spanMetadata to the OpenTelemetry span.
	defer func() {
		attrs := sm.attributes()
		span.SetAttributes(attrs...)
	}()

	ctx = spanMetaKey.NewContext(ctx, sm)
	output, err := f(ctx, input)
	if err != nil {
		sm.State = spanStateError
		// Add genkit:isFailureSource logic like TypeScript
		// Mark the first failing span as the source of failure. Prevent parent
		// spans that catch re-thrown exceptions from also claiming to be the source.
		if !isErrorAlreadyMarked(err) {
			// Set isFailureSource in spanMetadata so it gets included in final attributes
			sm.IsFailureSource = true

			// Record exception event with stack trace for PathTelemetry
			stackTrace := captureStackTrace()
			span.RecordError(err, trace.WithAttributes(
				attribute.String("exception.type", "Error"),
				attribute.String("exception.message", err.Error()),
				attribute.String("exception.stacktrace", stackTrace),
			))

			err = markErrorAsHandled(err) // Mark error to prevent parent spans from claiming failure source
		}

		span.SetStatus(codes.Error, err.Error())
	} else {
		sm.State = spanStateSuccess
		sm.Output = output
	}
	return output, err
}

// buildAnnotatedPath creates a path with type annotations
// e.g., /{chatFlow,t:flow}/{generateResponse,t:action}
func buildAnnotatedPath(name, parentPath, spanType string) string {
	pathSegment := name
	if spanType != "" {
		pathSegment = name + ",t:" + spanType
	}
	// Always wrap in braces for hierarchical path format
	pathSegment = "{" + pathSegment + "}"
	return parentPath + "/" + pathSegment
}

// decoratePathWithSubtype adds subtype annotation to the final path segment
// e.g., /{flow,t:action}/{step,t:action} -> /{flow,t:action,s:flow}/{step,t:action,s:tool}
func decoratePathWithSubtype(path string, subtype string) string {
	if path == "" || subtype == "" {
		return path
	}

	// Find the last opening brace to locate the final path segment
	lastBraceIndex := strings.LastIndex(path, "{")
	if lastBraceIndex == -1 {
		return path // No braces found, nothing to decorate
	}

	// Find the closing brace after the last opening brace
	closingBraceIndex := strings.Index(path[lastBraceIndex:], "}")
	if closingBraceIndex == -1 {
		return path // No closing brace found
	}
	closingBraceIndex += lastBraceIndex

	// Extract the content of the last segment (without braces)
	segmentContent := path[lastBraceIndex+1 : closingBraceIndex]

	// Add subtype annotation
	decoratedContent := segmentContent + ",s:" + subtype

	// Rebuild the path with the decorated last segment
	return path[:lastBraceIndex+1] + decoratedContent + path[closingBraceIndex:]
}

// spanState is the completion status of a span.
// An empty spanState indicates that the span has not ended.
type spanState string

const (
	spanStateSuccess spanState = "success"
	spanStateError   spanState = "error"
)

// spanMetadata holds genkit-specific information about a span.
type spanMetadata struct {
	Name            string
	State           spanState
	IsRoot          bool
	IsFailureSource bool // whether this span is the source of a failure
	Input           any
	Output          any
	Path            string            // annotated path with type information
	Type            string            // span type (action, flow, model, etc.)
	Subtype         string            // span subtype (tool, model, flow, etc.)
	Metadata        map[string]string // additional custom metadata
}

// attributes returns some information about the spanMetadata
// as a slice of OpenTelemetry attributes.
func (sm *spanMetadata) attributes() []attribute.KeyValue {
	kvs := []attribute.KeyValue{
		attribute.String("genkit:name", sm.Name),
		attribute.String("genkit:state", string(sm.State)),
		attribute.String("genkit:input", base.JSONString(sm.Input)),
		attribute.String("genkit:path", sm.Path),
	}

	// Only populate genkit:output if we have actual output data
	if sm.Output != nil {
		kvs = append(kvs, attribute.String("genkit:output", base.JSONString(sm.Output)))
	}

	// Add genkit:type if specified
	if sm.Type != "" {
		kvs = append(kvs, attribute.String("genkit:type", sm.Type))
	}

	// Add genkit:metadata:subtype if specified
	if sm.Subtype != "" {
		kvs = append(kvs, attribute.String("genkit:metadata:subtype", sm.Subtype))
	}

	if sm.IsRoot {
		kvs = append(kvs, attribute.Bool("genkit:isRoot", sm.IsRoot))
	}

	if sm.IsFailureSource {
		kvs = append(kvs, attribute.Bool("genkit:isFailureSource", true))
	}

	// Add custom metadata attributes
	if sm.Metadata != nil {
		for k, v := range sm.Metadata {
			kvs = append(kvs, attribute.String(attrPrefix+":metadata:"+k, v))
		}
	}

	return kvs
}

// spanMetaKey is for storing spanMetadatas in a context.
var spanMetaKey = base.NewContextKey[*spanMetadata]()

// SpanPath returns the path as recorded in the current span metadata.
func SpanPath(ctx context.Context) string {
	return spanMetaKey.FromContext(ctx).Path
}<|MERGE_RESOLUTION|>--- conflicted
+++ resolved
@@ -19,17 +19,13 @@
 
 import (
 	"context"
-<<<<<<< HEAD
 	"errors"
 	"fmt"
 	"log/slog"
 	"os"
 	"runtime"
 	"strings"
-=======
-	"os"
 	"sync"
->>>>>>> 1ea6b7fd
 
 	"github.com/firebase/genkit/go/core/logger"
 	"github.com/firebase/genkit/go/internal/base"
@@ -40,7 +36,6 @@
 	"go.opentelemetry.io/otel/trace"
 )
 
-<<<<<<< HEAD
 // markedError wraps an error to track if it's already been marked as a failure source
 type markedError struct {
 	error
@@ -142,7 +137,9 @@
 
 	return &State{
 		tracer: tp.Tracer("genkit-tracer"),
-=======
+	}
+}
+
 var (
 	providerInitOnce sync.Once
 )
@@ -153,7 +150,6 @@
 		if sdkTP, ok := tp.(*sdktrace.TracerProvider); ok {
 			return sdkTP
 		}
->>>>>>> 1ea6b7fd
 	}
 
 	providerInitOnce.Do(func() {
@@ -166,47 +162,6 @@
 	return otel.GetTracerProvider().(*sdktrace.TracerProvider)
 }
 
-<<<<<<< HEAD
-// CreateTelemetryServerProcessor creates a span processor for the telemetry server
-// This enables integration with Genkit's development UI for trace visualization
-// Returns nil if no telemetry server is configured
-func CreateTelemetryServerProcessor() sdktrace.SpanProcessor {
-	// Check if telemetry server URL is configured
-	if serverURL := os.Getenv("GENKIT_TELEMETRY_SERVER"); serverURL != "" {
-		// Create telemetry server exporter for dev UI integration
-		exporter := NewHTTPTelemetryClient(serverURL)
-
-		// Use simple processor for dev (immediate export) or batch for prod
-		if os.Getenv("GENKIT_ENV") == "dev" {
-			return sdktrace.NewSimpleSpanProcessor(newTelemetryServerExporter(exporter))
-		} else {
-			return sdktrace.NewBatchSpanProcessor(newTelemetryServerExporter(exporter))
-		}
-	}
-
-	// Return nil if no telemetry server is configured
-	return nil
-}
-
-// WriteTelemetryImmediate adds a telemetry server to the global TracerProvider.
-// Traces are saved immediately as they are finished.
-// Use this for a gtrace.Store with a fast Save method,
-// such as one that writes to a file.
-func (ts *State) WriteTelemetryImmediate(client TelemetryClient) {
-	e := newTelemetryServerExporter(client)
-	// Register with global TracerProvider if it's an SDK TracerProvider
-	if globalTP := otel.GetTracerProvider(); globalTP != nil {
-		if sdkTP, ok := globalTP.(*sdktrace.TracerProvider); ok {
-			sdkTP.RegisterSpanProcessor(sdktrace.NewSimpleSpanProcessor(e))
-			slog.Debug("Registered immediate telemetry processor with global TracerProvider")
-		} else {
-			slog.Warn("Cannot register telemetry processor: global TracerProvider is not SDK")
-		}
-	}
-}
-
-// WriteTelemetryBatch adds a telemetry server to the global TracerProvider.
-=======
 // Tracer returns a tracer from the global tracer provider.
 func Tracer() trace.Tracer {
 	return TracerProvider().Tracer("genkit-tracer", trace.WithInstrumentationVersion("v1"))
@@ -217,7 +172,7 @@
 // Use this for a gtrace.Store with a fast Save method,
 // such as one that writes to a file.
 func WriteTelemetryImmediate(client TelemetryClient) {
-	e := newTraceServerExporter(client)
+	e := newTelemetryServerExporter(client)
 	// Adding a SimpleSpanProcessor is like using the WithSyncer option.
 	TracerProvider().RegisterSpanProcessor(sdktrace.NewSimpleSpanProcessor(e))
 	// Ignore tracerProvider.Shutdown. It shouldn't be needed when using WithSyncer.
@@ -226,34 +181,17 @@
 }
 
 // WriteTelemetryBatch adds a telemetry server to the global tracer provider.
->>>>>>> 1ea6b7fd
 // Traces are batched before being sent for processing.
 // Use this for a gtrace.Store with a potentially expensive Save method,
 // such as one that makes an RPC.
 //
 // Callers must invoke the returned function at the end of the program to flush the final batch
 // and perform other cleanup.
-<<<<<<< HEAD
-func (ts *State) WriteTelemetryBatch(client TelemetryClient) (shutdown func(context.Context) error) {
+func WriteTelemetryBatch(client TelemetryClient) (shutdown func(context.Context) error) {
 	e := newTelemetryServerExporter(client)
-	// Register with global TracerProvider if it's an SDK TracerProvider
-	if globalTP := otel.GetTracerProvider(); globalTP != nil {
-		if sdkTP, ok := globalTP.(*sdktrace.TracerProvider); ok {
-			sdkTP.RegisterSpanProcessor(sdktrace.NewBatchSpanProcessor(e))
-			slog.Debug("Registered batch telemetry processor with global TracerProvider")
-			return sdkTP.Shutdown
-		} else {
-			slog.Warn("Cannot register telemetry processor: global TracerProvider is not SDK")
-		}
-	}
-	return func(context.Context) error { return nil } // No-op shutdown
-=======
-func WriteTelemetryBatch(client TelemetryClient) (shutdown func(context.Context) error) {
-	e := newTraceServerExporter(client)
 	// Adding a BatchSpanProcessor is like using the WithBatcher option.
 	TracerProvider().RegisterSpanProcessor(sdktrace.NewBatchSpanProcessor(e))
 	return TracerProvider().Shutdown
->>>>>>> 1ea6b7fd
 }
 
 // The rest of this file contains code translated from js/common/src/tracing/*.ts.
@@ -286,13 +224,8 @@
 // The metadata contains all span configuration including name, type, labels, etc.
 func RunInNewSpan[I, O any](
 	ctx context.Context,
-<<<<<<< HEAD
-	tstate *State,
+	state *State,
 	metadata *SpanMetadata,
-=======
-	name, spanType string,
-	isRoot bool,
->>>>>>> 1ea6b7fd
 	input I,
 	f func(context.Context, I) (O, error),
 ) (O, error) {
@@ -357,45 +290,31 @@
 		}
 		opts = append(opts, trace.WithAttributes(attrs...))
 	}
-<<<<<<< HEAD
-
-	ctx, span := tstate.tracer.Start(ctx, metadata.Name, opts...)
-	defer func() {
-		span.End()
-	}()
-=======
-	ctx, span := Tracer().Start(ctx, name, opts...)
+
+	// Set up OpenTelemetry span options
+	if metadata.Type != "" {
+		opts = append(opts, trace.WithAttributes(attribute.String(spanTypeAttr, metadata.Type)))
+	}
+
+	// Start the span
+	ctx, span := Tracer().Start(ctx, metadata.Name, opts...)
 	defer span.End()
->>>>>>> 1ea6b7fd
 	// At the end, copy some of the spanMetadata to the OpenTelemetry span.
-	defer func() {
-		attrs := sm.attributes()
-		span.SetAttributes(attrs...)
-	}()
-
+	defer func() { span.SetAttributes(sm.attributes()...) }()
+	// Add the spanMetadata to the context, so the function can access it.
 	ctx = spanMetaKey.NewContext(ctx, sm)
+	// Run the function.
 	output, err := f(ctx, input)
+
+	// Set span state based on result
 	if err != nil {
 		sm.State = spanStateError
-		// Add genkit:isFailureSource logic like TypeScript
-		// Mark the first failing span as the source of failure. Prevent parent
-		// spans that catch re-thrown exceptions from also claiming to be the source.
+		sm.Error = err.Error()
+		sm.IsFailureSource = true // Mark this span as the source of the failure for telemetry
 		if !isErrorAlreadyMarked(err) {
-			// Set isFailureSource in spanMetadata so it gets included in final attributes
-			sm.IsFailureSource = true
-
-			// Record exception event with stack trace for PathTelemetry
-			stackTrace := captureStackTrace()
-			span.RecordError(err, trace.WithAttributes(
-				attribute.String("exception.type", "Error"),
-				attribute.String("exception.message", err.Error()),
-				attribute.String("exception.stacktrace", stackTrace),
-			))
-
-			err = markErrorAsHandled(err) // Mark error to prevent parent spans from claiming failure source
-		}
-
-		span.SetStatus(codes.Error, err.Error())
+			span.RecordError(err)
+			span.SetStatus(codes.Error, err.Error())
+		}
 	} else {
 		sm.State = spanStateSuccess
 		sm.Output = output
@@ -462,6 +381,7 @@
 	IsFailureSource bool // whether this span is the source of a failure
 	Input           any
 	Output          any
+	Error           string            // error message if State is spanStateError
 	Path            string            // annotated path with type information
 	Type            string            // span type (action, flow, model, etc.)
 	Subtype         string            // span subtype (tool, model, flow, etc.)
