// Copyright 2025 Google LLC
//
// Licensed under the Apache License, Version 2.0 (the "License");
// you may not use this file except in compliance with the License.
// You may obtain a copy of the License at
//
//     http://www.apache.org/licenses/LICENSE-2.0
//
// Unless required by applicable law or agreed to in writing, software
// distributed under the License is distributed on an "AS IS" BASIS,
// WITHOUT WARRANTIES OR CONDITIONS OF ANY KIND, either express or implied.
// See the License for the specific language governing permissions and
// limitations under the License.
//
// SPDX-License-Identifier: Apache-2.0

package core

import (
	"context"
	"encoding/json"
	"fmt"
	"reflect"
	"time"

	"github.com/firebase/genkit/go/core/logger"
	"github.com/firebase/genkit/go/core/tracing"
	"github.com/firebase/genkit/go/internal/base"
	"github.com/firebase/genkit/go/internal/metrics"
	"github.com/firebase/genkit/go/internal/registry"
	"github.com/invopop/jsonschema"
)

// Func is an alias for non-streaming functions with input of type In and output of type Out.
type Func[In, Out any] = func(context.Context, In) (Out, error)

// StreamingFunc is an alias for streaming functions with input of type In, output of type Out, and streaming chunk of type Stream.
type StreamingFunc[In, Out, Stream any] = func(context.Context, In, StreamCallback[Stream]) (Out, error)

// StreamCallback is a function that is called during streaming to return the next chunk of the stream.
type StreamCallback[Stream any] = func(context.Context, Stream) error

// Action is the interface that all Genkit primitives (e.g. flows, models, tools) have in common.
type Action interface {
	// Name returns the name of the action.
	Name() string
	// RunJSON runs the action with the given JSON input and streaming callback and returns the output as JSON.
	RunJSON(ctx context.Context, input json.RawMessage, cb func(context.Context, json.RawMessage) error) (json.RawMessage, error)
	// Desc returns a descriptor of the action.
	Desc() ActionDesc
}

// An ActionType is the kind of an action.
type ActionType string

const (
	ActionTypeRetriever        ActionType = "retriever"
	ActionTypeIndexer          ActionType = "indexer"
	ActionTypeEmbedder         ActionType = "embedder"
	ActionTypeEvaluator        ActionType = "evaluator"
	ActionTypeFlow             ActionType = "flow"
	ActionTypeModel            ActionType = "model"
	ActionTypeExecutablePrompt ActionType = "executable-prompt"
	ActionTypeTool             ActionType = "tool"
	ActionTypeUtil             ActionType = "util"
	ActionTypeCustom           ActionType = "custom"
)

// An ActionDef is a named, observable operation that underlies all Genkit primitives.
// It consists of a function that takes an input of type I and returns an output
// of type O, optionally streaming values of type S incrementally by invoking a callback.
// It optionally has other metadata, like a description and JSON Schemas for its input and
// output which it validates against.
//
// Each time an ActionDef is run, it results in a new trace span.
type ActionDef[In, Out, Stream any] struct {
	fn     StreamingFunc[In, Out, Stream] // Function that is called during runtime. May not actually support streaming.
	desc   *ActionDesc                    // Descriptor of the action.
	tstate *tracing.State                 // Collects and writes traces during runtime.
}

// ActionDesc is a descriptor of an action.
type ActionDesc struct {
	Type         ActionType         `json:"type"`         // Type of the action.
	Key          string             `json:"key"`          // Key of the action.
	Name         string             `json:"name"`         // Name of the action.
	Description  string             `json:"description"`  // Description of the action.
	InputSchema  *jsonschema.Schema `json:"inputSchema"`  // JSON schema to validate against the action's input.
	OutputSchema *jsonschema.Schema `json:"outputSchema"` // JSON schema to validate against the action's output.
	Metadata     map[string]any     `json:"metadata"`     // Metadata for the action.
}

type noStream = func(context.Context, struct{}) error

// DefineAction creates a new non-streaming Action and registers it.
func DefineAction[In, Out any](
	r *registry.Registry,
<<<<<<< HEAD
	provider,
	name string,
	atype atype.ActionType,
=======
	provider, name string,
	atype ActionType,
>>>>>>> 7df3fa9f
	metadata map[string]any,
	fn Func[In, Out],
) *ActionDef[In, Out, struct{}] {
	return defineAction(r, provider, name, atype, metadata, nil,
		func(ctx context.Context, in In, cb noStream) (Out, error) {
			return fn(ctx, in)
		})
}

// DefineStreamingAction creates a new streaming action and registers it.
func DefineStreamingAction[In, Out, Stream any](
	r *registry.Registry,
	provider, name string,
	atype ActionType,
	metadata map[string]any,
	fn StreamingFunc[In, Out, Stream],
) *ActionDef[In, Out, Stream] {
	return defineAction(r, provider, name, atype, metadata, nil, fn)
}

// DefineActionWithInputSchema creates a new Action and registers it.
// This differs from DefineAction in that the input schema is
// defined dynamically; the static input type is "any".
// This is used for prompts.
func DefineActionWithInputSchema[In, Out any](
	r *registry.Registry,
	provider, name string,
	atype ActionType,
	metadata map[string]any,
	inputSchema *jsonschema.Schema,
	fn Func[In, Out],
) *ActionDef[In, Out, struct{}] {
	return defineAction(r, provider, name, atype, metadata, inputSchema,
		func(ctx context.Context, in In, _ noStream) (Out, error) {
			return fn(ctx, in)
		})
}

// defineAction creates an action and registers it with the given Registry.
func defineAction[In, Out, Stream any](
	r *registry.Registry,
<<<<<<< HEAD
	provider,
	name string,
	atype atype.ActionType,
=======
	provider, name string,
	atype ActionType,
>>>>>>> 7df3fa9f
	metadata map[string]any,
	inputSchema *jsonschema.Schema,
	fn StreamingFunc[In, Out, Stream],
) *ActionDef[In, Out, Stream] {
	fullName := name
	if provider != "" {
		fullName = provider + "/" + name
	}
	a := newAction(r, fullName, atype, metadata, inputSchema, fn)
	key := fmt.Sprintf("/%s/%s", atype, fullName)
	r.RegisterAction(key, a)
	return a
}

// newAction creates a new Action with the given name and arguments.
// If inputSchema is nil, it is inferred from In.
func newAction[In, Out, Stream any](
	r *registry.Registry,
	name string,
	atype ActionType,
	metadata map[string]any,
	inputSchema *jsonschema.Schema,
	fn StreamingFunc[In, Out, Stream],
) *ActionDef[In, Out, Stream] {
	var i In
	var o Out
	if inputSchema == nil {
		if reflect.ValueOf(i).Kind() != reflect.Invalid {
			inputSchema = base.InferJSONSchema(i)
		}
	}
	var outputSchema *jsonschema.Schema
	if reflect.ValueOf(o).Kind() != reflect.Invalid {
		outputSchema = base.InferJSONSchema(o)
	}
	var description string
	if desc, ok := metadata["description"].(string); ok {
		description = desc
	}
	return &ActionDef[In, Out, Stream]{
		tstate: r.TracingState(),
		fn: func(ctx context.Context, input In, cb StreamCallback[Stream]) (Out, error) {
			tracing.SetCustomMetadataAttr(ctx, "subtype", string(atype))
			return fn(ctx, input, cb)
		},
		desc: &ActionDesc{
			Type:         atype,
			Key:          fmt.Sprintf("/%s/%s", atype, name),
			Name:         name,
			Description:  description,
			InputSchema:  inputSchema,
			OutputSchema: outputSchema,
			Metadata:     metadata,
		},
	}
}

// Name returns the Action's Name.
func (a *ActionDef[In, Out, Stream]) Name() string { return a.desc.Name }

// Run executes the Action's function in a new trace span.
func (a *ActionDef[In, Out, Stream]) Run(ctx context.Context, input In, cb StreamCallback[Stream]) (output Out, err error) {
	logger.FromContext(ctx).Debug("Action.Run",
		"name", a.Name,
		"input", fmt.Sprintf("%#v", input))
	defer func() {
		logger.FromContext(ctx).Debug("Action.Run",
			"name", a.Name,
			"output", fmt.Sprintf("%#v", output),
			"err", err)
	}()

	return tracing.RunInNewSpan(ctx, a.tstate, a.desc.Name, "action", false, input,
		func(ctx context.Context, input In) (Out, error) {
			start := time.Now()
			var err error
			if err = base.ValidateValue(input, a.desc.InputSchema); err != nil {
				err = fmt.Errorf("invalid input: %w", err)
			}
			var output Out
			if err == nil {
				output, err = a.fn(ctx, input, cb)
				if err == nil {
					if err = base.ValidateValue(output, a.desc.OutputSchema); err != nil {
						err = fmt.Errorf("invalid output: %w", err)
					}
				}
			}
			latency := time.Since(start)
			if err != nil {
				metrics.WriteActionFailure(ctx, a.desc.Name, latency, err)
				return base.Zero[Out](), err
			}
			metrics.WriteActionSuccess(ctx, a.desc.Name, latency)

			return output, nil
		})
}

// RunJSON runs the action with a JSON input, and returns a JSON result.
func (a *ActionDef[In, Out, Stream]) RunJSON(ctx context.Context, input json.RawMessage, cb StreamCallback[json.RawMessage]) (json.RawMessage, error) {
	// Validate input before unmarshaling it because invalid or unknown fields will be discarded in the process.
	if err := base.ValidateJSON(input, a.desc.InputSchema); err != nil {
		return nil, NewError(INVALID_ARGUMENT, err.Error())
	}
	var in In
	if input != nil {
		if err := json.Unmarshal(input, &in); err != nil {
			return nil, err
		}
	}
	var callback func(context.Context, Stream) error
	if cb != nil {
		callback = func(ctx context.Context, s Stream) error {
			bytes, err := json.Marshal(s)
			if err != nil {
				return err
			}
			return cb(ctx, json.RawMessage(bytes))
		}
	}
	out, err := a.Run(ctx, in, callback)
	if err != nil {
		return nil, err
	}
	bytes, err := json.Marshal(out)
	if err != nil {
		return nil, err
	}
	return json.RawMessage(bytes), nil
}

// Desc returns a descriptor of the action.
func (a *ActionDef[In, Out, Stream]) Desc() ActionDesc {
	return *a.desc
}

// LookupActionFor returns the action for the given key in the global registry,
// or nil if there is none.
// It panics if the action is of the wrong type.
func LookupActionFor[In, Out, Stream any](r *registry.Registry, typ ActionType, provider, name string) *ActionDef[In, Out, Stream] {
	var key string
	if provider != "" {
		key = fmt.Sprintf("/%s/%s/%s", typ, provider, name)
	} else {
		key = fmt.Sprintf("/%s/%s", typ, name)
	}
	a := r.LookupAction(key)
	if a == nil {
		return nil
	}
	return a.(*ActionDef[In, Out, Stream])
}<|MERGE_RESOLUTION|>--- conflicted
+++ resolved
@@ -95,14 +95,9 @@
 // DefineAction creates a new non-streaming Action and registers it.
 func DefineAction[In, Out any](
 	r *registry.Registry,
-<<<<<<< HEAD
 	provider,
 	name string,
-	atype atype.ActionType,
-=======
-	provider, name string,
-	atype ActionType,
->>>>>>> 7df3fa9f
+	atype ActionType,
 	metadata map[string]any,
 	fn Func[In, Out],
 ) *ActionDef[In, Out, struct{}] {
@@ -144,14 +139,9 @@
 // defineAction creates an action and registers it with the given Registry.
 func defineAction[In, Out, Stream any](
 	r *registry.Registry,
-<<<<<<< HEAD
 	provider,
 	name string,
-	atype atype.ActionType,
-=======
-	provider, name string,
-	atype ActionType,
->>>>>>> 7df3fa9f
+	atype ActionType,
 	metadata map[string]any,
 	inputSchema *jsonschema.Schema,
 	fn StreamingFunc[In, Out, Stream],
