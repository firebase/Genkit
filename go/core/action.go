--- conflicted
+++ resolved
@@ -91,39 +91,24 @@
 
 type noStream = func(context.Context, struct{}) error
 
-<<<<<<< HEAD
 // NewAction creates a new non-streaming [Action] without registering it.
 // If inputSchema is nil, it is inferred from the function's input type.
 func NewAction[In, Out any](
-=======
-// DefineAction creates a new non-streaming Action and registers it.
-func DefineAction[In, Out any](
-	r *registry.Registry,
->>>>>>> 4431c9cd
 	name string,
 	atype ActionType,
 	metadata map[string]any,
 	inputSchema map[string]any,
 	fn Func[In, Out],
 ) *ActionDef[In, Out, struct{}] {
-<<<<<<< HEAD
 	return newAction(name, atype, metadata, inputSchema,
-=======
-	return defineAction(r, name, atype, metadata, nil,
->>>>>>> 4431c9cd
 		func(ctx context.Context, in In, cb noStream) (Out, error) {
 			return fn(ctx, in)
 		})
 }
 
-<<<<<<< HEAD
 // NewStreamingAction creates a new streaming [Action] without registering it.
 // If inputSchema is nil, it is inferred from the function's input type.
 func NewStreamingAction[In, Out, Stream any](
-=======
-// NewAction creates a new non-streaming Action without registering it.
-func NewAction[In, Out any](
->>>>>>> 4431c9cd
 	name string,
 	atype ActionType,
 	metadata map[string]any,
@@ -143,11 +128,7 @@
 	inputSchema map[string]any,
 	fn Func[In, Out],
 ) *ActionDef[In, Out, struct{}] {
-<<<<<<< HEAD
 	return defineAction(r, name, atype, metadata, inputSchema,
-=======
-	return newAction(nil, name, atype, metadata, nil,
->>>>>>> 4431c9cd
 		func(ctx context.Context, in In, cb noStream) (Out, error) {
 			return fn(ctx, in)
 		})
@@ -163,29 +144,7 @@
 	inputSchema map[string]any,
 	fn StreamingFunc[In, Out, Stream],
 ) *ActionDef[In, Out, Stream] {
-<<<<<<< HEAD
 	return defineAction(r, name, atype, metadata, inputSchema, fn)
-=======
-	return defineAction(r, name, atype, metadata, nil, fn)
-}
-
-// DefineActionWithInputSchema creates a new Action and registers it.
-// This differs from DefineAction in that the input schema is
-// defined dynamically; the static input type is "any".
-// This is used for prompts and tools that need custom input validation.
-func DefineActionWithInputSchema[In, Out any](
-	r *registry.Registry,
-	name string,
-	atype ActionType,
-	metadata map[string]any,
-	inputSchema map[string]any,
-	fn Func[In, Out],
-) *ActionDef[In, Out, struct{}] {
-	return defineAction(r, name, atype, metadata, inputSchema,
-		func(ctx context.Context, in In, _ noStream) (Out, error) {
-			return fn(ctx, in)
-		})
->>>>>>> 4431c9cd
 }
 
 // DefineStreamingActionWithInputSchema creates a new streamingAction and registers it.
@@ -200,23 +159,7 @@
 	inputSchema map[string]any,
 	fn StreamingFunc[In, Out, Stream],
 ) *ActionDef[In, Out, Stream] {
-	return defineAction(r, name, atype, metadata, inputSchema, fn)
-}
-
-// defineAction creates an action and registers it with the given Registry.
-func defineAction[In, Out, Stream any](
-	r *registry.Registry,
-	name string,
-	atype ActionType,
-	metadata map[string]any,
-	inputSchema map[string]any,
-	fn StreamingFunc[In, Out, Stream],
-) *ActionDef[In, Out, Stream] {
-<<<<<<< HEAD
 	a := newAction(name, atype, metadata, inputSchema, fn)
-=======
-	a := newAction(r, name, atype, metadata, inputSchema, fn)
->>>>>>> 4431c9cd
 	provider, id := ParseName(name)
 	key := NewKey(atype, provider, id)
 	r.RegisterAction(key, a)
