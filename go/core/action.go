--- conflicted
+++ resolved
@@ -22,10 +22,7 @@
 	"reflect"
 	"time"
 
-<<<<<<< HEAD
-=======
 	"github.com/firebase/genkit/go/core/logger"
->>>>>>> 38103dba
 	"github.com/firebase/genkit/go/core/tracing"
 	"github.com/firebase/genkit/go/internal"
 	"github.com/invopop/jsonschema"
@@ -104,13 +101,7 @@
 
 // Run executes the Action's function in a new trace span.
 func (a *Action[I, O, S]) Run(ctx context.Context, input I, cb func(context.Context, S) error) (output O, err error) {
-<<<<<<< HEAD
-	internal.Logger(ctx).Debug("Action.Run",
-=======
-	// TODO: validate input against JSONSchema for I.
-	// TODO: validate output against JSONSchema for O.
 	logger.FromContext(ctx).Debug("Action.Run",
->>>>>>> 38103dba
 		"name", a.name,
 		"input", fmt.Sprintf("%#v", input))
 	defer func() {
