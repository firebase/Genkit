// Copyright 2025 Google LLC
//
// Licensed under the Apache License, Version 2.0 (the "License");
// you may not use this file except in compliance with the License.
// You may obtain a copy of the License at
//
//     http://www.apache.org/licenses/LICENSE-2.0
//
// Unless required by applicable law or agreed to in writing, software
// distributed under the License is distributed on an "AS IS" BASIS,
// WITHOUT WARRANTIES OR CONDITIONS OF ANY KIND, either express or implied.
// See the License for the specific language governing permissions and
// limitations under the License.
//
// SPDX-License-Identifier: Apache-2.0

package ai

import (
	"context"
	"fmt"
	"math"
	"strings"
	"testing"

	"github.com/firebase/genkit/go/core"
	"github.com/firebase/genkit/go/internal/registry"
	test_utils "github.com/firebase/genkit/go/tests/utils"
	"github.com/google/go-cmp/cmp"
)

type StructuredResponse struct {
	Subject  string
	Location string
}

var r = registry.New()

func init() {
	// Set up default formats
	ConfigureFormats(r)
}

// echoModel attributes
var (
	modelName = "echo"
	metadata  = ModelOptions{
		Label: modelName,
		Supports: &ModelSupports{
			Multiturn:   true,
			Tools:       true,
			SystemRole:  true,
			Media:       false,
			Constrained: ConstrainedSupportNone,
		},
		Versions: []string{"echo-001", "echo-002"},
		Stage:    ModelStageDeprecated,
	}

	echoModel = DefineModel(r, "test/"+modelName, &metadata, func(ctx context.Context, gr *ModelRequest, msc ModelStreamCallback) (*ModelResponse, error) {
		if msc != nil {
			msc(ctx, &ModelResponseChunk{
				Content: []*Part{NewTextPart("stream!")},
			})
		}
		textResponse := ""
		for _, m := range gr.Messages {
			if m.Role == RoleUser {
				textResponse = m.Text()
			}
		}
		return &ModelResponse{
			Request: gr,
			Message: NewModelTextMessage(textResponse),
		}, nil
	})
)

// with tools
var gablorkenTool = DefineTool(r, "gablorken", "use when need to calculate a gablorken",
	func(ctx *ToolContext, input struct {
		Value float64
		Over  float64
	},
	) (float64, error) {
		return math.Pow(input.Value, input.Over), nil
	},
)

func TestValidMessage(t *testing.T) {
	t.Parallel()

	t.Run("Valid message with text format", func(t *testing.T) {
		message := &Message{
			Content: []*Part{
				NewTextPart("Hello, World!"),
			},
		}
		outputSchema := &ModelOutputConfig{
			Format: OutputFormatText,
		}
		_, err := validTestMessage(message, outputSchema)
		if err != nil {
			t.Fatal(err)
		}
	})

	t.Run("Valid message with JSON format and matching schema", func(t *testing.T) {
		json := `{
			"name": "John",
			"age": 30,
			"address": {
				"street": "123 Main St",
				"city": "New York",
				"country": "USA"
			}
		}`
		message := &Message{
			Content: []*Part{
				NewTextPart(JSONMarkdown(json)),
			},
		}
		outputSchema := &ModelOutputConfig{
			Format: OutputFormatJSON,
			Schema: map[string]any{
				"type":     "object",
				"required": []string{"name", "age", "address"},
				"properties": map[string]any{
					"name": map[string]any{"type": "string"},
					"age":  map[string]any{"type": "integer"},
					"address": map[string]any{
						"type":     "object",
						"required": []string{"street", "city", "country"},
						"properties": map[string]any{
							"street":  map[string]any{"type": "string"},
							"city":    map[string]any{"type": "string"},
							"country": map[string]any{"type": "string"},
						},
					},
					"phone": map[string]any{"type": "string"},
				},
			},
		}
		message, err := validTestMessage(message, outputSchema)
		if err != nil {
			t.Fatal(err)
		}
		text := message.Text()
		if strings.TrimSpace(text) != strings.TrimSpace(json) {
			t.Fatalf("got %q, want %q", json, text)
		}
	})

	t.Run("Invalid message with JSON format and non-matching schema", func(t *testing.T) {
		message := &Message{
			Content: []*Part{
				NewTextPart(JSONMarkdown(`{"name": "John", "age": "30"}`)),
			},
		}
		outputSchema := &ModelOutputConfig{
			Format: OutputFormatJSON,
			Schema: map[string]any{
				"type": "object",
				"properties": map[string]any{
					"name": map[string]any{"type": "string"},
					"age":  map[string]any{"type": "integer"},
				},
			},
		}
		_, err := validTestMessage(message, outputSchema)
		errorContains(t, err, "data did not match expected schema")
	})

	t.Run("Message with invalid JSON", func(t *testing.T) {
		message := &Message{
			Content: []*Part{
				NewTextPart(JSONMarkdown(`{"name": "John", "age": 30`)), // Missing trailing }.
			},
		}
		outputSchema := &ModelOutputConfig{
			Format: OutputFormatJSON,
		}
		_, err := validTestMessage(message, outputSchema)
		t.Log(err)
		errorContains(t, err, "not a valid JSON")
	})

	t.Run("No message", func(t *testing.T) {
		outputSchema := &ModelOutputConfig{
			Format: OutputFormatJSON,
		}
		_, err := validTestMessage(nil, outputSchema)
		errorContains(t, err, "message is empty")
	})

	t.Run("Empty message", func(t *testing.T) {
		message := &Message{}
		outputSchema := &ModelOutputConfig{
			Format: OutputFormatJSON,
		}
		_, err := validTestMessage(message, outputSchema)
		errorContains(t, err, "message has no content")
	})

	t.Run("Candidate contains unexpected field", func(t *testing.T) {
		message := &Message{
			Content: []*Part{
				NewTextPart(JSONMarkdown(`{"name": "John", "height": 190}`)),
			},
		}
		outputSchema := &ModelOutputConfig{
			Format: OutputFormatJSON,
			Schema: map[string]any{
				"type": "object",
				"properties": map[string]any{
					"name": map[string]any{"type": "string"},
					"age":  map[string]any{"type": "integer"},
				},
				"additionalProperties": false,
			},
		}
		_, err := validTestMessage(message, outputSchema)
		errorContains(t, err, "data did not match expected schema")
	})

	t.Run("Invalid expected schema", func(t *testing.T) {
		message := &Message{
			Content: []*Part{
				NewTextPart(JSONMarkdown(`{"name": "John", "age": 30}`)),
			},
		}
		outputSchema := &ModelOutputConfig{
			Format: OutputFormatJSON,
			Schema: map[string]any{
				"type": "invalid",
			},
		}
		_, err := validTestMessage(message, outputSchema)
		errorContains(t, err, "failed to validate data against expected schema")
	})
}

func TestGenerate(t *testing.T) {
	JSON := "\n{\"subject\": \"bananas\", \"location\": \"tropics\"}\n"
	JSONmd := "```json" + JSON + "```"

	bananaModel := DefineModel(r, "test/banana", &metadata, func(ctx context.Context, gr *ModelRequest, msc ModelStreamCallback) (*ModelResponse, error) {
		if msc != nil {
			msc(ctx, &ModelResponseChunk{
				Content: []*Part{NewTextPart("stream!")},
			})
		}

		return &ModelResponse{
			Request: gr,
			Message: NewModelTextMessage(JSONmd),
		}, nil
	})

	t.Run("constructs request", func(t *testing.T) {
		wantText := JSON
		wantStreamText := "stream!"
		wantRequest := &ModelRequest{
			Messages: []*Message{
				{
					Role: RoleSystem,
					Content: []*Part{
						NewTextPart("You are a helpful assistant."),
						{
							ContentType: "plain/text",
							Text:        "ignored (conformance message)",
							Metadata:    map[string]any{"purpose": string("output")},
						},
					},
				},
				NewUserTextMessage("How many bananas are there?"),
				NewModelTextMessage("There are at least 10 bananas."),
				{
					Role: RoleUser,
					Content: []*Part{
						NewTextPart("Where can they be found?"),
						{
							Text: "\n\nUse the following information " +
								"to complete your task:\n\n- [0]: Bananas are plentiful in the tropics.\n\n",
							Metadata: map[string]any{"purpose": "context"},
						},
					},
				},
			},
			Config: &GenerationCommonConfig{Temperature: 1},
			Docs:   []*Document{DocumentFromText("Bananas are plentiful in the tropics.", nil)},
			Output: &ModelOutputConfig{
				Format:      OutputFormatJSON,
				ContentType: "application/json",
			},
			Tools: []*ToolDefinition{
				{
					Description: "use when need to calculate a gablorken",
					InputSchema: map[string]any{
						"additionalProperties": bool(false),
						"properties": map[string]any{
							"Over":  map[string]any{"type": string("number")},
							"Value": map[string]any{"type": string("number")},
						},
						"required": []any{string("Value"), string("Over")},
						"type":     string("object"),
					},
					Name:         "gablorken",
					OutputSchema: map[string]any{"type": string("number")},
				},
			},
			ToolChoice: ToolChoiceAuto,
		}

		streamText := ""
		res, err := Generate(context.Background(), r,
			WithModel(bananaModel),
			WithSystem("You are a helpful assistant."),
			WithMessages(
				NewUserTextMessage("How many bananas are there?"),
				NewModelTextMessage("There are at least 10 bananas."),
			),
			WithPrompt("Where can they be found?"),
			WithConfig(&GenerationCommonConfig{
				Temperature: 1,
			}),
			WithDocs(DocumentFromText("Bananas are plentiful in the tropics.", nil)),
			WithOutputType(struct {
				Subject  string `json:"subject"`
				Location string `json:"location"`
			}{}),
			WithTools(gablorkenTool),
			WithToolChoice(ToolChoiceAuto),
			WithStreaming(func(ctx context.Context, grc *ModelResponseChunk) error {
				streamText += grc.Text()
				return nil
			}),
		)
		if err != nil {
			t.Fatal(err)
		}

		gotText := res.Text()
		if diff := cmp.Diff(gotText, wantText); diff != "" {
			t.Errorf("Text() diff (+got -want):\n%s", diff)
		}
		if diff := cmp.Diff(streamText, wantStreamText); diff != "" {
			t.Errorf("Text() diff (+got -want):\n%s", diff)
		}
		if diff := cmp.Diff(wantRequest, res.Request, test_utils.IgnoreNoisyParts([]string{
			"{*ai.ModelRequest}.Messages[0].Content[1].Text", "{*ai.ModelRequest}.Messages[0].Content[1].Metadata",
		})); diff != "" {
			t.Errorf("Request diff (+got -want):\n%s", diff)
		}
	})

	t.Run("handles tool interrupts", func(t *testing.T) {
		interruptTool := DefineTool(r, "interruptor", "always interrupts",
			func(ctx *ToolContext, input any) (any, error) {
				return nil, ctx.Interrupt(&InterruptOptions{
					Metadata: map[string]any{
						"reason": "test interrupt",
					},
				})
			},
		)

		info := &ModelOptions{
			Supports: &ModelSupports{
				Multiturn: true,
				Tools:     true,
			},
		}
		interruptModel := DefineModel(r, "test/interrupt", info,
			func(ctx context.Context, gr *ModelRequest, msc ModelStreamCallback) (*ModelResponse, error) {
				return &ModelResponse{
					Request: gr,
					Message: &Message{
						Role: RoleModel,
						Content: []*Part{
							NewToolRequestPart(&ToolRequest{
								Name:  "interruptor",
								Input: nil,
							}),
						},
					},
				}, nil
			})

		res, err := Generate(context.Background(), r,
			WithModel(interruptModel),
			WithPrompt("trigger interrupt"),
			WithTools(interruptTool),
		)
		if err != nil {
			t.Fatal(err)
		}
		if res.FinishReason != "interrupted" {
			t.Errorf("expected finish reason 'interrupted', got %q", res.FinishReason)
		}
		if res.FinishMessage != "One or more tool calls resulted in interrupts." {
			t.Errorf("unexpected finish message: %q", res.FinishMessage)
		}

		if len(res.Message.Content) != 1 {
			t.Fatalf("expected 1 content part, got %d", len(res.Message.Content))
		}

		metadata := res.Message.Content[0].Metadata
		if metadata == nil {
			t.Fatal("expected metadata in content part")
		}

		interrupt, ok := metadata["interrupt"].(map[string]any)
		if !ok {
			t.Fatal("expected interrupt metadata")
		}

		reason, ok := interrupt["reason"].(string)
		if !ok || reason != "test interrupt" {
			t.Errorf("expected interrupt reason 'test interrupt', got %v", reason)
		}
	})

	t.Run("handles multiple parallel tool calls", func(t *testing.T) {
		roundCount := 0
		info := &ModelOptions{
			Supports: &ModelSupports{
				Multiturn: true,
				Tools:     true,
			},
		}
		parallelModel := DefineModel(r, "test/parallel", info,
			func(ctx context.Context, gr *ModelRequest, msc ModelStreamCallback) (*ModelResponse, error) {
				roundCount++
				if roundCount == 1 {
					return &ModelResponse{
						Request: gr,
						Message: &Message{
							Role: RoleModel,
							Content: []*Part{
								NewToolRequestPart(&ToolRequest{
									Name:  "gablorken",
									Input: map[string]any{"Value": 2, "Over": 3},
								}),
								NewToolRequestPart(&ToolRequest{
									Name:  "gablorken",
									Input: map[string]any{"Value": 3, "Over": 2},
								}),
							},
						},
					}, nil
				}
				var sum float64
				for _, msg := range gr.Messages {
					if msg.Role == RoleTool {
						for _, part := range msg.Content {
							if part.ToolResponse != nil {
								sum += part.ToolResponse.Output.(float64)
							}
						}
					}
				}
				return &ModelResponse{
					Request: gr,
					Message: &Message{
						Role: RoleModel,
						Content: []*Part{
							NewTextPart(fmt.Sprintf("Final result: %d", int(sum))),
						},
					},
				}, nil
			})

		res, err := Generate(context.Background(), r,
			WithModel(parallelModel),
			WithPrompt("trigger parallel tools"),
			WithTools(gablorkenTool),
		)
		if err != nil {
			t.Fatal(err)
		}

		finalPart := res.Message.Content[0]
		if finalPart.Text != "Final result: 17" {
			t.Errorf("expected final result text to be 'Final result: 17', got %q", finalPart.Text)
		}
	})

	t.Run("handles multiple rounds of tool calls", func(t *testing.T) {
		roundCount := 0
		info := &ModelOptions{
			Supports: &ModelSupports{
				Multiturn: true,
				Tools:     true,
			},
		}
		multiRoundModel := DefineModel(r, "test/multiround", info,
			func(ctx context.Context, gr *ModelRequest, msc ModelStreamCallback) (*ModelResponse, error) {
				roundCount++
				if roundCount == 1 {
					return &ModelResponse{
						Request: gr,
						Message: &Message{
							Role: RoleModel,
							Content: []*Part{
								NewToolRequestPart(&ToolRequest{
									Name:  "gablorken",
									Input: map[string]any{"Value": 2, "Over": 3},
								}),
							},
						},
					}, nil
				}
				if roundCount == 2 {
					return &ModelResponse{
						Request: gr,
						Message: &Message{
							Role: RoleModel,
							Content: []*Part{
								NewToolRequestPart(&ToolRequest{
									Name:  "gablorken",
									Input: map[string]any{"Value": 3, "Over": 2},
								}),
							},
						},
					}, nil
				}
				return &ModelResponse{
					Request: gr,
					Message: &Message{
						Role: RoleModel,
						Content: []*Part{
							NewTextPart("Final result"),
						},
					},
				}, nil
			})

		res, err := Generate(context.Background(), r,
			WithModel(multiRoundModel),
			WithPrompt("trigger multiple rounds"),
			WithTools(gablorkenTool),
			WithMaxTurns(2),
		)
		if err != nil {
			t.Fatal(err)
		}

		if roundCount != 3 {
			t.Errorf("expected 3 rounds, got %d", roundCount)
		}

		if res.Text() != "Final result" {
			t.Errorf("expected final message 'Final result', got %q", res.Text())
		}
	})

	t.Run("exceeds maximum turns", func(t *testing.T) {
		info := &ModelOptions{
			Supports: &ModelSupports{
				Multiturn: true,
				Tools:     true,
			},
		}
		infiniteModel := DefineModel(r, "test/infinite", info,
			func(ctx context.Context, gr *ModelRequest, msc ModelStreamCallback) (*ModelResponse, error) {
				return &ModelResponse{
					Request: gr,
					Message: &Message{
						Role: RoleModel,
						Content: []*Part{
							NewToolRequestPart(&ToolRequest{
								Name:  "gablorken",
								Input: map[string]any{"Value": 2, "Over": 2},
							}),
						},
					},
				}, nil
			})

		_, err := Generate(context.Background(), r,
			WithModel(infiniteModel),
			WithPrompt("trigger infinite loop"),
			WithTools(gablorkenTool),
			WithMaxTurns(2),
		)

		if err == nil {
			t.Fatal("expected error for exceeding maximum turns")
		}
		if !strings.Contains(err.Error(), "exceeded maximum tool call iterations (2)") {
			t.Errorf("unexpected error message: %v", err)
		}
	})

	t.Run("applies middleware", func(t *testing.T) {
		middlewareCalled := false
		testMiddleware := func(next ModelFunc) ModelFunc {
			return func(ctx context.Context, req *ModelRequest, cb ModelStreamCallback) (*ModelResponse, error) {
				middlewareCalled = true
				req.Messages = append(req.Messages, NewUserTextMessage("middleware was here"))
				return next(ctx, req, cb)
			}
		}

		res, err := Generate(context.Background(), r,
			WithModel(echoModel),
			WithPrompt("test middleware"),
			WithMiddleware(testMiddleware),
		)
		if err != nil {
			t.Fatal(err)
		}

		if !middlewareCalled {
			t.Error("middleware was not called")
		}

		expectedText := "middleware was here"
		if res.Text() != expectedText {
			t.Errorf("got text %q, want %q", res.Text(), expectedText)
		}
	})

	t.Run("registers dynamic tools", func(t *testing.T) {
		// Create a tool that is NOT registered in the global registry
		dynamicTool := NewTool("dynamicTestTool", "a tool that is dynamically registered",
			func(ctx *ToolContext, input struct {
				Message string
			}) (string, error) {
				return "Dynamic: " + input.Message, nil
			},
		)

		// Verify the tool is not in the global registry
		if LookupTool(r, "dynamicTestTool") != nil {
			t.Fatal("dynamicTestTool should not be registered in global registry")
		}

		// Create a model that will call the dynamic tool then provide a final response
		roundCount := 0
		info := &ModelOptions{
			Supports: &ModelSupports{
				Multiturn: true,
				Tools:     true,
			},
		}
		toolCallModel := DefineModel(r, "test/toolcall", info,
			func(ctx context.Context, gr *ModelRequest, msc ModelStreamCallback) (*ModelResponse, error) {
				roundCount++
				if roundCount == 1 {
					// First response: call the dynamic tool
					return &ModelResponse{
						Request: gr,
						Message: &Message{
							Role: RoleModel,
							Content: []*Part{
								NewToolRequestPart(&ToolRequest{
									Name:  "dynamicTestTool",
									Input: map[string]any{"Message": "Hello from dynamic tool"},
								}),
							},
						},
					}, nil
				}
				// Second response: provide final answer based on tool response
				var toolResult string
				for _, msg := range gr.Messages {
					if msg.Role == RoleTool {
						for _, part := range msg.Content {
							if part.ToolResponse != nil {
								toolResult = part.ToolResponse.Output.(string)
							}
						}
					}
				}
				return &ModelResponse{
					Request: gr,
					Message: &Message{
						Role: RoleModel,
						Content: []*Part{
							NewTextPart(toolResult),
						},
					},
				}, nil
			})

		// Use Generate with the dynamic tool - this should trigger the dynamic registration
		res, err := Generate(context.Background(), r,
			WithModel(toolCallModel),
			WithPrompt("call the dynamic tool"),
			WithTools(dynamicTool),
		)
		if err != nil {
			t.Fatal(err)
		}

		// The tool should have been called and returned a response
		expectedText := "Dynamic: Hello from dynamic tool"
		if res.Text() != expectedText {
			t.Errorf("expected text %q, got %q", expectedText, res.Text())
		}

		// Verify two rounds were executed: tool call + final response
		if roundCount != 2 {
			t.Errorf("expected 2 rounds, got %d", roundCount)
		}

		// Verify the tool is still not in the global registry (it was registered in a child)
		if LookupTool(r, "dynamicTestTool") != nil {
			t.Error("dynamicTestTool should not be registered in global registry after generation")
		}
	})

	t.Run("handles duplicate dynamic tools", func(t *testing.T) {
		// Create two tools with the same name
		dynamicTool1 := NewTool("duplicateTool", "first tool",
			func(ctx *ToolContext, input any) (string, error) {
				return "tool1", nil
			},
		)
		dynamicTool2 := NewTool("duplicateTool", "second tool",
			func(ctx *ToolContext, input any) (string, error) {
				return "tool2", nil
			},
		)

		// Using both tools should result in an error
		_, err := Generate(context.Background(), r,
			WithModel(echoModel),
			WithPrompt("test duplicate tools"),
			WithTools(dynamicTool1, dynamicTool2),
		)

		if err == nil {
			t.Fatal("expected error for duplicate tool names")
		}
		if !strings.Contains(err.Error(), "duplicate tool \"duplicateTool\"") {
			t.Errorf("unexpected error message: %v", err)
		}
	})
}

func TestModelVersion(t *testing.T) {
	t.Run("valid version", func(t *testing.T) {
		_, err := Generate(context.Background(), r,
			WithModel(echoModel),
			WithConfig(&GenerationCommonConfig{
				Temperature: 1,
				Version:     "echo-001",
			}),
			WithPrompt("tell a joke about batman"))
		if err != nil {
			t.Errorf("model version should be valid")
		}
	})
	t.Run("invalid version", func(t *testing.T) {
		_, err := Generate(context.Background(), r,
			WithModel(echoModel),
			WithConfig(&GenerationCommonConfig{
				Temperature: 1,
				Version:     "echo-im-not-a-version",
			}),
			WithPrompt("tell a joke about batman"))
		if err == nil {
			t.Errorf("model version should be invalid: %v", err)
		}
	})
}

func TestLookupModel(t *testing.T) {
	t.Run("should return model", func(t *testing.T) {
		if LookupModel(r, "test/"+modelName) == nil {
			t.Errorf("LookupModel did not return model")
		}
	})
	t.Run("should return nil", func(t *testing.T) {
		if LookupModel(r, "foo/bar") != nil {
			t.Errorf("LookupModel did not return nil")
		}
	})
}

func JSONMarkdown(text string) string {
	return "```json\n" + text + "\n```"
}

func errorContains(t *testing.T, err error, want string) {
	t.Helper()
	if err == nil {
		t.Error("got nil, want error")
	} else if !strings.Contains(err.Error(), want) {
		t.Errorf("got error message %q, want it to contain %q", err, want)
	}
}

func validTestMessage(m *Message, output *ModelOutputConfig) (*Message, error) {
	resolvedFormat, err := resolveFormat(r, output.Schema, output.Format)
	if err != nil {
		return nil, err
	}

	handler, err := resolvedFormat.Handler(output.Schema)
	if err != nil {
		return nil, err
	}

	return handler.ParseMessage(m)
}

func TestToolInterruptsAndResume(t *testing.T) {
	conditionalTool := DefineTool(r, "conditional", "tool that may interrupt based on input",
		func(ctx *ToolContext, input struct {
			Value     string
			Interrupt bool
		}) (string, error) {
			if input.Interrupt {
				return "", ctx.Interrupt(&InterruptOptions{
					Metadata: map[string]any{
						"reason":      "user_intervention_required",
						"value":       input.Value,
						"interrupted": true,
					},
				})
			}
			return fmt.Sprintf("processed: %s", input.Value), nil
		},
	)

	resumableTool := DefineTool(r, "resumable", "tool that can be resumed",
		func(ctx *ToolContext, input struct {
			Action string
			Data   string
		}) (string, error) {
			if ctx.Resumed != nil {
				resumedData, ok := ctx.Resumed["data"].(string)
				if ok {
					return fmt.Sprintf("resumed with: %s, original: %s", resumedData, input.Data), nil
				}
				return fmt.Sprintf("resumed: %s", input.Data), nil
			}
			return fmt.Sprintf("first run: %s", input.Data), nil
		},
	)

	info := &ModelOptions{
		Supports: &ModelSupports{
			Multiturn: true,
			Tools:     true,
		},
	}

	toolModel := DefineModel(r, "test/toolmodel", info,
		func(ctx context.Context, mr *ModelRequest, msc ModelStreamCallback) (*ModelResponse, error) {
			return &ModelResponse{
				Request: mr,
				Message: &Message{
					Role: RoleModel,
					Content: []*Part{
						NewTextPart("I need to use some tools."),
						NewToolRequestPart(&ToolRequest{
							Name: "conditional",
							Ref:  "tool1",
							Input: map[string]any{
								"Value":     "test_data",
								"Interrupt": true,
							},
						}),
						NewToolRequestPart(&ToolRequest{
							Name: "resumable",
							Ref:  "tool2",
							Input: map[string]any{
								"Action": "process",
								"Data":   "initial_data",
							},
						}),
					},
				},
			}, nil
		})

	t.Run("basic interrupt flow", func(t *testing.T) {
		res, err := Generate(context.Background(), r,
			WithModel(toolModel),
			WithPrompt("use tools"),
			WithTools(conditionalTool, resumableTool),
		)
		if err != nil {
			t.Fatal(err)
		}

		if res.FinishReason != "interrupted" {
			t.Errorf("expected finish reason 'interrupted', got %q", res.FinishReason)
		}

		if len(res.Message.Content) != 3 {
			t.Fatalf("expected 3 content parts, got %d", len(res.Message.Content))
		}

		interruptedPart := res.Message.Content[1]
		if !interruptedPart.IsToolRequest() {
			t.Fatal("expected second part to be a tool request")
		}

		interruptMeta, ok := interruptedPart.Metadata["interrupt"].(map[string]any)
		if !ok {
			t.Fatal("expected interrupt metadata in tool request")
		}

		if reason, ok := interruptMeta["reason"].(string); !ok || reason != "user_intervention_required" {
			t.Errorf("expected interrupt reason 'user_intervention_required', got %v", reason)
		}
	})

	t.Run("tool.Respond functionality", func(t *testing.T) {
		res, err := Generate(context.Background(), r,
			WithModel(toolModel),
			WithPrompt("use tools"),
			WithTools(conditionalTool, resumableTool),
		)
		if err != nil {
			t.Fatal(err)
		}

		interruptedPart := res.Message.Content[1]

		responsePart := conditionalTool.Respond(interruptedPart, "manual_response_data", &RespondOptions{
			Metadata: map[string]any{
				"manual": true,
				"source": "user",
			},
		})

		if !responsePart.IsToolResponse() {
			t.Fatal("expected response part to be a tool response")
		}

		if responsePart.ToolResponse.Name != "conditional" {
			t.Errorf("expected tool response name 'conditional', got %q", responsePart.ToolResponse.Name)
		}

		if responsePart.ToolResponse.Ref != "tool1" {
			t.Errorf("expected tool response ref 'tool1', got %q", responsePart.ToolResponse.Ref)
		}

		if responsePart.ToolResponse.Output != "manual_response_data" {
			t.Errorf("expected output 'manual_response_data', got %v", responsePart.ToolResponse.Output)
		}

		interruptResponseMeta, ok := responsePart.Metadata["interruptResponse"].(map[string]any)
		if !ok {
			t.Fatal("expected interruptResponse metadata")
		}

		if manual, ok := interruptResponseMeta["manual"].(bool); !ok || !manual {
			t.Errorf("expected manual metadata to be true")
		}
	})

	t.Run("tool.Restart functionality", func(t *testing.T) {
		res, err := Generate(context.Background(), r,
			WithModel(toolModel),
			WithPrompt("use tools"),
			WithTools(conditionalTool, resumableTool),
		)
		if err != nil {
			t.Fatal(err)
		}

		interruptedPart := res.Message.Content[1]

		restartPart := conditionalTool.Restart(interruptedPart, &RestartOptions{
			ReplaceInput: map[string]any{
				"Value":     "new_test_data",
				"Interrupt": false,
			},
			ResumedMetadata: map[string]any{
				"data":   "resumed_data",
				"source": "restart",
			},
		})

		if !restartPart.IsToolRequest() {
			t.Fatal("expected restart part to be a tool request")
		}

		if restartPart.ToolRequest.Name != "conditional" {
			t.Errorf("expected tool request name 'conditional', got %q", restartPart.ToolRequest.Name)
		}

		newInput, ok := restartPart.ToolRequest.Input.(map[string]any)
		if !ok {
			t.Fatal("expected input to be map[string]any")
		}

		if newInput["Value"] != "new_test_data" {
			t.Errorf("expected new input value 'new_test_data', got %v", newInput["Value"])
		}

		if newInput["Interrupt"] != false {
			t.Errorf("expected interrupt to be false, got %v", newInput["Interrupt"])
		}

		if _, hasInterrupt := restartPart.Metadata["interrupt"]; hasInterrupt {
			t.Error("expected interrupt metadata to be removed")
		}

		resumedMeta, ok := restartPart.Metadata["resumed"].(map[string]any)
		if !ok {
			t.Fatal("expected resumed metadata")
		}

		if resumedMeta["data"] != "resumed_data" {
			t.Errorf("expected resumed data 'resumed_data', got %v", resumedMeta["data"])
		}
	})

	t.Run("resume with respond directive", func(t *testing.T) {
		res, err := Generate(context.Background(), r,
			WithModel(toolModel),
			WithPrompt("use tools"),
			WithTools(conditionalTool, resumableTool),
		)
		if err != nil {
			t.Fatal(err)
		}

		interruptedPart := res.Message.Content[1]
		responsePart := conditionalTool.Respond(interruptedPart, "user_provided_response", nil)

		history := res.History()
		resumeRes, err := Generate(context.Background(), r,
			WithModel(NewModelRef("test/echo", nil)),
			WithMessages(history...),
			WithTools(conditionalTool, resumableTool),
			WithToolResponses(responsePart),
		)
		if err != nil {
			t.Fatal(err)
		}

		if resumeRes.FinishReason == "interrupted" {
			t.Error("expected generation to not be interrupted after responding")
		}
	})

	t.Run("resume with restart directive", func(t *testing.T) {
		res, err := Generate(context.Background(), r,
			WithModel(toolModel),
			WithPrompt("use tools"),
			WithTools(conditionalTool, resumableTool),
		)
		if err != nil {
			t.Fatal(err)
		}

		interruptedPart := res.Message.Content[1]
		restartPart := conditionalTool.Restart(interruptedPart, &RestartOptions{
			ReplaceInput: map[string]any{
				"Value":     "restarted_data",
				"Interrupt": false,
			},
			ResumedMetadata: map[string]any{
				"data": "restart_context",
			},
		})

		history := res.History()
		resumeRes, err := Generate(context.Background(), r,
			WithModel(NewModelRef("test/echo", nil)),
			WithMessages(history...),
			WithTools(conditionalTool, resumableTool),
			WithToolRestarts(restartPart),
		)
		if err != nil {
			t.Fatal(err)
		}

		if resumeRes.FinishReason == "interrupted" {
			t.Error("expected generation to not be interrupted after restarting")
		}
	})
}

func TestResourceProcessing(t *testing.T) {
<<<<<<< HEAD
	r, _ := registry.New()

	// Create simple test resources without complex mocking
	_ = core.DefineAction(r, "", "test-file", core.ActionTypeResource, map[string]any{},
		func(ctx context.Context, input core.ResourceInput) (struct{ Content []*Part }, error) {
			return struct{ Content []*Part }{Content: []*Part{NewTextPart("FILE CONTENT")}}, nil
		})

	_ = core.DefineAction(r, "", "test-api", core.ActionTypeResource, map[string]any{},
		func(ctx context.Context, input core.ResourceInput) (struct{ Content []*Part }, error) {
			return struct{ Content []*Part }{Content: []*Part{NewTextPart("API DATA")}}, nil
		})

	// Simple resource wrappers - use the proper core.ResourceMatcher interface
	r.RegisterValue("resource/test-file", &testResourceMatcher{uri: "file:///test.txt"})
	r.RegisterValue("resource/test-api", &testResourceMatcher{uri: "api://data/123"})
=======
	r := registry.New()

	// Create test resources using DefineResource
	DefineResource(r, "test-file", &ResourceOptions{
		URI:         "file:///test.txt",
		Description: "Test file resource",
	}, func(ctx context.Context, input *ResourceInput) (*ResourceOutput, error) {
		return &ResourceOutput{Content: []*Part{NewTextPart("FILE CONTENT")}}, nil
	})

	DefineResource(r, "test-api", &ResourceOptions{
		URI:         "api://data/123",
		Description: "Test API resource",
	}, func(ctx context.Context, input *ResourceInput) (*ResourceOutput, error) {
		return &ResourceOutput{Content: []*Part{NewTextPart("API DATA")}}, nil
	})
>>>>>>> ea37f8dd

	// Test message with resources
	messages := []*Message{
		NewUserMessage(
			NewTextPart("Read this:"),
			NewResourcePart("file:///test.txt"),
			NewTextPart("And this:"),
			NewResourcePart("api://data/123"),
			NewTextPart("Done."),
		),
	}

	// Process resources
	processed, err := processResources(context.Background(), r, messages)
	if err != nil {
		t.Fatalf("resource processing failed: %v", err)
	}

	// Verify content
	content := processed[0].Content
	expected := []string{"Read this:", "FILE CONTENT", "And this:", "API DATA", "Done."}

	if len(content) != len(expected) {
		t.Fatalf("expected %d parts, got %d", len(expected), len(content))
	}

	for i, want := range expected {
		if content[i].Text != want {
			t.Fatalf("part %d: got %q, want %q", i, content[i].Text, want)
		}
	}
}

<<<<<<< HEAD
// Minimal implementation of core.ResourceMatcher for testing
type testResourceMatcher struct {
	uri string
}

func (r *testResourceMatcher) Matches(uri string) bool {
	return r.uri == uri
}

func (r *testResourceMatcher) ExtractVariables(uri string) (map[string]string, error) {
	return map[string]string{}, nil
}

func TestResourceProcessingError(t *testing.T) {
	r, _ := registry.New()
=======
func TestResourceProcessingError(t *testing.T) {
	r := registry.New()
>>>>>>> ea37f8dd

	// No resources registered
	messages := []*Message{
		NewUserMessage(NewResourcePart("missing://resource")),
	}

	_, err := processResources(context.Background(), r, messages)
	if err == nil {
		t.Fatal("expected error when no resources available")
	}

	if !strings.Contains(err.Error(), "no resource found for URI") {
		t.Fatalf("wrong error: %v", err)
	}
}<|MERGE_RESOLUTION|>--- conflicted
+++ resolved
@@ -23,7 +23,6 @@
 	"strings"
 	"testing"
 
-	"github.com/firebase/genkit/go/core"
 	"github.com/firebase/genkit/go/internal/registry"
 	test_utils "github.com/firebase/genkit/go/tests/utils"
 	"github.com/google/go-cmp/cmp"
@@ -1084,24 +1083,6 @@
 }
 
 func TestResourceProcessing(t *testing.T) {
-<<<<<<< HEAD
-	r, _ := registry.New()
-
-	// Create simple test resources without complex mocking
-	_ = core.DefineAction(r, "", "test-file", core.ActionTypeResource, map[string]any{},
-		func(ctx context.Context, input core.ResourceInput) (struct{ Content []*Part }, error) {
-			return struct{ Content []*Part }{Content: []*Part{NewTextPart("FILE CONTENT")}}, nil
-		})
-
-	_ = core.DefineAction(r, "", "test-api", core.ActionTypeResource, map[string]any{},
-		func(ctx context.Context, input core.ResourceInput) (struct{ Content []*Part }, error) {
-			return struct{ Content []*Part }{Content: []*Part{NewTextPart("API DATA")}}, nil
-		})
-
-	// Simple resource wrappers - use the proper core.ResourceMatcher interface
-	r.RegisterValue("resource/test-file", &testResourceMatcher{uri: "file:///test.txt"})
-	r.RegisterValue("resource/test-api", &testResourceMatcher{uri: "api://data/123"})
-=======
 	r := registry.New()
 
 	// Create test resources using DefineResource
@@ -1118,7 +1099,6 @@
 	}, func(ctx context.Context, input *ResourceInput) (*ResourceOutput, error) {
 		return &ResourceOutput{Content: []*Part{NewTextPart("API DATA")}}, nil
 	})
->>>>>>> ea37f8dd
 
 	// Test message with resources
 	messages := []*Message{
@@ -1152,26 +1132,8 @@
 	}
 }
 
-<<<<<<< HEAD
-// Minimal implementation of core.ResourceMatcher for testing
-type testResourceMatcher struct {
-	uri string
-}
-
-func (r *testResourceMatcher) Matches(uri string) bool {
-	return r.uri == uri
-}
-
-func (r *testResourceMatcher) ExtractVariables(uri string) (map[string]string, error) {
-	return map[string]string{}, nil
-}
-
-func TestResourceProcessingError(t *testing.T) {
-	r, _ := registry.New()
-=======
 func TestResourceProcessingError(t *testing.T) {
 	r := registry.New()
->>>>>>> ea37f8dd
 
 	// No resources registered
 	messages := []*Message{
