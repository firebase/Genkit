--- conflicted
+++ resolved
@@ -367,20 +367,15 @@
 			Subtype: "util",
 		}
 
-<<<<<<< HEAD
-		// If this is a long-running operation response, return it immediately without further processing
-		if resp.Operation != nil {
-			return resp, nil
-		}
-
-		if formatHandler != nil {
-			resp.Message, err = formatHandler.ParseMessage(resp.Message)
-=======
 		return tracing.RunInNewSpan(ctx, spanMetadata, req, func(ctx context.Context, req *ModelRequest) (*ModelResponse, error) {
 			resp, err := fn(ctx, req, cb)
->>>>>>> 06cc6ab0
 			if err != nil {
 				return nil, err
+			}
+
+			// If this is a long-running operation response, return it immediately without further processing
+			if resp.Operation != nil {
+				return resp, nil
 			}
 
 			if formatHandler != nil {
