// Copyright 2025 Google LLC
//
// Licensed under the Apache License, Version 2.0 (the "License");
// you may not use this file except in compliance with the License.
// You may obtain a copy of the License at
//
//     http://www.apache.org/licenses/LICENSE-2.0
//
// Unless required by applicable law or agreed to in writing, software
// distributed under the License is distributed on an "AS IS" BASIS,
// WITHOUT WARRANTIES OR CONDITIONS OF ANY KIND, either express or implied.
// See the License for the specific language governing permissions and
// limitations under the License.
//
// SPDX-License-Identifier: Apache-2.0

package ai

import (
	"context"
	"encoding/base64"
	"encoding/json"
	"fmt"
	"io"
	"net/http"
	"slices"
<<<<<<< HEAD
	"strings"
)

// DownloadMediaOptions configures how media is downloaded in the [DownloadRequestMedia] middleware.
type DownloadMediaOptions struct {
	MaxBytes int64                 // Maximum number of bytes to download.
	Filter   func(part *Part) bool // Filter to apply to parts that are media URLs.
}

// simulateSystemPrompt provides a simulated system prompt for models that don't support it natively.
=======
	"strconv"
	"strings"
)

// AugmentWithContextOptions represents options for augmenting a request with context.
type AugmentWithContextOptions struct {
	Preface      *string                                                                // Preceding text to place before the rendered context documents.
	ItemTemplate func(d Document, index int, options *AugmentWithContextOptions) string // A function to render a document into a text part to be included in the message.
	CitationKey  *string                                                                //The metadata key to use for citation reference. Pass `null` to provide no citations.
}

// ContextPreface is the default preface for context augmentation.
const contextPreface = "\n\nUse the following information to complete your task:\n\n"

// Provide a simulated system prompt for models that don't support it natively.
>>>>>>> d3bd4c71
func simulateSystemPrompt(info *ModelInfo, options map[string]string) ModelMiddleware {
	return func(next ModelFunc) ModelFunc {
		return func(ctx context.Context, input *ModelRequest, cb ModelStreamCallback) (*ModelResponse, error) {
			// Short-circuiting middleware if system role is supported in model.
			if info.Supports.SystemRole {
				return next(ctx, input, cb)
			}
			preface := "SYSTEM INSTRUCTIONS:\n"
			acknowledgement := "Understood."

			if options != nil {
				if p, ok := options["preface"]; ok {
					preface = p
				}
				if a, ok := options["acknowledgement"]; ok {
					acknowledgement = a
				}
			}
			modifiedMessages := make([]*Message, len(input.Messages))
			copy(modifiedMessages, input.Messages)
			for i, message := range input.Messages {
				if message.Role == "system" {
					systemPrompt := message.Content
					userMessage := &Message{
						Role:    "user",
						Content: append([]*Part{NewTextPart(preface)}, systemPrompt...),
					}
					modelMessage := NewModelTextMessage(acknowledgement)

					modifiedMessages = append(modifiedMessages[:i], append([]*Message{userMessage, modelMessage}, modifiedMessages[i+1:]...)...)
					break
				}
			}
			input.Messages = modifiedMessages
			return next(ctx, input, cb)
		}
	}
}

// validateSupport validates whether a model supports the features used in the model request.
func validateSupport(model string, info *ModelInfo) ModelMiddleware {
	return func(next ModelFunc) ModelFunc {
		return func(ctx context.Context, input *ModelRequest, cb ModelStreamCallback) (*ModelResponse, error) {
			if info == nil {
				info = &ModelInfo{
					Supports: &ModelSupports{},
					Versions: []string{},
				}
			}

			if !info.Supports.Media {
				for _, msg := range input.Messages {
					for _, part := range msg.Content {
						if part.IsMedia() {
							return nil, fmt.Errorf("model %q does not support media, but media was provided. Request: %+v", model, input)
						}
					}
				}
			}

			if !info.Supports.Tools && len(input.Tools) > 0 {
				return nil, fmt.Errorf("model %q does not support tool use, but tools were provided. Request: %+v", model, input)
			}

			if !info.Supports.Multiturn && len(input.Messages) > 1 {
				return nil, fmt.Errorf("model %q does not support multiple messages, but %d were provided. Request: %+v", model, len(input.Messages), input)
			}

			if !info.Supports.ToolChoice && input.ToolChoice != "" && input.ToolChoice != ToolChoiceAuto {
				return nil, fmt.Errorf("model %q does not support tool choice, but tool choice was provided. Request: %+v", model, input)
			}

			if !info.Supports.SystemRole {
				for _, msg := range input.Messages {
					if msg.Role == RoleSystem {
						return nil, fmt.Errorf("model %q does not support system role, but system role was provided. Request: %+v", model, input)
					}
				}
			}

			if err := validateVersion(model, info.Versions, input.Config); err != nil {
				return nil, err
			}

			// TODO: Add validation for features that won't have simulated support via middleware.

			return next(ctx, input, cb)
		}
	}
}

// validateVersion validates that the requested model version is supported.
func validateVersion(model string, versions []string, config any) error {
	var configMap map[string]any

	switch c := config.(type) {
	case map[string]any:
		configMap = c
	default:
		data, err := json.Marshal(config)
		if err != nil {
			return nil
		}
		if err := json.Unmarshal(data, &configMap); err != nil {
			return nil
		}
	}

	versionVal, exists := configMap["version"]
	if !exists {
		return nil
	}

	version, ok := versionVal.(string)
	if !ok {
		return fmt.Errorf("version must be a string, got %T", versionVal)
	}

	if slices.Contains(versions, version) {
		return nil
	}

	return fmt.Errorf("model %q does not support version %q, supported versions: %v", model, version, versions)
}

<<<<<<< HEAD
// DownloadRequestMedia downloads media from a URL and replaces the media part with a base64 encoded string.
func DownloadRequestMedia(options *DownloadMediaOptions) ModelMiddleware {
	return func(next ModelFunc) ModelFunc {
		return func(ctx context.Context, input *ModelRequest, cb ModelStreamCallback) (*ModelResponse, error) {
			client := &http.Client{}
			for _, message := range input.Messages {
				for j, part := range message.Content {
					if !part.IsMedia() || !strings.HasPrefix(part.Text, "http") || (options != nil && options.Filter != nil && !options.Filter(part)) {
						continue
					}

					mediaUrl := part.Text

					resp, err := client.Get(mediaUrl)
					if err != nil {
						return nil, fmt.Errorf("HTTP error downloading media %q: %v", mediaUrl, err)
					}
					defer resp.Body.Close()

					if resp.StatusCode != http.StatusOK {
						body, _ := io.ReadAll(resp.Body)
						return nil, fmt.Errorf("HTTP error downloading media %q: %s", mediaUrl, string(body))
					}

					contentType := part.ContentType
					if contentType == "" {
						contentType = resp.Header.Get("Content-Type")
					}

					var data []byte
					if options != nil && options.MaxBytes > 0 {
						limitedReader := io.LimitReader(resp.Body, int64(options.MaxBytes))
						data, err = io.ReadAll(limitedReader)
					} else {
						data, err = io.ReadAll(resp.Body)
					}
					if err != nil {
						return nil, fmt.Errorf("error reading media %q: %v", mediaUrl, err)
					}

					message.Content[j] = NewMediaPart(contentType, fmt.Sprintf("data:%s;base64,%s", contentType, base64.StdEncoding.EncodeToString(data)))
				}
=======
// ContextItemTemplate is the default item template for context augmentation.
func contextItemTemplate(d Document, index int, options *AugmentWithContextOptions) string {
	out := "- "
	if options != nil && options.CitationKey != nil {
		out += fmt.Sprintf("[%v]: ", d.Metadata[*options.CitationKey])
	} else if options == nil || options.CitationKey == nil {
		if ref, ok := d.Metadata["ref"]; ok {
			out += fmt.Sprintf("[%v]: ", ref)
		} else if id, ok := d.Metadata["id"]; ok {
			out += fmt.Sprintf("[%v]: ", id)
		} else {
			out += fmt.Sprintf("[%v]: ", strconv.Itoa(index))
		}
	}
	out += d.concatText() + "\n"
	return out
}

// augmentWithContext augments a request with context documents.
func augmentWithContext(info *ModelInfo, opts *AugmentWithContextOptions) ModelMiddleware {
	return func(next ModelFunc) ModelFunc {
		return func(ctx context.Context, input *ModelRequest, cb ModelStreamCallback) (*ModelResponse, error) {
			// Short-circuiting middleware if context is supported in model.
			if info.Supports.Context {
				return next(ctx, input, cb)
			}
			preface := contextPreface
			if opts != nil && opts.Preface != nil {
				preface = *opts.Preface
			}
			itemTemplate := contextItemTemplate
			if opts != nil && opts.ItemTemplate != nil {
				itemTemplate = opts.ItemTemplate
			}
			// if there is no context in the request, no-op
			if len(input.Docs) == 0 {
				return next(ctx, input, cb)
			}

			userMessage := lastUserMessage(input.Messages)
			// if there are no messages, no-op
			if userMessage == nil {
				return next(ctx, input, cb)
			}

			// if there is already a context part, no-op
			contextPartIndex := -1
			for i, part := range userMessage.Content {
				if part.Metadata != nil && part.Metadata["purpose"] == "context" {
					contextPartIndex = i
					break
				}
			}

			if contextPartIndex >= 0 && userMessage.Content[contextPartIndex].Metadata["pending"] == nil {
				return next(ctx, input, cb)
			}

			out := preface
			for i, doc := range input.Docs {
				out += itemTemplate(*doc, i, opts)
			}
			out += "\n"

			if contextPartIndex >= 0 {
				userMessage.Content[contextPartIndex] = &Part{
					Text:     out,
					Metadata: map[string]any{"purpose": "context"},
				}
			} else {
				userMessage.Content = append(userMessage.Content, &Part{
					Text:     out,
					Metadata: map[string]any{"purpose": "context"},
				})
>>>>>>> d3bd4c71
			}
			return next(ctx, input, cb)
		}
	}
<<<<<<< HEAD
=======
}

// lastUserMessage returns the last user message from a list of messages.
func lastUserMessage(messages []*Message) *Message {
	for i := len(messages) - 1; i >= 0; i-- {
		if messages[i].Role == "user" {
			return messages[i]
		}
	}
	return nil
}

// concatText returns the concatenated text parts of the document content.
func (d *Document) concatText() string {
	var builder strings.Builder
	for _, part := range d.Content {
		if part.IsText() {
			builder.WriteString(part.Text)
		}
	}
	return builder.String()
>>>>>>> d3bd4c71
}<|MERGE_RESOLUTION|>--- conflicted
+++ resolved
@@ -24,9 +24,19 @@
 	"io"
 	"net/http"
 	"slices"
-<<<<<<< HEAD
+	"strconv"
 	"strings"
 )
+
+// AugmentWithContextOptions configures how a request is augmented with context.
+type AugmentWithContextOptions struct {
+	Preface      *string                                                                // Preceding text to place before the rendered context documents.
+	ItemTemplate func(d Document, index int, options *AugmentWithContextOptions) string // A function to render a document into a text part to be included in the message.
+	CitationKey  *string                                                                // Metadata key to use for citation reference. Pass `nil` to provide no citations.
+}
+
+// contextPreface is the default preface for context augmentation.
+const contextPreface = "\n\nUse the following information to complete your task:\n\n"
 
 // DownloadMediaOptions configures how media is downloaded in the [DownloadRequestMedia] middleware.
 type DownloadMediaOptions struct {
@@ -35,23 +45,6 @@
 }
 
 // simulateSystemPrompt provides a simulated system prompt for models that don't support it natively.
-=======
-	"strconv"
-	"strings"
-)
-
-// AugmentWithContextOptions represents options for augmenting a request with context.
-type AugmentWithContextOptions struct {
-	Preface      *string                                                                // Preceding text to place before the rendered context documents.
-	ItemTemplate func(d Document, index int, options *AugmentWithContextOptions) string // A function to render a document into a text part to be included in the message.
-	CitationKey  *string                                                                //The metadata key to use for citation reference. Pass `null` to provide no citations.
-}
-
-// ContextPreface is the default preface for context augmentation.
-const contextPreface = "\n\nUse the following information to complete your task:\n\n"
-
-// Provide a simulated system prompt for models that don't support it natively.
->>>>>>> d3bd4c71
 func simulateSystemPrompt(info *ModelInfo, options map[string]string) ModelMiddleware {
 	return func(next ModelFunc) ModelFunc {
 		return func(ctx context.Context, input *ModelRequest, cb ModelStreamCallback) (*ModelResponse, error) {
@@ -177,50 +170,6 @@
 	return fmt.Errorf("model %q does not support version %q, supported versions: %v", model, version, versions)
 }
 
-<<<<<<< HEAD
-// DownloadRequestMedia downloads media from a URL and replaces the media part with a base64 encoded string.
-func DownloadRequestMedia(options *DownloadMediaOptions) ModelMiddleware {
-	return func(next ModelFunc) ModelFunc {
-		return func(ctx context.Context, input *ModelRequest, cb ModelStreamCallback) (*ModelResponse, error) {
-			client := &http.Client{}
-			for _, message := range input.Messages {
-				for j, part := range message.Content {
-					if !part.IsMedia() || !strings.HasPrefix(part.Text, "http") || (options != nil && options.Filter != nil && !options.Filter(part)) {
-						continue
-					}
-
-					mediaUrl := part.Text
-
-					resp, err := client.Get(mediaUrl)
-					if err != nil {
-						return nil, fmt.Errorf("HTTP error downloading media %q: %v", mediaUrl, err)
-					}
-					defer resp.Body.Close()
-
-					if resp.StatusCode != http.StatusOK {
-						body, _ := io.ReadAll(resp.Body)
-						return nil, fmt.Errorf("HTTP error downloading media %q: %s", mediaUrl, string(body))
-					}
-
-					contentType := part.ContentType
-					if contentType == "" {
-						contentType = resp.Header.Get("Content-Type")
-					}
-
-					var data []byte
-					if options != nil && options.MaxBytes > 0 {
-						limitedReader := io.LimitReader(resp.Body, int64(options.MaxBytes))
-						data, err = io.ReadAll(limitedReader)
-					} else {
-						data, err = io.ReadAll(resp.Body)
-					}
-					if err != nil {
-						return nil, fmt.Errorf("error reading media %q: %v", mediaUrl, err)
-					}
-
-					message.Content[j] = NewMediaPart(contentType, fmt.Sprintf("data:%s;base64,%s", contentType, base64.StdEncoding.EncodeToString(data)))
-				}
-=======
 // ContextItemTemplate is the default item template for context augmentation.
 func contextItemTemplate(d Document, index int, options *AugmentWithContextOptions) string {
 	out := "- "
@@ -295,13 +244,10 @@
 					Text:     out,
 					Metadata: map[string]any{"purpose": "context"},
 				})
->>>>>>> d3bd4c71
 			}
 			return next(ctx, input, cb)
 		}
 	}
-<<<<<<< HEAD
-=======
 }
 
 // lastUserMessage returns the last user message from a list of messages.
@@ -323,5 +269,52 @@
 		}
 	}
 	return builder.String()
->>>>>>> d3bd4c71
+}
+
+// DownloadRequestMedia downloads media from a URL and replaces the media part with a base64 encoded string.
+func DownloadRequestMedia(options *DownloadMediaOptions) ModelMiddleware {
+	return func(next ModelFunc) ModelFunc {
+		return func(ctx context.Context, input *ModelRequest, cb ModelStreamCallback) (*ModelResponse, error) {
+			client := &http.Client{}
+			for _, message := range input.Messages {
+				for j, part := range message.Content {
+					if !part.IsMedia() || !strings.HasPrefix(part.Text, "http") || (options != nil && options.Filter != nil && !options.Filter(part)) {
+						continue
+					}
+
+					mediaUrl := part.Text
+
+					resp, err := client.Get(mediaUrl)
+					if err != nil {
+						return nil, fmt.Errorf("HTTP error downloading media %q: %v", mediaUrl, err)
+					}
+					defer resp.Body.Close()
+
+					if resp.StatusCode != http.StatusOK {
+						body, _ := io.ReadAll(resp.Body)
+						return nil, fmt.Errorf("HTTP error downloading media %q: %s", mediaUrl, string(body))
+					}
+
+					contentType := part.ContentType
+					if contentType == "" {
+						contentType = resp.Header.Get("Content-Type")
+					}
+
+					var data []byte
+					if options != nil && options.MaxBytes > 0 {
+						limitedReader := io.LimitReader(resp.Body, int64(options.MaxBytes))
+						data, err = io.ReadAll(limitedReader)
+					} else {
+						data, err = io.ReadAll(resp.Body)
+					}
+					if err != nil {
+						return nil, fmt.Errorf("error reading media %q: %v", mediaUrl, err)
+					}
+
+					message.Content[j] = NewMediaPart(contentType, fmt.Sprintf("data:%s;base64,%s", contentType, base64.StdEncoding.EncodeToString(data)))
+				}
+			}
+			return next(ctx, input, cb)
+		}
+	}
 }